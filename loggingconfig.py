# Golem logging configuration file.
# If you want to modify it locally the preferred way to do this is to create
# loggingconfig_local.py and overwrite LOGGING dict. Typical use case is:
# from loggingconfig import LOGGING
# LOGGING['handlers']['console']['level'] = 'DEBUG'
# LOGGING['root']['level'] = 'DEBUG'
# or
# LOGGING['handlers']['console']['level'] = 'DEBUG'
# LOGGING['loggers']['golem.task.taskmanager'] = {
#     'level': 'DEBUG',
#     'propagate': False,
#     'handlers': ['console',],
# }

LOGGING = {
    'version': 1,
    'disable_existing_loggers': False,  # False is required for golem.tools.assertlogs
    'formatters': {
        'simple': {
            '()': 'golem.utils.UnicodeFormatter',
            'format': '%(levelname)-8s [%(name)-35s] %(message)s',
        },
        'date': {
            '()': 'golem.utils.UnicodeFormatter',
            'format': '%(asctime)s %(levelname)-8s %(name)-35s %(message)s',
            'datefmt': '%Y-%m-%d %H:%M:%S',
        },
    },
    'filters': {},
    'handlers': {
        'console': {
            'class': 'logging.StreamHandler',
            'level': 'INFO',
            'formatter': 'simple',
            'filters': [],
            'stream': 'ext://sys.stderr',
        },
        'file': {
            'class': 'logging.handlers.TimedRotatingFileHandler',
            'level': 'INFO',
            'formatter': 'date',
            'filename': '%(datadir)slogs/golem%(suffix)s.log',  # suffix is substituted in golem.core.common.config_logging()
            'when': 'D',
            'interval': 1,
            'backupCount': 5,
            'encoding': 'utf-8',
        },
    },
    'root': {
        'level': 'WARNING',
        'handlers': ['console', 'file', ],
        'filters': [],
    },
    'loggers': {
        'golem': {
            'level': 'WARNING',
            'propagate': True,
        },
<<<<<<< HEAD
        'golem.network': {'propagate': True},
        'golem.network.transport': {'propagate': True},
=======
        'golem.client': {
            'level': 'INFO',
            'propagate': True,
        },
>>>>>>> c0cf38ff
        'apps': {
            'level': 'DEBUG',
            'propagate': True,
        },
        'test': {
            'level': 'DEBUG',
            'propagate': False,
            'handlers': ['console', 'file', ],
        },
    },
}<|MERGE_RESOLUTION|>--- conflicted
+++ resolved
@@ -56,15 +56,12 @@
             'level': 'WARNING',
             'propagate': True,
         },
-<<<<<<< HEAD
         'golem.network': {'propagate': True},
         'golem.network.transport': {'propagate': True},
-=======
         'golem.client': {
             'level': 'INFO',
             'propagate': True,
         },
->>>>>>> c0cf38ff
         'apps': {
             'level': 'DEBUG',
             'propagate': True,
