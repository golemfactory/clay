--- conflicted
+++ resolved
@@ -139,15 +139,9 @@
     import golem_messages
     from golem.core.variables import APP_VERSION, PROTOCOL_CONST
 
-<<<<<<< HEAD
     log.info("GOLEM Version: %s", APP_VERSION)
-    log.info("P2P Protocol Version: %s", PROTOCOL_CONST.P2P_ID)
-    log.info("Task Protocol Version: %s", PROTOCOL_CONST.TASK_ID)
+    log.info("Protocol Version: %s", PROTOCOL_CONST.ID)
     log.info("golem_messages Version: %s", golem_messages.__version__)
-=======
-    log.info("GOLEM Version: " + APP_VERSION)
-    log.info("Protocol Version: " + str(PROTOCOL_CONST.ID))
->>>>>>> db6d6793
 
 
 if __name__ == '__main__':
