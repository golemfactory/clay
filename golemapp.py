--- conflicted
+++ resolved
@@ -42,12 +42,8 @@
               help="RPC server address to use: <ipv4_addr>:<port> or "
                    "[<ipv6_addr>]:<port>")
 @click.option('--peer', '-p', multiple=True, callback=OptNode.parse_peer,
-<<<<<<< HEAD
-              help="Connect with given peer: <node_id>@<ipv4_addr>:<port> or <node_id>@<ipv6_addr>:<port>")
-=======
-              help="Connect with given peer: <ipv4_addr>:<port> or "
-                   "[<ipv6_addr>]:<port>")
->>>>>>> 12460968
+              help="Connect with given peer: <node_id>@<ipv4_addr>:<port> or "
+                   " <node_id>@<ipv6_addr>:<port>")
 @click.option('--qt', is_flag=True, default=False,
               help="Spawn Qt GUI only")
 @click.option('--version', '-v', is_flag=True, default=False,
@@ -97,24 +93,15 @@
     # Golem
     elif gui:
         from gui.startapp import start_app
-<<<<<<< HEAD
-        start_app(rendering=True, use_monitor=monitor, **config)
-
-=======
         start_app(rendering=True, use_monitor=monitor, geth_port=geth_port,
                   **config)
->>>>>>> 12460968
     # Golem headless
     else:
         from golem.core.common import config_logging
         config_logging(datadir=datadir)
         install_reactor()
         node = OptNode(peers=peer, node_address=node_address,
-<<<<<<< HEAD
-	        use_monitor=monitor, **config)
-=======
                        use_monitor=monitor, geth_port=geth_port, **config)
->>>>>>> 12460968
         node.run(use_rpc=True)
 
 
