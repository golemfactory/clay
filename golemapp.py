--- conflicted
+++ resolved
@@ -24,12 +24,8 @@
 from golem.appconfig import AppConfig  # noqa
 from golem.clientconfigdescriptor import ClientConfigDescriptor, \
     ConfigApprover  # noqa
-<<<<<<< HEAD
 from golem.config.environments import set_environment  # noqa
-
-=======
 from golem.core import variables  # noqa
->>>>>>> 6cbb83b8
 from golem.core.common import install_reactor  # noqa
 from golem.core.simpleenv import get_local_datadir  # noqa
 from golem.node import Node  # noqa
@@ -142,15 +138,7 @@
         return 0
 
     # We should use different directories for different chains
-<<<<<<< HEAD
     datadir = os.path.join(datadir, ETHEREUM_CHAIN)
-=======
-    subdir = 'mainnet' if mainnet else 'rinkeby'
-    datadir = os.path.join(datadir, subdir)
-    # We don't want different chains to talk to each other
-    if not mainnet:
-        variables.PROTOCOL_CONST.ID += '-testnet'
->>>>>>> 6cbb83b8
 
     if generate_rpc_cert:
         generate_rpc_certificate(datadir)
@@ -175,41 +163,6 @@
     # Crossbar
     if m == 'crossbar.worker.process':
         start_crossbar_worker(m)
-<<<<<<< HEAD
-    # Golem headless
-    else:
-        install_reactor()
-
-        from golem.core.common import config_logging
-        config_logging(datadir=datadir, loglevel=log_level)
-
-        if enable_talkback is None:
-            enable_talkback = bool(config_desc.enable_talkback)
-        enable_sentry_logger(enable_talkback)
-
-        log_golem_version()
-        log_platform_info()
-        log_ethereum_chain()
-
-        node = Node(
-            datadir=datadir,
-            app_config=app_config,
-            config_desc=config_desc,
-            peers=peer,
-            use_monitor=monitor,
-            use_concent=concent,
-            mainnet=IS_MAINNET,
-            start_geth=False,
-            start_geth_port=None,
-            geth_address=geth_address,
-            password=password,
-        )
-
-        if accept_terms:
-            node.accept_terms()
-
-        node.start()
-=======
         return
 
     # Golem headless
@@ -230,7 +183,7 @@
 
     log_golem_version()
     log_platform_info()
-    log_ethereum_chain(mainnet)
+    log_ethereum_chain()
     log_concent_choice(concent)
 
     node = Node(
@@ -240,7 +193,7 @@
         peers=peer,
         use_monitor=monitor,
         concent_variant=variables.CONCENT_CHOICES[concent],
-        mainnet=mainnet,
+        mainnet=IS_MAINNET,
         start_geth=False,
         start_geth_port=None,
         geth_address=geth_address,
@@ -251,7 +204,6 @@
         node.accept_terms()
 
     node.start()
->>>>>>> 6cbb83b8
 
 
 def delete_reactor():
