#!/usr/bin/env python
import os
import platform
import sys
import logging
from multiprocessing import freeze_support

import click
import humanize
import psutil
from cpuinfo import get_cpu_info
from ethereum import slogging

# Export pbr version for peewee_migrate user
os.environ["PBR_VERSION"] = '3.1.1'

# pylint: disable=wrong-import-position
import golem  # noqa
import golem.argsparser as argsparser  # noqa
from golem.appconfig import AppConfig  # noqa
from golem.clientconfigdescriptor import ClientConfigDescriptor, \
    ConfigApprover  # noqa
from golem.core.common import install_reactor  # noqa
from golem.core.simpleenv import get_local_datadir  # noqa
from golem.core.variables import PROTOCOL_CONST  # noqa
from golem.node import Node  # noqa

logger = logging.getLogger('golemapp')  # using __name__ gives '__main__' here

# Monkey patch for ethereum.slogging.
# SLogger aggressively mess up with python looger.
# This patch is to settle down this.
# It should be done before any SLogger is created.
orig_getLogger = slogging.SManager.getLogger


def monkey_patched_getLogger(*args, **kwargs):
    orig_class = logging.getLoggerClass()
    result = orig_getLogger(*args, **kwargs)
    logging.setLoggerClass(orig_class)
    return result


slogging.SManager.getLogger = monkey_patched_getLogger


@click.command()
@click.option('--monitor/--nomonitor', default=True)
@click.option('--concent/--noconcent', default=False)
@click.option('--datadir', '-d',
              default=get_local_datadir('default'),
              type=click.Path(
                  file_okay=False,
                  writable=True
              ))
@click.option('--protocol_id', type=click.STRING,
              callback=PROTOCOL_CONST.patch_protocol_id,
              is_eager=True,
              expose_value=False,
              help="Golem nodes will connect "
                   "only inside sub-network with "
                   "a given protocol id")
@click.option('--node-address', '-a', multiple=False, type=click.STRING,
              callback=argsparser.parse_node_addr, metavar="<host>",
              help="Network address to use for this node")
@click.option('--rpc-address', '-r', multiple=False,
              callback=argsparser.parse_rpc_address, metavar="<host>:<port>",
              help="RPC server address to use")
@click.option('--peer', '-p', multiple=True,
              callback=argsparser.parse_peer, metavar="<host>:<port>",
              help="Connect with given peer")
@click.option('--mainnet', is_flag=True, default=False,
              help='Whether to run on Ethereum mainnet')
@click.option('--start-geth', is_flag=True, default=False, is_eager=True,
              help="Start local geth node")
@click.option('--start-geth-port', default=None, type=int,
              callback=argsparser.enforce_start_geth_used, metavar="<port>",
              help="Port number to be used by locally started geth node")
@click.option('--geth-address', default=None, metavar="http://<host>:<port>",
              callback=argsparser.parse_http_addr,
              help="Connect with given geth node")
@click.option('--password', default=None,
              help="Password to unlock Golem. This flag should be mostly used "
              "during development as it's not a safe way to provide password")
@click.option('--version', '-v', is_flag=True, default=False,
              help="Show Golem version information")
@click.option('--log-level', default=None,
              type=click.Choice([
                  'CRITICAL',
                  'ERROR',
                  'WARNING',
                  'INFO',
                  'DEBUG',
              ]),
              help="Change level for Golem loggers and handlers")
@click.option('--enable-talkback', is_flag=True, default=None)
# Python flags, needed by crossbar (package only)
@click.option('-m', nargs=1, default=None)
@click.option('--node', expose_value=False)
@click.option('--klass', expose_value=False)
@click.option('-u', is_flag=True, default=False, expose_value=False)
# Multiprocessing option (ignored)
@click.option('--multiprocessing-fork', nargs=1, expose_value=False)
# Crossbar arguments (package only)
@click.option('--cbdir', expose_value=False)
@click.option('--worker', expose_value=False)
@click.option('--type', expose_value=False)
@click.option('--realm', expose_value=False)
@click.option('--loglevel', expose_value=False)  # Crossbar specific level
@click.option('--title', expose_value=False)
def start(monitor, concent, datadir, node_address, rpc_address, peer, mainnet,
          start_geth, start_geth_port, geth_address, password, version,
<<<<<<< HEAD
          log_level, m):
=======
          log_level, enable_talkback, m):
>>>>>>> b1ace278

    freeze_support()
    delete_reactor()

    if version:
        print("GOLEM version: {}".format(golem.__version__))
        return 0

    # We should use different directories for different chains
    subdir = 'mainnet' if mainnet else 'rinkeby'
    datadir = os.path.join(datadir, subdir)
    # We don't want different chains to talk to each other
    if not mainnet:
        PROTOCOL_CONST.ID += '-testnet'

    # Workarounds for pyinstaller executable
    sys.modules['win32com.gen_py.os'] = None
    sys.modules['win32com.gen_py.pywintypes'] = None
    sys.modules['win32com.gen_py.pythoncom'] = None

    app_config = AppConfig.load_config(datadir)
    config_desc = ClientConfigDescriptor()
    config_desc.init_from_app_config(app_config)
    config_desc = ConfigApprover(config_desc).approve()

    if enable_talkback is None:
        enable_talkback = bool(config_desc.enable_talkback)

    if rpc_address:
        config_desc.rpc_address = rpc_address.address
        config_desc.rpc_port = rpc_address.port
    if node_address:
        config_desc.node_address = node_address
    # Crossbar
    if m == 'crossbar.worker.process':
        start_crossbar_worker(m)
    # Golem headless
    else:
        install_reactor()

        from golem.core.common import config_logging
        config_logging(datadir=datadir, loglevel=log_level,
                       enable_talkback=enable_talkback)

        log_golem_version()
        log_platform_info()
        log_ethereum_chain(mainnet)

        node = Node(
            datadir=datadir,
            app_config=app_config,
            config_desc=config_desc,
            peers=peer,
            use_monitor=monitor,
            use_concent=concent,
            mainnet=mainnet,
            start_geth=start_geth,
            start_geth_port=start_geth_port,
            geth_address=geth_address,
            password=password,
        )

        node.start()


def delete_reactor():
    if 'twisted.internet.reactor' in sys.modules:
        del sys.modules['twisted.internet.reactor']


def start_crossbar_worker(module):
    idx = sys.argv.index('-m')
    sys.argv.pop(idx)
    sys.argv.pop(idx)

    if '-u' in sys.argv:
        # ignore; unbuffered mode causes issues on Windows
        sys.argv.remove('-u')

    import importlib
    module = importlib.import_module(module)
    module.run()


def log_golem_version():
    # initial version info
    import golem_messages
    from golem.core.variables import PROTOCOL_CONST

    logger.info("GOLEM Version: %s", golem.__version__)
    logger.info("Protocol Version: %s", PROTOCOL_CONST.ID)
    logger.info("golem_messages Version: %s", golem_messages.__version__)


def log_platform_info():
    # platform
    logger.info("system: %s, release: %s, version: %s, machine: %s",
                platform.system(), platform.release(), platform.version(),
                platform.machine())

    # cpu
    cpuinfo = get_cpu_info()
    logger.info("cpu: %s %s, %s cores",
                cpuinfo['vendor_id'], cpuinfo['brand'], cpuinfo['count'])

    # ram
    meminfo = psutil.virtual_memory()
    swapinfo = psutil.swap_memory()
    logger.info("memory: %s, swap: %s",
                humanize.naturalsize(meminfo.total, binary=True),
                humanize.naturalsize(swapinfo.total, binary=True))


def log_ethereum_chain(mainnet: bool):
    chain = "mainnet" if mainnet else "rinkeby"
    logger.info("Ethereum chain: %s", chain)


if __name__ == '__main__':
    start()<|MERGE_RESOLUTION|>--- conflicted
+++ resolved
@@ -110,11 +110,7 @@
 @click.option('--title', expose_value=False)
 def start(monitor, concent, datadir, node_address, rpc_address, peer, mainnet,
           start_geth, start_geth_port, geth_address, password, version,
-<<<<<<< HEAD
-          log_level, m):
-=======
           log_level, enable_talkback, m):
->>>>>>> b1ace278
 
     freeze_support()
     delete_reactor()
