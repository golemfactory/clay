#!/usr/bin/env python
import os
import platform
import sys
import logging
from multiprocessing import freeze_support

import click
import humanize
import psutil
from cpuinfo import get_cpu_info
from ethereum import slogging

# Export pbr version for peewee_migrate user
os.environ["PBR_VERSION"] = '3.1.1'

# pylint: disable=wrong-import-position
import golem  # noqa
import golem.argsparser as argsparser  # noqa
from golem.appconfig import AppConfig  # noqa
from golem.clientconfigdescriptor import ClientConfigDescriptor, \
    ConfigApprover  # noqa
from golem.core.common import install_reactor  # noqa
from golem.core.simpleenv import get_local_datadir  # noqa
from golem.core.variables import PROTOCOL_CONST  # noqa
from golem.node import Node  # noqa

logger = logging.getLogger('golemapp')  # using __name__ gives '__main__' here

# Monkey patch for ethereum.slogging.
# SLogger aggressively mess up with python looger.
# This patch is to settle down this.
# It should be done before any SLogger is created.
orig_getLogger = slogging.SManager.getLogger


def monkey_patched_getLogger(*args, **kwargs):
    orig_class = logging.getLoggerClass()
    result = orig_getLogger(*args, **kwargs)
    logging.setLoggerClass(orig_class)
    return result


slogging.SManager.getLogger = monkey_patched_getLogger


@click.command()
@click.option('--monitor/--nomonitor', default=True)
@click.option('--concent/--noconcent', default=False)
@click.option('--datadir', '-d',
              default=get_local_datadir('default'),
              type=click.Path(
                  file_okay=False,
                  writable=True
              ))
@click.option('--protocol_id', type=click.STRING,
              callback=PROTOCOL_CONST.patch_protocol_id,
              is_eager=True,
              expose_value=False,
              help="Golem nodes will connect "
                   "only inside sub-network with "
                   "a given protocol id")
@click.option('--node-address', '-a', multiple=False, type=click.STRING,
              callback=argsparser.parse_node_addr, metavar="<host>",
              help="Network address to use for this node")
@click.option('--rpc-address', '-r', multiple=False,
              callback=argsparser.parse_rpc_address, metavar="<host>:<port>",
              help="RPC server address to use")
@click.option('--peer', '-p', multiple=True,
              callback=argsparser.parse_peer, metavar="<host>:<port>",
              help="Connect with given peer")
@click.option('--mainnet', is_flag=True, default=False,
              help='Whether to run on Ethereum mainnet')
@click.option('--start-geth', is_flag=True, default=False, is_eager=True,
              help="Start local geth node")
@click.option('--start-geth-port', default=None, type=int,
              callback=argsparser.enforce_start_geth_used, metavar="<port>",
              help="Port number to be used by locally started geth node")
@click.option('--geth-address', default=None, metavar="http://<host>:<port>",
              callback=argsparser.parse_http_addr,
              help="Connect with given geth node")
@click.option('--password', default=None,
              help="Password to unlock Golem. This flag should be mostly used "
              "during development as it's not a safe way to provide password")
@click.option('--version', '-v', is_flag=True, default=False,
              help="Show Golem version information")
@click.option('--log-level', default=None,
              type=click.Choice([
                  'CRITICAL',
                  'ERROR',
                  'WARNING',
                  'INFO',
                  'DEBUG',
              ]),
              help="Change level for Golem loggers and handlers")
@click.option('--enable-talkback', is_flag=True, default=None)
# Python flags, needed by crossbar (package only)
@click.option('-m', nargs=1, default=None)
@click.option('--node', expose_value=False)
@click.option('--klass', expose_value=False)
@click.option('-u', is_flag=True, default=False, expose_value=False)
# Multiprocessing option (ignored)
@click.option('--multiprocessing-fork', nargs=1, expose_value=False)
# Crossbar arguments (package only)
@click.option('--cbdir', expose_value=False)
@click.option('--worker', expose_value=False)
@click.option('--type', expose_value=False)
@click.option('--realm', expose_value=False)
@click.option('--loglevel', expose_value=False)  # Crossbar specific level
@click.option('--title', expose_value=False)
def start(monitor, concent, datadir, node_address, rpc_address, peer, mainnet,
<<<<<<< HEAD
          start_geth, start_geth_port, geth_address, password, version,
          log_level, m):
=======
          start_geth, start_geth_port, geth_address, version, log_level,
          enable_talkback, m):
>>>>>>> a300ddd0

    freeze_support()
    delete_reactor()

    if version:
        print("GOLEM version: {}".format(golem.__version__))
        return 0

    # We should use different directories for different chains
    subdir = 'mainnet' if mainnet else 'rinkeby'
    datadir = os.path.join(datadir, subdir)
    # We don't want different chains to talk to each other
    if not mainnet:
        PROTOCOL_CONST.ID += '-testnet'

    # Workarounds for pyinstaller executable
    sys.modules['win32com.gen_py.os'] = None
    sys.modules['win32com.gen_py.pywintypes'] = None
    sys.modules['win32com.gen_py.pythoncom'] = None

    app_config = AppConfig.load_config(datadir)
    config_desc = ClientConfigDescriptor()
    config_desc.init_from_app_config(app_config)
    config_desc = ConfigApprover(config_desc).approve()

    if enable_talkback is None:
        enable_talkback = bool(config_desc.enable_talkback)

    if rpc_address:
        config_desc.rpc_address = rpc_address.address
        config_desc.rpc_port = rpc_address.port
    if node_address:
        config_desc.node_address = node_address
    # Crossbar
    if m == 'crossbar.worker.process':
        start_crossbar_worker(m)
    # Golem headless
    else:
        install_reactor()

        from golem.core.common import config_logging
        config_logging(datadir=datadir, loglevel=log_level,
                       enable_talkback=enable_talkback)

        log_golem_version()
        log_platform_info()
        log_ethereum_chain(mainnet)

        node = Node(
            datadir=datadir,
            app_config=app_config,
            config_desc=config_desc,
            peers=peer,
            use_monitor=monitor,
            use_concent=concent,
            mainnet=mainnet,
            start_geth=start_geth,
            start_geth_port=start_geth_port,
            geth_address=geth_address,
            password=password,
        )

        node.start()


def delete_reactor():
    if 'twisted.internet.reactor' in sys.modules:
        del sys.modules['twisted.internet.reactor']


def start_crossbar_worker(module):
    idx = sys.argv.index('-m')
    sys.argv.pop(idx)
    sys.argv.pop(idx)

    if '-u' in sys.argv:
        # ignore; unbuffered mode causes issues on Windows
        sys.argv.remove('-u')

    import importlib
    module = importlib.import_module(module)
    module.run()


def log_golem_version():
    # initial version info
    import golem_messages
    from golem.core.variables import PROTOCOL_CONST

    logger.info("GOLEM Version: %s", golem.__version__)
    logger.info("Protocol Version: %s", PROTOCOL_CONST.ID)
    logger.info("golem_messages Version: %s", golem_messages.__version__)


def log_platform_info():
    # platform
    logger.info("system: %s, release: %s, version: %s, machine: %s",
                platform.system(), platform.release(), platform.version(),
                platform.machine())

    # cpu
    cpuinfo = get_cpu_info()
    logger.info("cpu: %s %s, %s cores",
                cpuinfo['vendor_id'], cpuinfo['brand'], cpuinfo['count'])

    # ram
    meminfo = psutil.virtual_memory()
    swapinfo = psutil.swap_memory()
    logger.info("memory: %s, swap: %s",
                humanize.naturalsize(meminfo.total, binary=True),
                humanize.naturalsize(swapinfo.total, binary=True))


def log_ethereum_chain(mainnet: bool):
    chain = "mainnet" if mainnet else "rinkeby"
    logger.info("Ethereum chain: %s", chain)


if __name__ == '__main__':
    start()<|MERGE_RESOLUTION|>--- conflicted
+++ resolved
@@ -109,13 +109,8 @@
 @click.option('--loglevel', expose_value=False)  # Crossbar specific level
 @click.option('--title', expose_value=False)
 def start(monitor, concent, datadir, node_address, rpc_address, peer, mainnet,
-<<<<<<< HEAD
-          start_geth, start_geth_port, geth_address, password, version,
-          log_level, m):
-=======
-          start_geth, start_geth_port, geth_address, version, log_level,
-          enable_talkback, m):
->>>>>>> a300ddd0
+          start_geth, start_geth_port, geth_address, password, version, 
+          log_level, enable_talkback, m):
 
     freeze_support()
     delete_reactor()
