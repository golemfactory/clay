#!/usr/bin/env python
import binascii
import os
import platform
import sys
import logging
from multiprocessing import freeze_support

import click
import humanize
import psutil
from cpuinfo import get_cpu_info
from ethereum import slogging
from portalocker import Lock, LockException

# Export pbr version for peewee_migrate user

os.environ["PBR_VERSION"] = '3.1.1'

# pylint: disable=wrong-import-position

import golem  # noqa
import golem.argsparser as argsparser  # noqa
from golem.clientconfigdescriptor import ClientConfigDescriptor, \
    ConfigApprover  # noqa
from golem.config.environments import set_environment  # noqa
from golem.core import variables  # noqa
from golem.core.common import install_reactor  # noqa
from golem.core.simpleenv import get_local_datadir  # noqa
from golem.rpc import (  # noqa
    generate_rpc_certificate,
    WORKER_PROCESS_MODULE,
    WORKER_PROCESS_STANDALONE_ARGS,
)

logger = logging.getLogger('golemapp')  # using __name__ gives '__main__' here

# ethereum.slogging and logging compatibility patch
orig_getLogger = slogging.SManager.getLogger


def monkey_patched_getLogger(*args, **kwargs):
    orig_class = logging.getLoggerClass()
    result = orig_getLogger(*args, **kwargs)
    logging.setLoggerClass(orig_class)
    return result


slogging.SManager.getLogger = monkey_patched_getLogger


@click.command()
@click.option('--monitor/--nomonitor', default=None)
@click.option('--concent', type=click.Choice(variables.CONCENT_CHOICES))
@click.option('--datadir', '-d',
              default=None,
              type=click.Path(
                  file_okay=False,
                  writable=True
              ))
@click.option('--protocol_id', type=click.STRING,
              callback=variables.PROTOCOL_CONST.patch_protocol_id,
              is_eager=True,
              expose_value=False,
              help="Golem nodes will connect "
                   "only inside sub-network with "
                   "a given protocol id")
@click.option('--node-address', '-a', multiple=False, type=click.STRING,
              callback=argsparser.parse_node_addr, metavar="<host>",
              help="Network address to use for this node")
@click.option('--rpc-address', '-r', multiple=False,
              callback=argsparser.parse_rpc_address, metavar="<host>:<port>",
              help="RPC server address to use")
@click.option('--peer', '-p', multiple=True,
              callback=argsparser.parse_peer, metavar="<host>:<port>",
              help="Connect with given peer")
@click.option('--mainnet', is_flag=True, default=False,
              help='Whether to run on Ethereum mainnet (shorthand '
                   'for --net mainnet)')
@click.option('--net', default=None, type=click.Choice(['mainnet', 'testnet']),)
@click.option('--geth-address', default=None, metavar="http://<host>:<port>",
              callback=argsparser.parse_http_addr,
              help="Connect with given geth node")
@click.option('--password', default=None,
              help="Password to unlock Golem. This flag should be mostly used "
              "during development as it's not a safe way to provide password")
@click.option('--accept-terms', is_flag=True, default=False,
              help="Accept Golem terms of use. This is equivalent to calling "
                   "`golemcli terms accept`")
@click.option('--accept-concent-terms', is_flag=True, default=False,
              help="Accept Concent terms of use. This is equivalent to calling "
                   "`golemcli concent terms accept`")
@click.option('--accept-all-terms', is_flag=True, default=False,
              help="Accept all terms of use")
@click.option('--version', '-v', is_flag=True, default=False,
              help="Show Golem version information")
@click.option('--log-level', default=None,
              type=click.Choice([
                  'CRITICAL',
                  'ERROR',
                  'WARNING',
                  'INFO',
                  'DEBUG',
              ]),
              help="Change level for Golem loggers and handlers")
@click.option('--enable-talkback', is_flag=True, default=None)
@click.option('--hyperdrive-port', type=int, help="Hyperdrive public port")
@click.option('--hyperdrive-rpc-port', type=int, help="Hyperdrive RPC port")
def start(  # pylint: disable=too-many-arguments, too-many-locals
        monitor, concent, datadir, node_address, rpc_address, peer, mainnet,
        net, geth_address, password, accept_terms, accept_concent_terms,
<<<<<<< HEAD
        accept_all_terms, version, log_level, enable_talkback,
        hyperdrive_port, hyperdrive_rpc_port,
=======
        accept_all_terms, version, log_level, enable_talkback: bool,
        hyperdrive_port, hyperdrive_rpc_port, crossbar_serializer
>>>>>>> 5ae019a2
):
    if version:
        print("GOLEM version: {}".format(golem.__version__))
        return 0

    set_environment('mainnet' if mainnet else net, concent)

    # These are done locally since they rely on golem.config.active to be set
    from golem.config.active import EthereumConfig
    from golem.appconfig import AppConfig
    from golem.node import Node

    ethereum_config = EthereumConfig()

    # We should use different directories for different chains
    datadir = get_local_datadir('default', root_dir=datadir)
    os.makedirs(datadir, exist_ok=True)

    def _start():
        generate_rpc_certificate(datadir)

        # Workarounds for pyinstaller executable
        sys.modules['win32com.gen_py.os'] = None
        sys.modules['win32com.gen_py.pywintypes'] = None
        sys.modules['win32com.gen_py.pythoncom'] = None

        app_config = AppConfig.load_config(datadir)
        config_desc = ClientConfigDescriptor()
        config_desc.init_from_app_config(app_config)
        config_desc = ConfigApprover(config_desc).approve()

        if rpc_address:
            config_desc.rpc_address = rpc_address.address
            config_desc.rpc_port = rpc_address.port
        if node_address:
            config_desc.node_address = node_address
        if hyperdrive_port:
            config_desc.hyperdrive_port = hyperdrive_port
        if hyperdrive_rpc_port:
            config_desc.hyperdrive_rpc_port = hyperdrive_rpc_port

        # Golem headless
        install_reactor()

        from golem.core.common import config_logging
        config_logging(
            datadir=datadir,
            loglevel=log_level,
            config_desc=config_desc)

        log_golem_version()
        log_platform_info()
        log_ethereum_config(ethereum_config)
        log_concent_choice(ethereum_config.CONCENT_VARIANT)

        node = Node(
            datadir=datadir,
            app_config=app_config,
            config_desc=config_desc,
            peers=peer,
            use_monitor=monitor,
            use_talkback=enable_talkback,
            concent_variant=ethereum_config.CONCENT_VARIANT,
            geth_address=geth_address,
            password=password,
        )

        if accept_terms:
            node.accept_terms()

        if accept_concent_terms:
            node.accept_concent_terms()

        if accept_all_terms:
            node.accept_terms()
            node.accept_concent_terms()

        node.start()

    try:
        with Lock(os.path.join(datadir, 'LOCK'), timeout=1):
            _start()

    except LockException:
        logger.error(f'directory {datadir} is locked, possibly used by '
                     'another Golem instance')
        return 1
    return 0


@click.command(context_settings=dict(
    allow_extra_args=True,
    ignore_unknown_options=True,
))
def start_crossbar_worker():
    # Remove extra arguments used for spawning a frozen version of Crossbar
    for arg in WORKER_PROCESS_STANDALONE_ARGS:
        sys.argv.pop(sys.argv.index(arg))

    # Drop the "unbuffered mode" flag which causes issues on Windows
    if '-u' in sys.argv:
        sys.argv.remove('-u')

    # Run the worker process module
    import runpy
    runpy.run_module(WORKER_PROCESS_MODULE, run_name="__main__")


def main():
    freeze_support()

    # When the pyinstaller binary forks, the reactor might already be imported
    # by the parent process and copied to child's memory.
    if 'twisted.internet.reactor' in sys.modules:
        del sys.modules['twisted.internet.reactor']

    # Crossbar (standalone) is invoked with extra positional arguments
    if all(a in sys.argv for a in WORKER_PROCESS_STANDALONE_ARGS):
        start_crossbar_worker()
    else:
        start()  # pylint: disable=no-value-for-parameter


def log_golem_version():
    # initial version info
    import golem_messages
    from golem.core.variables import PROTOCOL_CONST

    logger.info("GOLEM Version: %s", golem.__version__)
    logger.info("Protocol Version: %s", PROTOCOL_CONST.ID)
    logger.info("golem_messages Version: %s", golem_messages.__version__)


def log_platform_info():
    # platform
    logger.info("system: %s, release: %s, version: %s, machine: %s",
                platform.system(), platform.release(), platform.version(),
                platform.machine())

    # cpu
    cpuinfo = get_cpu_info()
    logger.info("cpu: %s %s, %s cores",
                cpuinfo['vendor_id'], cpuinfo['brand'], cpuinfo['count'])

    # ram
    meminfo = psutil.virtual_memory()
    swapinfo = psutil.swap_memory()
    logger.info("memory: %s, swap: %s",
                humanize.naturalsize(meminfo.total, binary=True),
                humanize.naturalsize(swapinfo.total, binary=True))


def log_ethereum_config(ethereum_config):
    logger.info("Ethereum chain: %s", ethereum_config.CHAIN)
    logger.debug("Ethereum config: %s", [
        (attr, getattr(ethereum_config, attr))
        for attr in dir(ethereum_config) if not attr.startswith('__')
    ])


def log_concent_choice(value: dict):
    if None in value.values():
        logger.info('Concent disabled')
        return
    logger.info('Concent url: %s', value['url'])
    logger.info(
        'Concent public key: %s',
        binascii.hexlify(value['pubkey']).decode('ascii'),
    )


if __name__ == '__main__':
    main()<|MERGE_RESOLUTION|>--- conflicted
+++ resolved
@@ -109,13 +109,8 @@
 def start(  # pylint: disable=too-many-arguments, too-many-locals
         monitor, concent, datadir, node_address, rpc_address, peer, mainnet,
         net, geth_address, password, accept_terms, accept_concent_terms,
-<<<<<<< HEAD
-        accept_all_terms, version, log_level, enable_talkback,
+        accept_all_terms, version, log_level, enable_talkback: bool,
         hyperdrive_port, hyperdrive_rpc_port,
-=======
-        accept_all_terms, version, log_level, enable_talkback: bool,
-        hyperdrive_port, hyperdrive_rpc_port, crossbar_serializer
->>>>>>> 5ae019a2
 ):
     if version:
         print("GOLEM version: {}".format(golem.__version__))
