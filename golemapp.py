#!/usr/bin/env python
import os
import platform
import sys
import logging
from multiprocessing import freeze_support

import click
import humanize
import psutil
from cpuinfo import get_cpu_info
from ethereum import slogging

# Export pbr version for peewee_migrate user
os.environ["PBR_VERSION"] = '3.1.1'

# pylint: disable=wrong-import-position
import golem  # noqa
import golem.argsparser as argsparser  # noqa
from golem.appconfig import AppConfig  # noqa
from golem.clientconfigdescriptor import ClientConfigDescriptor, \
    ConfigApprover  # noqa
from golem.core.common import install_reactor  # noqa
from golem.core.simpleenv import get_local_datadir  # noqa
from golem.core.variables import PROTOCOL_CONST  # noqa
from golem.node import Node  # noqa

logger = logging.getLogger('golemapp')  # using __name__ gives '__main__' here

# Monkey patch for ethereum.slogging.
# SLogger aggressively mess up with python looger.
# This patch is to settle down this.
# It should be done before any SLogger is created.
orig_getLogger = slogging.SManager.getLogger


def monkey_patched_getLogger(*args, **kwargs):
    orig_class = logging.getLoggerClass()
    result = orig_getLogger(*args, **kwargs)
    logging.setLoggerClass(orig_class)
    return result


slogging.SManager.getLogger = monkey_patched_getLogger


@click.command()
@click.option('--monitor/--nomonitor', default=True)
@click.option('--datadir', '-d',
              default=get_local_datadir('default'),
              type=click.Path(
                  file_okay=False,
                  writable=True
              ))
@click.option('--protocol_id', type=click.STRING,
              callback=PROTOCOL_CONST.patch_protocol_id,
              is_eager=True,
              expose_value=False,
              help="Golem nodes will connect "
                   "only inside sub-network with "
                   "a given protocol id")
@click.option('--node-address', '-a', multiple=False, type=click.STRING,
              callback=argsparser.parse_node_addr, metavar="<host>",
              help="Network address to use for this node")
@click.option('--rpc-address', '-r', multiple=False,
              callback=argsparser.parse_rpc_address, metavar="<host>:<port>",
              help="RPC server address to use")
@click.option('--peer', '-p', multiple=True,
              callback=argsparser.parse_peer, metavar="<host>:<port>",
              help="Connect with given peer")
@click.option('--mainnet', is_flag=True, default=False,
              help='Whether to run on Ethereum mainnet')
@click.option('--start-geth', is_flag=True, default=False, is_eager=True,
              help="Start local geth node")
@click.option('--start-geth-port', default=None, type=int,
              callback=argsparser.enforce_start_geth_used, metavar="<port>",
              help="Port number to be used by locally started geth node")
@click.option('--geth-address', default=None, metavar="http://<host>:<port>",
              callback=argsparser.parse_http_addr,
              help="Connect with given geth node")
@click.option('--version', '-v', is_flag=True, default=False,
              help="Show Golem version information")
@click.option('--log-level', default=None,
              type=click.Choice([
                  'CRITICAL',
                  'ERROR',
                  'WARNING',
                  'INFO',
                  'DEBUG',
              ]),
              help="Change level for Golem loggers and handlers")
# Python flags, needed by crossbar (package only)
@click.option('-m', nargs=1, default=None)
@click.option('--node', expose_value=False)
@click.option('--klass', expose_value=False)
@click.option('-u', is_flag=True, default=False, expose_value=False)
# Multiprocessing option (ignored)
@click.option('--multiprocessing-fork', nargs=1, expose_value=False)
# Crossbar arguments (package only)
@click.option('--cbdir', expose_value=False)
@click.option('--worker', expose_value=False)
@click.option('--type', expose_value=False)
@click.option('--realm', expose_value=False)
@click.option('--loglevel', expose_value=False)  # Crossbar specific level
@click.option('--title', expose_value=False)
<<<<<<< HEAD
@click.option('--enable-talkback', is_flag=True, default=None)
def start(payments, monitor, datadir, node_address, rpc_address, peer,
          start_geth, start_geth_port, geth_address, version, m, loglevel,
          enable_talkback):
=======
def start(monitor, datadir, node_address, rpc_address, peer, mainnet,
          start_geth, start_geth_port, geth_address, version, log_level, m):

>>>>>>> f2a38ca5
    freeze_support()
    delete_reactor()

    if version:
        print("GOLEM version: {}".format(golem.__version__))
        return 0

    # We should use different directories for different chains
    subdir = 'mainnet' if mainnet else 'rinkeby'
    datadir = os.path.join(datadir, subdir)
    # We don't want different chains to talk to each other
    if not mainnet:
        PROTOCOL_CONST.ID += '-testnet'

    # Workarounds for pyinstaller executable
    sys.modules['win32com.gen_py.os'] = None
    sys.modules['win32com.gen_py.pywintypes'] = None
    sys.modules['win32com.gen_py.pythoncom'] = None

    app_config = AppConfig.load_config(datadir)
    config_desc = ClientConfigDescriptor()
    config_desc.init_from_app_config(app_config)
    config_desc = ConfigApprover(config_desc).approve()

    if enable_talkback is None:
        enable_talkback = bool(config_desc.enable_talkback)

    if rpc_address:
        config_desc.rpc_address = rpc_address.address
        config_desc.rpc_port = rpc_address.port
    if node_address:
        config_desc.node_address = node_address
    # Crossbar
    if m == 'crossbar.worker.process':
        start_crossbar_worker(m)
    # Golem headless
    else:
        from golem.core.common import config_logging
<<<<<<< HEAD
        config_logging(datadir=datadir, loglevel=loglevel,
                       enable_talkback=enable_talkback)
=======
        config_logging(datadir=datadir, loglevel=log_level)
>>>>>>> f2a38ca5
        install_reactor()
        log_golem_version()
        log_platform_info()
        log_ethereum_chain(mainnet)

        node = Node(
            datadir=datadir,
            app_config=app_config,
            config_desc=config_desc,
            peers=peer,
            use_monitor=monitor,
            mainnet=mainnet,
            start_geth=start_geth,
            start_geth_port=start_geth_port,
            geth_address=geth_address)

        node.start()


def delete_reactor():
    if 'twisted.internet.reactor' in sys.modules:
        del sys.modules['twisted.internet.reactor']


def start_crossbar_worker(module):
    idx = sys.argv.index('-m')
    sys.argv.pop(idx)
    sys.argv.pop(idx)

    if '-u' in sys.argv:
        # ignore; unbuffered mode causes issues on Windows
        sys.argv.remove('-u')

    import importlib
    module = importlib.import_module(module)
    module.run()


def log_golem_version():
    # initial version info
    import golem_messages
    from golem.core.variables import PROTOCOL_CONST

    logger.info("GOLEM Version: %s", golem.__version__)
    logger.info("Protocol Version: %s", PROTOCOL_CONST.ID)
    logger.info("golem_messages Version: %s", golem_messages.__version__)


def log_platform_info():
    # platform
    logger.info("system: %s, release: %s, version: %s, machine: %s",
                platform.system(), platform.release(), platform.version(),
                platform.machine())

    # cpu
    cpuinfo = get_cpu_info()
    logger.info("cpu: %s %s, %s cores",
                cpuinfo['vendor_id'], cpuinfo['brand'], cpuinfo['count'])

    # ram
    meminfo = psutil.virtual_memory()
    swapinfo = psutil.swap_memory()
    logger.info("memory: %s, swap: %s",
                humanize.naturalsize(meminfo.total, binary=True),
                humanize.naturalsize(swapinfo.total, binary=True))


def log_ethereum_chain(mainnet: bool):
    chain = "mainnet" if mainnet else "rinkeby"
    logger.info("Ethereum chain: %s", chain)


if __name__ == '__main__':
    start()<|MERGE_RESOLUTION|>--- conflicted
+++ resolved
@@ -89,6 +89,7 @@
                   'DEBUG',
               ]),
               help="Change level for Golem loggers and handlers")
+@click.option('--enable-talkback', is_flag=True, default=None)
 # Python flags, needed by crossbar (package only)
 @click.option('-m', nargs=1, default=None)
 @click.option('--node', expose_value=False)
@@ -103,16 +104,10 @@
 @click.option('--realm', expose_value=False)
 @click.option('--loglevel', expose_value=False)  # Crossbar specific level
 @click.option('--title', expose_value=False)
-<<<<<<< HEAD
-@click.option('--enable-talkback', is_flag=True, default=None)
-def start(payments, monitor, datadir, node_address, rpc_address, peer,
-          start_geth, start_geth_port, geth_address, version, m, loglevel,
-          enable_talkback):
-=======
 def start(monitor, datadir, node_address, rpc_address, peer, mainnet,
-          start_geth, start_geth_port, geth_address, version, log_level, m):
-
->>>>>>> f2a38ca5
+          start_geth, start_geth_port, geth_address, version, log_level,
+          enable_talkback, m):
+
     freeze_support()
     delete_reactor()
 
@@ -151,12 +146,8 @@
     # Golem headless
     else:
         from golem.core.common import config_logging
-<<<<<<< HEAD
-        config_logging(datadir=datadir, loglevel=loglevel,
+        config_logging(datadir=datadir, loglevel=log_level,
                        enable_talkback=enable_talkback)
-=======
-        config_logging(datadir=datadir, loglevel=log_level)
->>>>>>> f2a38ca5
         install_reactor()
         log_golem_version()
         log_platform_info()
