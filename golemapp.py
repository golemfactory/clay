--- conflicted
+++ resolved
@@ -106,15 +106,10 @@
 @click.option('--realm', expose_value=False)
 @click.option('--loglevel', expose_value=False)  # Crossbar specific level
 @click.option('--title', expose_value=False)
-<<<<<<< HEAD
-def start(payments, monitor, datadir, node_address, rpc_address, peer,
-          start_geth, start_geth_port, geth_address, password, version, m,
-          loglevel):
-=======
 def start(monitor, datadir, node_address, rpc_address, peer, mainnet,
-          start_geth, start_geth_port, geth_address, version, log_level, m):
-
->>>>>>> f88305da
+          start_geth, start_geth_port, geth_address, password, version,
+          log_level, m):
+
     freeze_support()
     delete_reactor()
 
