--- conflicted
+++ resolved
@@ -129,17 +129,9 @@
         return final_img
 
     def _paste_image(self, final_img, new_part, num):
-<<<<<<< HEAD
-        img_offset = Image.new("RGB", (self.width, self.height))
-        offset = int(math.floor(num * float(self.height) /
-                                float(len(self.accepted_img_files))))
-        img_offset.paste(new_part, (0, offset))
-        return ImageChops.add(final_img, img_offset)
-=======
         with Image.new("RGB", (self.width, self.height)) as img_offset:
             offset = int(math.floor(num * float(self.height)
                                     / float(len(self.accepted_img_files))))
             img_offset.paste(new_part, (0, offset))
             result = ImageChops.add(final_img, img_offset)
-        return result
->>>>>>> b1ace278
+        return result