--- conflicted
+++ resolved
@@ -31,10 +31,6 @@
     RUNNER_WARNING = "Failed to compute benchmark"
     RUNNER_SUCCESS = "Benchmark computed successfully"
 
-<<<<<<< HEAD
-=======
-    # pylint: disable=too-many-arguments
->>>>>>> 4edae4e6
     def __init__(self, task: Task, root_path, success_callback, error_callback,
                  benchmark: CoreBenchmark) -> None:
         def get_compute_task_def():
