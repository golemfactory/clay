from dataclasses import dataclass
from copy import deepcopy
from ethereum.utils import denoms
from pathlib import Path, PurePath
from typing import (
    Any,
    Callable,
    Dict,
    Generator,
    Iterator,
    List,
    Optional,
    Tuple,
    Type,
    Set
)
import logging

from golem_messages.message import ComputeTaskDef
from golem_messages.datastructures.p2p import Node

from apps.core.task.coretask import (
    CoreTask,
    CoreTaskBuilder,
    CoreTaskTypeInfo
)
from apps.core.task.coretaskstate import Options, TaskDefinition
from apps.wasm.environment import WasmTaskEnvironment
from golem.marketplace.wasm_marketplace import (
    RequestorWasmMarketStrategy, UsageReport,
    ProviderWasmMarketStrategy
)
import golem.model
from golem.task.taskbase import Task, AcceptClientVerdict, TaskResult
from golem.task.taskstate import SubtaskStatus
from golem.task.taskclient import TaskClient

from .vbr import (
    Actor,
    BucketVerifier,
    VerificationResult,
    NotAllowedError,
    MissingResultsError
)

NANOSECOND = 1e-9

logger = logging.getLogger("apps.wasm")


@dataclass
class SubtaskInstance:
    status: SubtaskStatus
    actor: Actor
    results: Optional[TaskResult]


class VbrSubtask:
    """Encapsulating subtask handling behavior for Verification by
    Redundancy. This class hides result handling, subtask spawning
    and subtask related data management from the client code.
    """
    # __DEBUG_COUNTER: int = 0
    def __init__(self, id_gen, name, params, redundancy_factor):
        self.id_gen = id_gen
        self.name = name
        self.params = params
        self.result = None
        self.redundancy_factor = redundancy_factor

        self.subtasks: Dict[str, SubtaskInstance] = {}
        self.verifier = BucketVerifier(
            redundancy_factor, WasmTask.cmp_results, referee_count=1)

    def contains(self, s_id) -> bool:
        return s_id in self.subtasks

    def is_allowed_node(self, node_id):
        actor = Actor(node_id)
        try:
            self.verifier.validate_actor(actor)
        except (NotAllowedError, MissingResultsError):
            return False
        return True

    def new_instance(self, node_id) -> Optional[Tuple[str, dict]]:
        actor = Actor(node_id)

        if not self.is_allowed_node(node_id):
            return None

        self.verifier.add_actor(actor)

        s_id = self.id_gen()
        self.subtasks[s_id] = SubtaskInstance(
            SubtaskStatus.starting, actor, TaskResult())

        return s_id, deepcopy(self.params)

    def get_instance(self, s_id) -> SubtaskInstance:
        return self.subtasks[s_id]

    def get_instances(self) -> List[str]:
        return self.subtasks.keys()

    def add_result(self, s_id: str, task_result: Optional[TaskResult]):
        result_files = task_result.files if task_result else None
        self.verifier.add_result(
            self.subtasks[s_id].actor, result_files)
        self.subtasks[s_id].results = task_result

    def get_result(self) -> TaskResult:
        return self.result

    def is_finished(self) -> bool:
        return self.verifier.get_verdicts() is not None

    def get_verdicts(self):
        verdicts = []
        for actor, result, verdict in self.verifier.get_verdicts():
            if verdict == VerificationResult.SUCCESS and not self.result:
                self.result = TaskResult(files=result)

            verdicts.append((actor, verdict))

        return verdicts

    def get_subtask_count(self) -> int:
        """Returns a number of subtasks that will be computed
        within this VbrSubtask instance. This is a dynamic value
        that will change if referee is called into action.
        """
        instances_cnt = len(self.get_instances())
        if instances_cnt < self.redundancy_factor + 1:
            instances_cnt = self.redundancy_factor + 1
        return instances_cnt

    def get_tasks_left(self) -> int:
        return self.get_subtask_count() - len(
            [s for s in self.subtasks.values()
             if s['status'] != SubtaskStatus.finished]
        )

    def restart_subtask(self, subtask_id: str):
        subtask = self.subtasks[subtask_id]
        if subtask['status'] != SubtaskStatus.starting:
            raise ValueError("Cannot restart subtask with status: " +
                             str(subtask['status']))
        if subtask['results'] is not None:
            raise ValueError("Cannot restart computed VbR subtask")
        self.verifier.remove_actor(subtask['actor'])
        subtask['status'] = SubtaskStatus.restarted


class WasmTaskOptions(Options):
    class SubtaskOptions:
        def __init__(self, name: str, exec_args: List[str],
                     output_file_paths: List[str]) -> None:
            self.name: str = name
            self.exec_args: List[str] = exec_args
            self.output_file_paths: List[str] = output_file_paths

        def to_dict(self) -> dict:
            return {
                'name': self.name,
                'exec_args': self.exec_args,
                'output_file_paths': self.output_file_paths
            }

    def __init__(self) -> None:
        super().__init__()
        self.js_name: str = ''
        self.wasm_name: str = ''
        self.input_dir: str = ''
        self.output_dir: str = ''
        self.subtasks: Dict[str, WasmTaskOptions.SubtaskOptions] = {}

    def _subtasks(self) -> Generator[Tuple[str, Dict[str, Any]], None, None]:
        for subtask_name, subtask_opts in self.subtasks.items():
            yield subtask_name, {
                'name': subtask_name,
                'js_name': self.js_name,
                'wasm_name': self.wasm_name,
                'exec_args': subtask_opts.exec_args,
                'input_dir_name': PurePath(self.input_dir).name,
                'output_file_paths': subtask_opts.output_file_paths,
            }

    def get_subtask_iterator(self) -> Iterator[Tuple[str, Dict[str, Any]]]:
        # The generator has to be listed first because the resulting iterator
        # has to be picklable.
        return iter(list(self._subtasks()))


class WasmTaskDefinition(TaskDefinition):
    def __init__(self) -> None:
        super().__init__()
        self.options = WasmTaskOptions()
        self.task_type = 'WASM'
        self.budget: int = 1 * denoms.ether

    def add_to_resources(self) -> None:
        self.resources = [self.options.input_dir]

    def to_dict(self) -> dict:
        dictionary = super().to_dict()
        dictionary['options']['js_name'] = self.options.js_name
        dictionary['options']['wasm_name'] = self.options.wasm_name
        dictionary['options']['input_dir'] = self.options.input_dir
        dictionary['options']['output_dir'] = self.options.output_dir
        dictionary['options']['subtasks'] = {
            k: v.to_dict() for k, v in self.options.subtasks.items()
        }
        return dictionary


<<<<<<< HEAD
class WasmTask(CoreTask):
    REQUESTOR_MARKET_STRATEGY: Type[RequestorWasmMarketStrategy] =\
        RequestorWasmMarketStrategy
    PROVIDER_MARKET_STRATEGY: Type[ProviderWasmMarketStrategy] =\
        ProviderWasmMarketStrategy

=======
class WasmTask(CoreTask):  # pylint: disable=too-many-public-methods
>>>>>>> 2b3ff473
    ENVIRONMENT_CLASS = WasmTaskEnvironment

    JOB_ENTRYPOINT = 'python3 /golem/scripts/job.py'
    REDUNDANCY_FACTOR = 1
    CALLBACKS: Dict[str, Callable] = {}

    REQUESTOR_MARKET_STRATEGY = RequestorWasmMarketStrategy

    def __init__(self, task_definition: WasmTaskDefinition,
                 root_path: Optional[str] = None, owner: Node = None) -> None:
        super().__init__(
            task_definition=task_definition,
            root_path=root_path, owner=owner
        )
        self.task_definition: WasmTaskDefinition = task_definition
        self.options: WasmTaskOptions = task_definition.options
        self.subtasks: List[VbrSubtask] = []
        self.subtasks_given = {}

        for s_name, s_params in self.options.get_subtask_iterator():
            s_params = {
                'entrypoint': self.JOB_ENTRYPOINT,
                **s_params
            }
            subtask = VbrSubtask(self.create_subtask_id,
                                 s_name, s_params, self.REDUNDANCY_FACTOR)
            self.subtasks.append(subtask)

        self.nodes_blacklist: Set[str] = set()
        self._load_requestor_perf()

    def query_extra_data(
            self, perf_index: float,
            node_id: Optional[str] = None,
            node_name: Optional[str] = None) -> Task.ExtraData:
        for s in self.subtasks:
            if s.is_finished():
                continue
            next_subtask = s.new_instance(node_id)
            if next_subtask:
                s_id, s_params = next_subtask
                self.subtasks_given[s_id] = {
                    'status': SubtaskStatus.starting,
                    'node_id': node_id
                }
                ctd = self._new_compute_task_def(s_id, s_params, perf_index)

                return Task.ExtraData(ctd=ctd)
        raise RuntimeError()

    def _find_vbrsubtask_by_id(self, subtask_id) -> VbrSubtask:
        for subtask in self.subtasks:
            if subtask.contains(subtask_id):
                return subtask
        raise KeyError()

    @staticmethod
    def cmp_results(result_list_a: List[Any],
                    result_list_b: List[Any]) -> bool:
        logger.debug("Comparing: %s and %s", result_list_a, result_list_b)
        for r1, r2 in zip(result_list_a, result_list_b):
            with open(r1, 'rb') as f1, open(r2, 'rb') as f2:
                b1 = f1.read()
                b2 = f2.read()
                if b1 != b2:
                    return False
        return True

    def _resolve_subtasks_statuses(self, subtask: VbrSubtask):
        verdicts = subtask.get_verdicts()

        for s_id in subtask.get_instances():
            instance = subtask.get_instance(s_id)
            for actor, verdict in verdicts:
                if actor is not instance.actor:
                    continue

                if verdict == VerificationResult.SUCCESS:
                    # pay up!
                    logger.info("Accepting results for subtask %s", s_id)
                    self.subtasks_given[s_id]['status'] =\
                        SubtaskStatus.finished
                    TaskClient.get_or_initialize(actor.uuid,
                                                 self.counting_nodes).accept()
                else:
                    logger.info("Rejecting results for subtask %s", s_id)
                    self.subtasks_given[s_id]['status'] = SubtaskStatus.failure
                    TaskClient.get_or_initialize(actor.uuid,
                                                 self.counting_nodes).reject()
                    logger.info("Blacklisting node: %s", actor.uuid)
                    self.nodes_blacklist.add(actor.uuid)

    def _handle_vbr_subtask_result(self, subtask: VbrSubtask):
        # save the results but only if verification was successful
        result: TaskResult = subtask.get_result()
        if result is not None:
            self.save_results(subtask.name, result.files)
        else:
            new_subtask = VbrSubtask(self.create_subtask_id, subtask.name,
                                     subtask.params, subtask.redundancy_factor)
            self.subtasks.append(new_subtask)

    def computation_finished(
            self, subtask_id: str, task_result: TaskResult,
            verification_finished: Callable[[], None]) -> None:
        if not self.should_accept(subtask_id):
            logger.info("Not accepting results for %s", subtask_id)
            return
        # Save the callback and wait for VbrSubtask verdict.
        WasmTask.CALLBACKS[subtask_id] = verification_finished
        self.subtasks_given[subtask_id]['status'] = SubtaskStatus.verifying

        self.interpret_task_results(subtask_id, task_result.files)
        task_result.files = self.results[subtask_id]

        subtask = self._find_vbrsubtask_by_id(subtask_id)
        subtask.add_result(subtask_id, task_result)

        if subtask.is_finished():
            self._resolve_subtasks_statuses(subtask)
            self._handle_vbr_subtask_result(subtask)

            subtask_usages: List[UsageReport] = []
            for s_id in subtask.get_instances():
                s_instance = subtask.get_instance(s_id)
                if not s_instance.results:
                    continue
                subtask_usages.append(
                    (s_instance.actor.uuid,
                     s_id,
                     s_instance.results.stats.
                     cpu_stats.cpu_usage['total_usage'] * NANOSECOND)
                )
            self.REQUESTOR_MARKET_STRATEGY.report_subtask_usages(
                self.task_definition.task_id,
                subtask_usages
            )

            for s_id in subtask.get_instances():
                try:
                    WasmTask.CALLBACKS.pop(s_id)()
                except KeyError:
                    # For cases with referee there will be a subtask instance
                    # that failed and therefore not delivered results.
                    pass

    def save_results(self, name: str, result_files: List[str]) -> None:
        output_dir_path = Path(self.options.output_dir, name)
        output_dir_path.mkdir(parents=True, exist_ok=True)

        for result_file in result_files:
            output_file_path = output_dir_path / PurePath(result_file).name
            with open(result_file, 'rb') as f_in, \
                    open(output_file_path, 'wb') as f_out:
                f_out.write(f_in.read())

    def accept_results(self, subtask_id, result_files):
        pass

    def query_extra_data_for_test_task(self) -> ComputeTaskDef:
        next_subtask_instance = self.subtasks[0]\
            .new_instance("benchmark_node_id")

        if not next_subtask_instance:
            raise ValueError()

        _next_subtask_name, next_extra_data = next_subtask_instance

        # When the resources are sent through Hyperg, the input directory is
        # copied to RESOURCE_DIR inside the container. But when running the
        # benchmark task, the input directory _becomes_ the RESOURCE_DIR, so
        # the outer input directory name has to be discarded.
        next_extra_data['input_dir_name'] = ''

        return self._new_compute_task_def(
            subtask_id=self.create_subtask_id(), extra_data=next_extra_data
        )

    def filter_task_results(
            self, task_results: List[str], subtask_id: str,
            log_ext: str = ".log",
            err_log_ext: str = "err.log") -> List[str]:
        filtered_task_results: List[str] = []
        for tr in task_results:
            if tr.endswith(err_log_ext):
                self.stderr[subtask_id] = tr
            elif tr.endswith(log_ext):
                self.stdout[subtask_id] = tr
            else:
                filtered_task_results.append(tr)

        return filtered_task_results

    def interpret_task_results(
            self, subtask_id: str, task_results: List[str],
            sort: bool = True) -> None:
        self.stdout[subtask_id] = ""
        self.stderr[subtask_id] = ""

        self.results[subtask_id] = self.filter_task_results(
            task_results, subtask_id)
        if sort:
            self.results[subtask_id].sort()

    def should_accept_client(self,
                             node_id: str,
                             offer_hash: str) -> AcceptClientVerdict:
        """Deciding whether to accept particular node_id for next task
        computation.

        Arguments:
            node_id {str} -- Node offered to compute next task

        Returns:
            AcceptClientVerdict -- When AcceptClientVerdict.ACCEPTED value is
            returned the task will get a call to `query_extra_data` with
            corresponding `node_id`. On AcceptClientVerdict.REJECTED and
            AcceptClientVerdict.SHOULD_WAIT the node offer will be turned down,
            but might appear in subsequent `should_accept_client` invocation.
            The only difference between REJECTED and SHOULD_WAIT is the logj
            message.
        """
        if node_id in self.nodes_blacklist:
            logger.info("Node %s has been blacklisted for this task", node_id)
            return AcceptClientVerdict.REJECTED

        for s in self.subtasks:
            if s.is_allowed_node(node_id):
                return AcceptClientVerdict.ACCEPTED

        # No subtask has yielded next actor meaning that there is no work
        # to be done at the moment
        return AcceptClientVerdict.SHOULD_WAIT

    def accept_client(self,
                      node_id: str,
                      offer_hash: str,
                      num_subtasks: int = 1) -> AcceptClientVerdict:
        client = TaskClient.get_or_initialize(node_id, self.counting_nodes)
        client.start(offer_hash, 1)
        return AcceptClientVerdict.ACCEPTED

    def needs_computation(self) -> bool:
        return not self.finished_computation()

    def finished_computation(self):
        finished = all([subtask.is_finished() for subtask in self.subtasks])
        logger.debug("Finished computation: %d", finished)
        return finished

    def computation_failed(self, subtask_id: str, ban_node: bool = True):
        subtask = self._find_vbrsubtask_by_id(subtask_id)
        try:
            subtask.add_result(subtask_id, None)
        except ValueError:
            # Handle a case of duplicate call from __remove_old_tasks
            pass
        if subtask.is_finished():
            self._resolve_subtasks_statuses(subtask)
            self._handle_vbr_subtask_result(subtask)

    def verify_task(self):
        return self.finished_computation()

    def get_total_tasks(self):
        return sum([s.get_subtask_count() for s in self.subtasks])

    def get_active_tasks(self):
        return sum(
            [0 if s.is_finished() else s.get_subtask_count()
             for s in self.subtasks]
        )

    def get_tasks_left(self):
        return self.get_active_tasks()

    def get_progress(self) -> float:
        num_total = self.get_total_tasks()
        if num_total == 0:
            return 0.0

        tasks_left = self.get_tasks_left()

        assert num_total >= tasks_left

        progress = (num_total - tasks_left) / num_total

        return progress

    def get_results(self, subtask_id):
        subtask = self._find_vbrsubtask_by_id(subtask_id)
        results = subtask.get_result()
        return results.files if results else []

    @property
    def subtask_price(self) -> int:
        """WASM subtask_price is calculated based on user provided budget.
        """
        sub_price: int = self.task_definition.budget // self.get_total_tasks()
        logger.debug("subtask price: %d", sub_price)
        return sub_price

    def _load_requestor_perf(self):
        try:
            cpu_usage_str = golem.model.Performance.get(
                golem.model.Performance.environment_id ==
                WasmTaskEnvironment.ENV_ID
            ).cpu_usage
            cpu_usage: float = float(cpu_usage_str)
        except golem.model.Performance.DoesNotExist:
            cpu_usage: float = 1.0 / NANOSECOND

        self.REQUESTOR_MARKET_STRATEGY.set_my_usage_benchmark(
            cpu_usage * NANOSECOND)

    def restart_subtask(self, subtask_id: str):
        for vbr_subtask in self.subtasks:
            try:
                vbr_subtask.restart_subtask(subtask_id)
            except KeyError:
                pass
        self.subtasks_given[subtask_id]['status'] = SubtaskStatus.restarted


class WasmTaskBuilder(CoreTaskBuilder):
    TASK_CLASS: Type[WasmTask] = WasmTask

    @classmethod
    def build_full_definition(
            cls, task_type: 'CoreTaskTypeInfo',
            dictionary: Dict[str, Any]) -> TaskDefinition:
        # Resources are generated from 'input_dir' later on.
        dictionary['resources'] = []
        # Output is determined from 'output_dir' later on.
        dictionary['options']['output_path'] = ''
        # Subtasks count is determined by the amount of subtask info provided.
        dictionary['subtasks_count'] = len(dictionary['options']['subtasks'])

        task_def: Any = super().build_full_definition(task_type, dictionary)
        options = dictionary['options']
        task_def.options.js_name = options['js_name']
        task_def.options.wasm_name = options['wasm_name']
        task_def.options.input_dir = options['input_dir']
        task_def.options.output_dir = options['output_dir']

        task_def.options.subtasks = {
            name: WasmTaskOptions.SubtaskOptions(
                name, subtask_opts['exec_args'],
                subtask_opts['output_file_paths']
            )
            for name, subtask_opts in options['subtasks'].items()
        }

        task_def.budget = dictionary.get('budget', 1) * denoms.ether
        if 'budget' not in dictionary:
            logger.warning("Assigning task default budget: %d",
                           task_def.budget / denoms.ether)

        return task_def


class WasmBenchmarkTask(WasmTask):
    def query_extra_data(self, perf_index: float,
                         node_id: Optional[str] = None,
                         node_name: Optional[str] = None) -> Task.ExtraData:
        ctd = self.query_extra_data_for_test_task()
        return self.ExtraData(ctd)


class WasmBenchmarkTaskBuilder(WasmTaskBuilder):
    TASK_CLASS: Type[WasmTask] = WasmBenchmarkTask


class WasmTaskTypeInfo(CoreTaskTypeInfo):
    def __init__(self) -> None:
        super().__init__(
            'WASM', WasmTaskDefinition, WasmTaskOptions, WasmTaskBuilder
        )<|MERGE_RESOLUTION|>--- conflicted
+++ resolved
@@ -214,16 +214,12 @@
         return dictionary
 
 
-<<<<<<< HEAD
-class WasmTask(CoreTask):
+class WasmTask(CoreTask): # pylint: disable=too-many-public-methods
     REQUESTOR_MARKET_STRATEGY: Type[RequestorWasmMarketStrategy] =\
         RequestorWasmMarketStrategy
     PROVIDER_MARKET_STRATEGY: Type[ProviderWasmMarketStrategy] =\
         ProviderWasmMarketStrategy
 
-=======
-class WasmTask(CoreTask):  # pylint: disable=too-many-public-methods
->>>>>>> 2b3ff473
     ENVIRONMENT_CLASS = WasmTaskEnvironment
 
     JOB_ENTRYPOINT = 'python3 /golem/scripts/job.py'
