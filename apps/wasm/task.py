from dataclasses import dataclass
from copy import deepcopy
from pathlib import Path, PurePath
from typing import (
    Any,
    Callable,
    Dict,
    Generator,
    Iterator,
    List,
    Optional,
    Tuple,
    Type,
    Set
)
import logging

from ethereum.utils import denoms

from golem_messages.message import ComputeTaskDef
from golem_messages.datastructures.p2p import Node

from apps.core.task.coretask import (
    CoreTask,
    CoreTaskBuilder,
    CoreTaskTypeInfo
)
from apps.core.task.coretaskstate import Options, TaskDefinition
from apps.wasm.environment import WasmTaskEnvironment
from golem.marketplace.wasm_marketplace import (
    RequestorWasmMarketStrategy, UsageReport
)
import golem.model
from golem.task.taskbase import Task, AcceptClientVerdict, TaskResult
from golem.task.taskstate import SubtaskStatus
from golem.task.taskclient import TaskClient

from .vbr import (
    Actor,
    BucketVerifier,
    VerificationResult,
    NotAllowedError,
    MissingResultsError
)

logger = logging.getLogger("apps.wasm")


@dataclass
class SubtaskInstance:
    status: SubtaskStatus
    actor: Actor
    results: Optional[TaskResult]


class VbrSubtask:
    """Encapsulating subtask handling behavior for Verification by
    Redundancy. This class hides result handling, subtask spawning
    and subtask related data management from the client code.
    """
    # __DEBUG_COUNTER: int = 0
    def __init__(self, id_gen, name, params, redundancy_factor):
        self.id_gen = id_gen
        self.name = name
        self.params = params
        self.result = None
        self.redundancy_factor = redundancy_factor

        self.subtasks: Dict[str, SubtaskInstance] = {}
        self.verifier = BucketVerifier(
            redundancy_factor, WasmTask.cmp_results, referee_count=0)

    def contains(self, s_id) -> bool:
        return s_id in self.subtasks

    def is_allowed_node(self, node_id):
        actor = Actor(node_id)
        try:
            self.verifier.validate_actor(actor)
        except (NotAllowedError, MissingResultsError):
            return False
        return True

    def new_instance(self, node_id) -> Optional[Tuple[str, dict]]:
        actor = Actor(node_id)

        if not self.is_allowed_node(node_id):
            return None

        self.verifier.add_actor(actor)

        s_id = self.id_gen()
        self.subtasks[s_id] = SubtaskInstance(
            SubtaskStatus.starting, actor, TaskResult())

        return s_id, deepcopy(self.params)

    def get_instance(self, s_id) -> SubtaskInstance:
        return self.subtasks[s_id]

    def get_instances(self) -> List[str]:
        return self.subtasks.keys()

    def add_result(self, s_id: str, task_result: Optional[TaskResult]):
        result_files = task_result.files if task_result else None
        self.verifier.add_result(
            self.subtasks[s_id].actor, result_files)
        self.subtasks[s_id].results = task_result

    def get_result(self) -> TaskResult:
        return self.result

    def is_finished(self) -> bool:
        return self.verifier.get_verdicts() is not None

    def get_verdicts(self):
        verdicts = []
        for actor, result, verdict in self.verifier.get_verdicts():
            if verdict == VerificationResult.SUCCESS and not self.result:
                self.result = TaskResult(files=result)

            verdicts.append((actor, verdict))

        return verdicts


class WasmTaskOptions(Options):
    class SubtaskOptions:
        def __init__(self, name: str, exec_args: List[str],
                     output_file_paths: List[str]) -> None:
            self.name: str = name
            self.exec_args: List[str] = exec_args
            self.output_file_paths: List[str] = output_file_paths

    def __init__(self) -> None:
        super().__init__()
        self.js_name: str = ''
        self.wasm_name: str = ''
        self.input_dir: str = ''
        self.output_dir: str = ''
        self.subtasks: Dict[str, WasmTaskOptions.SubtaskOptions] = {}

    def _subtasks(self) -> Generator[Tuple[str, Dict[str, Any]], None, None]:
        for subtask_name, subtask_opts in self.subtasks.items():
            yield subtask_name, {
                'name': subtask_name,
                'js_name': self.js_name,
                'wasm_name': self.wasm_name,
                'exec_args': subtask_opts.exec_args,
                'input_dir_name': PurePath(self.input_dir).name,
                'output_file_paths': subtask_opts.output_file_paths,
            }

    def get_subtask_iterator(self) -> Iterator[Tuple[str, Dict[str, Any]]]:
        # The generator has to be listed first because the resulting iterator
        # has to be picklable.
        return iter(list(self._subtasks()))


# pylint: disable=too-many-public-methods
class WasmTaskDefinition(TaskDefinition):
    def __init__(self) -> None:
        super().__init__()
        self.options = WasmTaskOptions()
        self.task_type = 'WASM'
        self.budget: int = 1 * denoms.ether

    def add_to_resources(self) -> None:
        self.resources = [self.options.input_dir]


class WasmTask(CoreTask):
    ENVIRONMENT_CLASS = WasmTaskEnvironment

    JOB_ENTRYPOINT = 'python3 /golem/scripts/job.py'
    REDUNDANCY_FACTOR = 1
    CALLBACKS: Dict[str, Callable] = {}

<<<<<<< HEAD
    REQUESTOR_MARKET_STRATEGY = RequestorWasmMarketStrategy  # type: ignore


    def __init__(self, total_tasks: int, task_definition: WasmTaskDefinition,
=======
    def __init__(self, task_definition: WasmTaskDefinition,
>>>>>>> 1347ae67
                 root_path: Optional[str] = None, owner: Node = None) -> None:
        super().__init__(
            task_definition=task_definition,
            root_path=root_path, owner=owner
        )
        self.task_definition: WasmTaskDefinition = task_definition
        self.options: WasmTaskOptions = task_definition.options
        self.subtasks: List[VbrSubtask] = []
        self.subtasks_given = {}

        for s_name, s_params in self.options.get_subtask_iterator():
            s_params = {
                'entrypoint': self.JOB_ENTRYPOINT,
                **s_params
            }
            subtask = VbrSubtask(self.create_subtask_id,
                                 s_name, s_params, self.REDUNDANCY_FACTOR)
            self.subtasks.append(subtask)

        self.nodes_blacklist: Set[str] = set()
        self._load_requestor_perf()

    def query_extra_data(
            self, perf_index: float,
            node_id: Optional[str] = None,
            node_name: Optional[str] = None) -> Task.ExtraData:
        for s in self.subtasks:
            if s.is_finished():
                continue
            next_subtask = s.new_instance(node_id)
            if next_subtask:
                s_id, s_params = next_subtask
                self.subtasks_given[s_id] = {
                    'status': SubtaskStatus.starting,
                    'node_id': node_id
                }
                ctd = self._new_compute_task_def(s_id, s_params, perf_index)

                return Task.ExtraData(ctd=ctd)
        raise RuntimeError()

    def _find_vbrsubtask_by_id(self, subtask_id) -> VbrSubtask:
        for subtask in self.subtasks:
            if subtask.contains(subtask_id):
                return subtask
        raise KeyError()

    @staticmethod
    def cmp_results(result_list_a: List[Any],
                    result_list_b: List[Any]) -> bool:
        logger.debug("Comparing: %s and %s", result_list_a, result_list_b)
        for r1, r2 in zip(result_list_a, result_list_b):
            with open(r1, 'rb') as f1, open(r2, 'rb') as f2:
                b1 = f1.read()
                b2 = f2.read()
                if b1 != b2:
                    return False
        return True

    def _resolve_subtasks_statuses(self, subtask: VbrSubtask):
        verdicts = subtask.get_verdicts()

        for s_id in subtask.get_instances():
            instance = subtask.get_instance(s_id)
            for actor, verdict in verdicts:
                if actor is not instance.actor:
                    continue

                if verdict == VerificationResult.SUCCESS:
                    # pay up!
                    logger.info("Accepting results for subtask %s", s_id)
                    self.subtasks_given[s_id]['status'] =\
                        SubtaskStatus.finished
                    TaskClient.get_or_initialize(actor.uuid,
                                                 self.counting_nodes).accept()
                else:
                    logger.info("Rejecting results for subtask %s", s_id)
                    self.subtasks_given[s_id]['status'] = SubtaskStatus.failure
                    TaskClient.get_or_initialize(actor.uuid,
                                                 self.counting_nodes).reject()
                    logger.info("Blacklisting node: %s", actor.uuid)
                    self.nodes_blacklist.add(actor.uuid)

    def _handle_vbr_subtask_result(self, subtask: VbrSubtask):
        # save the results but only if verification was successful
        result: TaskResult = subtask.get_result()
        if result is not None:
            self.save_results(subtask.name, result.files)
        else:
            new_subtask = VbrSubtask(self.create_subtask_id, subtask.name,
                                     subtask.params, subtask.redundancy_factor)
            self.subtasks.append(new_subtask)

    def computation_finished(
            self, subtask_id: str, task_result: TaskResult,
            verification_finished: Callable[[], None]) -> None:
        if not self.should_accept(subtask_id):
            logger.info("Not accepting results for %s", subtask_id)
            return
        # Save the callback and wait for VbrSubtask verdict.
        WasmTask.CALLBACKS[subtask_id] = verification_finished
        self.subtasks_given[subtask_id]['status'] = SubtaskStatus.verifying

        self.interpret_task_results(subtask_id, task_result.files)
        task_result.files = self.results[subtask_id]

        subtask = self._find_vbrsubtask_by_id(subtask_id)
        subtask.add_result(subtask_id, task_result)

        if subtask.is_finished():
            self._resolve_subtasks_statuses(subtask)
            self._handle_vbr_subtask_result(subtask)

            subtask_usages: List[UsageReport] = []
            for s_id in subtask.get_instances():
                s_instance = subtask.get_instance(s_id)
                if not s_instance.results:
                    continue
                subtask_usages.append(
                    (s_instance.actor.uuid,
                     s_id,
                     s_instance.results.stats.
                     cpu_stats.cpu_usage['total_usage'] / 1e9)
                )
            self.REQUESTOR_MARKET_STRATEGY.report_subtask_usages(
                self.task_definition.task_id,
                subtask_usages
            )

            for s_id in subtask.get_instances():
                WasmTask.CALLBACKS.pop(s_id)()

    def save_results(self, name: str, result_files: List[str]) -> None:
        output_dir_path = Path(self.options.output_dir, name)
        output_dir_path.mkdir(parents=True, exist_ok=True)

        for result_file in result_files:
            output_file_path = output_dir_path / PurePath(result_file).name
            with open(result_file, 'rb') as f_in, \
                    open(output_file_path, 'wb') as f_out:
                f_out.write(f_in.read())

    def accept_results(self, subtask_id, result_files):
        pass

    def query_extra_data_for_test_task(self) -> ComputeTaskDef:
        next_subtask_instance = self.subtasks[0]\
            .new_instance("benchmark_node_id")

        if not next_subtask_instance:
            raise ValueError()

        _next_subtask_name, next_extra_data = next_subtask_instance

        # When the resources are sent through Hyperg, the input directory is
        # copied to RESOURCE_DIR inside the container. But when running the
        # benchmark task, the input directory _becomes_ the RESOURCE_DIR, so
        # the outer input directory name has to be discarded.
        next_extra_data['input_dir_name'] = ''

        return self._new_compute_task_def(
            subtask_id=self.create_subtask_id(), extra_data=next_extra_data
        )

    def filter_task_results(
            self, task_results: List[str], subtask_id: str,
            log_ext: str = ".log",
            err_log_ext: str = "err.log") -> List[str]:
        filtered_task_results: List[str] = []
        for tr in task_results:
            if tr.endswith(err_log_ext):
                self.stderr[subtask_id] = tr
            elif tr.endswith(log_ext):
                self.stdout[subtask_id] = tr
            else:
                filtered_task_results.append(tr)

        return filtered_task_results

    def interpret_task_results(
            self, subtask_id: str, task_results: List[str],
            sort: bool = True) -> None:
        self.stdout[subtask_id] = ""
        self.stderr[subtask_id] = ""

        self.results[subtask_id] = self.filter_task_results(
            task_results, subtask_id)
        if sort:
            self.results[subtask_id].sort()

    def should_accept_client(self,
                             node_id: str,
                             offer_hash: str) -> AcceptClientVerdict:
        """Deciding whether to accept particular node_id for next task
        computation.

        Arguments:
            node_id {str} -- Node offered to compute next task

        Returns:
            AcceptClientVerdict -- When AcceptClientVerdict.ACCEPTED value is
            returned the task will get a call to `query_extra_data` with
            corresponding `node_id`. On AcceptClientVerdict.REJECTED and
            AcceptClientVerdict.SHOULD_WAIT the node offer will be turned down,
            but might appear in subsequent `should_accept_client` invocation.
            The only difference between REJECTED and SHOULD_WAIT is the logj
            message.
        """
        if node_id in self.nodes_blacklist:
            logger.info("Node %s has been blacklisted for this task", node_id)
            return AcceptClientVerdict.REJECTED

        for s in self.subtasks:
            if s.is_allowed_node(node_id):
                return AcceptClientVerdict.ACCEPTED

        # No subtask has yielded next actor meaning that there is no work
        # to be done at the moment
        return AcceptClientVerdict.SHOULD_WAIT

    def accept_client(self,
                      node_id: str,
                      offer_hash: str,
                      num_subtasks: int = 1) -> AcceptClientVerdict:
        client = TaskClient.get_or_initialize(node_id, self.counting_nodes)
        client.start(offer_hash, 1)
        return AcceptClientVerdict.ACCEPTED

    def needs_computation(self) -> bool:
        return not self.finished_computation()

    def finished_computation(self):
        finished = all([subtask.is_finished() for subtask in self.subtasks])
        logger.debug("Finished computation: %d", finished)
        return finished

    def computation_failed(self, subtask_id: str, ban_node: bool = True):
        subtask = self._find_vbrsubtask_by_id(subtask_id)
        try:
            subtask.add_result(subtask_id, None)
        except ValueError:
            # Handle a case of duplicate call from __remove_old_tasks
            pass
        if subtask.is_finished():
            self._resolve_subtasks_statuses(subtask)
            self._handle_vbr_subtask_result(subtask)

    def verify_task(self):
        return self.finished_computation()

    def get_total_tasks(self):
        return (WasmTask.REDUNDANCY_FACTOR + 1) * len(self.subtasks)

    def get_active_tasks(self):
        return sum(
            [0 if subtask.is_finished() else (WasmTask.REDUNDANCY_FACTOR + 1)
             for subtask in self.subtasks]
        )

    def get_tasks_left(self):
        num_finished = len(list(filter(lambda x: x.is_finished(),
                                       self.subtasks)))
        return self.get_total_tasks() - num_finished

    def restart(self):
        for subtask_id in list(self.subtasks_given.keys()):
            self.restart_subtask(subtask_id)

    def restart_subtask(self, subtask_id):
        logger.debug('restart_subtask. subtask_id=%r', subtask_id)

        subtask_info = self.subtasks_given[subtask_id]
        was_failure_before = subtask_info['status'] in [SubtaskStatus.failure,
                                                        SubtaskStatus.resent]

        if subtask_info['status'].is_active():
            # TODO Restarted tasks that were waiting for verification should
            # cancel it. Issue #2423
            self._mark_subtask_failed(subtask_id)
        elif subtask_info['status'] == SubtaskStatus.finished:
            self._mark_subtask_failed(subtask_id)
            self.num_tasks_received -= 1

        if not was_failure_before:
            subtask_info['status'] = SubtaskStatus.restarted

    def abort(self):
        raise NotImplementedError()

    def get_progress(self) -> float:
        """
        Returns current progress.

        Instead of tracking some aux variables, it polls VbrSubtasks
        directly for their current state; i.e., whether they are finished,
        or not.
        """
        num_total = self.get_total_tasks()
        if num_total == 0:
            return 0.0

        num_finished = len(list(filter(lambda x: x.is_finished(),
                                       self.subtasks)))

        return (WasmTask.REDUNDANCY_FACTOR + 1) * num_finished / num_total

    def get_results(self, subtask_id):
        subtask = self._find_vbrsubtask_by_id(subtask_id)
        results = subtask.get_result()
        return results.files if results else []

    @property
    def subtask_price(self) -> int:
        """WASM subtask_price is calculated based on user provided budget.
        """
        sub_price: int = self.task_definition.budget // self.get_total_tasks()
        logger.debug("WASM subtask price: %d", sub_price)
        return sub_price

    def _load_requestor_perf(self):
        try:
            perf = golem.model.Performance.get(
                golem.model.Performance.environment_id ==
                WasmTaskEnvironment.ENV_ID
            ).value
        except golem.model.Performance.DoesNotExist:
            perf = 1.0

        self.REQUESTOR_MARKET_STRATEGY.set_my_usage_benchmark(perf)


class WasmTaskBuilder(CoreTaskBuilder):
    TASK_CLASS: Type[WasmTask] = WasmTask

    @classmethod
    def build_full_definition(
            cls, task_type: 'CoreTaskTypeInfo',
            dictionary: Dict[str, Any]) -> TaskDefinition:
        # Resources are generated from 'input_dir' later on.
        dictionary['resources'] = []
        # Output is determined from 'output_dir' later on.
        dictionary['options']['output_path'] = ''
        # Subtasks count is determined by the amount of subtask info provided.
        dictionary['subtasks_count'] = (WasmTask.REDUNDANCY_FACTOR + 1)\
            * len(dictionary['options']['subtasks'])

        task_def: Any = super().build_full_definition(task_type, dictionary)
        options = dictionary['options']
        task_def.options.js_name = options['js_name']
        task_def.options.wasm_name = options['wasm_name']
        task_def.options.input_dir = options['input_dir']
        task_def.options.output_dir = options['output_dir']

        task_def.options.subtasks = {
            name: WasmTaskOptions.SubtaskOptions(
                name, subtask_opts['exec_args'],
                subtask_opts['output_file_paths']
            )
            for name, subtask_opts in options['subtasks'].items()
        }

        task_def.budget = dictionary.get('budget', 1) * denoms.ether
        if 'budget' not in dictionary:
            logger.warning("Assigning task default budget: %d",
                           task_def.budget / denoms.ether)

        return task_def


class WasmBenchmarkTask(WasmTask):
    def query_extra_data(self, perf_index: float,
                         node_id: Optional[str] = None,
                         node_name: Optional[str] = None) -> Task.ExtraData:
        ctd = self.query_extra_data_for_test_task()
        return self.ExtraData(ctd)


class WasmBenchmarkTaskBuilder(WasmTaskBuilder):
    TASK_CLASS: Type[WasmTask] = WasmBenchmarkTask


class WasmTaskTypeInfo(CoreTaskTypeInfo):
    def __init__(self) -> None:
        super().__init__(
            'WASM', WasmTaskDefinition, WasmTaskOptions, WasmTaskBuilder
        )<|MERGE_RESOLUTION|>--- conflicted
+++ resolved
@@ -176,14 +176,10 @@
     REDUNDANCY_FACTOR = 1
     CALLBACKS: Dict[str, Callable] = {}
 
-<<<<<<< HEAD
     REQUESTOR_MARKET_STRATEGY = RequestorWasmMarketStrategy  # type: ignore
 
 
-    def __init__(self, total_tasks: int, task_definition: WasmTaskDefinition,
-=======
     def __init__(self, task_definition: WasmTaskDefinition,
->>>>>>> 1347ae67
                  root_path: Optional[str] = None, owner: Node = None) -> None:
         super().__init__(
             task_definition=task_definition,
