--- conflicted
+++ resolved
@@ -3,11 +3,7 @@
 
 class DummyTaskEnvironment(DockerEnvironment):
     DOCKER_IMAGE = "golemfactory/dummy"
-<<<<<<< HEAD
-    DOCKER_TAG = "1.0"
-=======
     DOCKER_TAG = "1.1"
->>>>>>> 9b986c88
     ENV_ID = "DUMMYPOW"
     SHORT_DESCRIPTION = "Dummy task (example app calculating proof-of-work " \
                         "hash)"