from __future__ import print_function

import os
import subprocess
import sys
from multiprocessing import cpu_count

# pylint: disable=import-error
import params  # This module is generated before this script is run

BLENDER_COMMAND = "blender"
WORK_DIR = "/golem/work"
OUTPUT_DIR = "/golem/output"


def exec_cmd(cmd):
    pc = subprocess.Popen(cmd)
    return pc.wait()


# pylint: disable=too-many-arguments
def format_blender_render_cmd(outfilebasename, scene_file, script_file,
                              start_task, frame, output_format):
    cmd = [
        "{}".format(BLENDER_COMMAND),
        "-b", "{}".format(scene_file),
        "-y",  # enable scripting by default
        "-P", "{}".format(script_file),
        "-o", "{}/{}_{}".format(OUTPUT_DIR, outfilebasename, start_task),
        "-noaudio",
        "-F", "{}".format(output_format.upper()),
        "-t", "{}".format(cpu_count()),
        "-f", "{}".format(frame)
    ]
    return cmd


# pylint: disable=too-many-arguments
def run_blender_task(outfilebasename, scene_file, script_src, start_task,
                     frames, output_format):
    scene_file = os.path.normpath(scene_file)
    if not os.path.exists(scene_file):
        print("Scene file '{}' does not exist".format(scene_file),
              file=sys.stderr)
        sys.exit(1)

    blender_script_path = WORK_DIR + "/blenderscript.py"
    with open(blender_script_path, "w") as script_file:
        script_file.write(script_src)

    for frame in frames:
        cmd = format_blender_render_cmd(outfilebasename, scene_file,
                                        script_file.name, start_task,
                                        frame, output_format)
        print(cmd, file=sys.stderr)
        exit_code = exec_cmd(cmd)
        if exit_code is not 0:
            sys.exit(exit_code)


run_blender_task(params.outfilebasename, params.scene_file, params.script_src,
<<<<<<< HEAD
                 params.start_task, params.frames,
                 params.output_format)
=======
                 params.start_task, params.frames, params.output_format)
>>>>>>> 4edae4e6
<|MERGE_RESOLUTION|>--- conflicted
+++ resolved
@@ -59,9 +59,4 @@
 
 
 run_blender_task(params.outfilebasename, params.scene_file, params.script_src,
-<<<<<<< HEAD
-                 params.start_task, params.frames,
-                 params.output_format)
-=======
                  params.start_task, params.frames, params.output_format)
->>>>>>> 4edae4e6
