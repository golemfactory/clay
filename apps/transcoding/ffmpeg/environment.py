from golem.docker.environment import DockerEnvironment
from golem.docker.image import DockerImage


class ffmpegEnvironment(DockerEnvironment):
    DOCKER_IMAGE = 'golemfactory/ffmpeg-experimental'
<<<<<<< HEAD
    DOCKER_TAG = '0.100.2'
=======
    DOCKER_TAG = '0.99.2'
>>>>>>> 695c8a5f
    ENV_ID = 'FFMPEG'
    SHORT_DESCRIPTION = ''

    def __init__(self, binds: list = None):
        super().__init__(additional_images=[DockerImage(
            repository=self.DOCKER_IMAGE,
            tag=self.DOCKER_TAG
        )])
        self.binds = binds or []

    def get_container_config(self):
        d = super(ffmpegEnvironment, self).get_container_config()
        d['binds'] = self.binds
        return d<|MERGE_RESOLUTION|>--- conflicted
+++ resolved
@@ -4,11 +4,7 @@
 
 class ffmpegEnvironment(DockerEnvironment):
     DOCKER_IMAGE = 'golemfactory/ffmpeg-experimental'
-<<<<<<< HEAD
-    DOCKER_TAG = '0.100.2'
-=======
-    DOCKER_TAG = '0.99.2'
->>>>>>> 695c8a5f
+    DOCKER_TAG = '0.101.2'
     ENV_ID = 'FFMPEG'
     SHORT_DESCRIPTION = ''
 
