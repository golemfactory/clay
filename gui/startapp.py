import logging
import os
import subprocess
import sys

from twisted.internet.error import ReactorAlreadyRunning

from apps.appsmanager import AppsManager
from golem.client import Client
from golem.core.common import config_logging, DEVNULL, is_windows, is_frozen
from golem.core.common import get_golem_path
from golem.core.deferred import install_unhandled_error_logger
from golem.rpc.mapping.core import CORE_METHOD_MAP
from golem.rpc.session import Session, object_method_map

apps_manager = AppsManager()
apps_manager.load_apps()


def stop_reactor(*_):
    from twisted.internet import reactor
    if reactor.running:
        reactor.stop()


def load_environments():
    return apps_manager.get_env_list()


def register_task_types(logic):
    from gui.view.widget import TaskWidget
    for app in list(apps_manager.apps.values()):
        task_type = app.task_type_info(TaskWidget(app.widget), app.controller)
        logic.register_new_task_type(task_type)


def start_error(err):
<<<<<<< HEAD
    print(("Startup error: {}".format(err)))
=======
    print("Startup error: {}".format(err))
>>>>>>> c32eff20


def start_gui(address):
    if is_frozen():
        runner = [sys.executable]
    else:
        runner = [sys.executable,
                  os.path.join(get_golem_path(), sys.argv[0])]

    if is_windows():
        startupinfo = subprocess.STARTUPINFO()
        startupinfo.dwFlags &= ~subprocess.STARTF_USESHOWWINDOW
    else:
        startupinfo = None

    return subprocess.Popen(
        runner + ['--qt', '-r', '{}:{}'.format(address.host, address.port)],
        stdout=subprocess.PIPE,
        stderr=subprocess.PIPE,
        stdin=DEVNULL,
        startupinfo=startupinfo
    )


def start_client(start_ranking, datadir=None, transaction_system=False,
                 use_monitor=True, client=None, reactor=None,
                 **config_overrides):

    config_logging("client", datadir=datadir)
    logger = logging.getLogger("golem.client")
    install_unhandled_error_logger()

    if not reactor:
        from twisted.internet import asyncioreactor
        asyncioreactor.install()
        from twisted.internet import reactor

    process_monitor = None

    from golem.core.processmonitor import ProcessMonitor
    from golem.docker.manager import DockerManager
    from golem.rpc.router import CrossbarRouter

    if not client:
        client = Client(datadir=datadir, transaction_system=transaction_system,
                        use_monitor=use_monitor, **config_overrides)


    config = client.config_desc
    methods = object_method_map(client, CORE_METHOD_MAP)
    router = CrossbarRouter(
        host=config.rpc_address,
        port=config.rpc_port,
        datadir=client.datadir
    )
    session = Session(router.address, methods=methods)

    def router_ready(*_):
        session.connect().addCallbacks(session_ready, start_error)

    def session_ready(*_):
        global process_monitor
        client.configure_rpc(session)

        docker_manager = DockerManager.install(client.config_desc)
        docker_manager.check_environment()
        environments = load_environments()

        for env in environments:
            client.environments_manager.add_environment(env)
        client.environments_manager.load_config(client.datadir)

        logger.info('Router session ready. Starting client...')
        try:
            logger.debug('client.sync()')
            client.sync()
            logger.debug('client.start()')
            client.start()
            logger.debug('after client.start()')
        except SystemExit:
            reactor.callFromThread(reactor.stop)
        except Exception as exc:
            logger.exception("Client process error: {}"
                             .format(exc))

        logger.info('Starting GUI process...')
        gui_process = start_gui(router.address)
        process_monitor = ProcessMonitor(gui_process)
        process_monitor.add_callbacks(stop_reactor)
        logger.info('Starting process monitor...')
        process_monitor.start()

    reactor.addSystemEventTrigger("before", "shutdown", client.quit)
    reactor.addSystemEventTrigger("before", "shutdown", router.stop)
    router.start(reactor, router_ready, start_error)

    if start_ranking:
        client.ranking.run(reactor)

    try:
        reactor.run()
    except ReactorAlreadyRunning:
        logger.debug("Client process: reactor is already running")

    if process_monitor:
        process_monitor.exit()


def start_app(start_ranking=False, datadir=None, transaction_system=False,
              rendering=False, use_monitor=True, **config_overrides):
    start_client(start_ranking, datadir, transaction_system, use_monitor,
                 **config_overrides)
<|MERGE_RESOLUTION|>--- conflicted
+++ resolved
@@ -1,154 +1,150 @@
-import logging
-import os
-import subprocess
-import sys
-
-from twisted.internet.error import ReactorAlreadyRunning
-
-from apps.appsmanager import AppsManager
-from golem.client import Client
-from golem.core.common import config_logging, DEVNULL, is_windows, is_frozen
-from golem.core.common import get_golem_path
-from golem.core.deferred import install_unhandled_error_logger
-from golem.rpc.mapping.core import CORE_METHOD_MAP
-from golem.rpc.session import Session, object_method_map
-
-apps_manager = AppsManager()
-apps_manager.load_apps()
-
-
-def stop_reactor(*_):
-    from twisted.internet import reactor
-    if reactor.running:
-        reactor.stop()
-
-
-def load_environments():
-    return apps_manager.get_env_list()
-
-
-def register_task_types(logic):
-    from gui.view.widget import TaskWidget
-    for app in list(apps_manager.apps.values()):
-        task_type = app.task_type_info(TaskWidget(app.widget), app.controller)
-        logic.register_new_task_type(task_type)
-
-
-def start_error(err):
-<<<<<<< HEAD
-    print(("Startup error: {}".format(err)))
-=======
-    print("Startup error: {}".format(err))
->>>>>>> c32eff20
-
-
-def start_gui(address):
-    if is_frozen():
-        runner = [sys.executable]
-    else:
-        runner = [sys.executable,
-                  os.path.join(get_golem_path(), sys.argv[0])]
-
-    if is_windows():
-        startupinfo = subprocess.STARTUPINFO()
-        startupinfo.dwFlags &= ~subprocess.STARTF_USESHOWWINDOW
-    else:
-        startupinfo = None
-
-    return subprocess.Popen(
-        runner + ['--qt', '-r', '{}:{}'.format(address.host, address.port)],
-        stdout=subprocess.PIPE,
-        stderr=subprocess.PIPE,
-        stdin=DEVNULL,
-        startupinfo=startupinfo
-    )
-
-
-def start_client(start_ranking, datadir=None, transaction_system=False,
-                 use_monitor=True, client=None, reactor=None,
-                 **config_overrides):
-
-    config_logging("client", datadir=datadir)
-    logger = logging.getLogger("golem.client")
-    install_unhandled_error_logger()
-
-    if not reactor:
-        from twisted.internet import asyncioreactor
-        asyncioreactor.install()
-        from twisted.internet import reactor
-
-    process_monitor = None
-
-    from golem.core.processmonitor import ProcessMonitor
-    from golem.docker.manager import DockerManager
-    from golem.rpc.router import CrossbarRouter
-
-    if not client:
-        client = Client(datadir=datadir, transaction_system=transaction_system,
-                        use_monitor=use_monitor, **config_overrides)
-
-
-    config = client.config_desc
-    methods = object_method_map(client, CORE_METHOD_MAP)
-    router = CrossbarRouter(
-        host=config.rpc_address,
-        port=config.rpc_port,
-        datadir=client.datadir
-    )
-    session = Session(router.address, methods=methods)
-
-    def router_ready(*_):
-        session.connect().addCallbacks(session_ready, start_error)
-
-    def session_ready(*_):
-        global process_monitor
-        client.configure_rpc(session)
-
-        docker_manager = DockerManager.install(client.config_desc)
-        docker_manager.check_environment()
-        environments = load_environments()
-
-        for env in environments:
-            client.environments_manager.add_environment(env)
-        client.environments_manager.load_config(client.datadir)
-
-        logger.info('Router session ready. Starting client...')
-        try:
-            logger.debug('client.sync()')
-            client.sync()
-            logger.debug('client.start()')
-            client.start()
-            logger.debug('after client.start()')
-        except SystemExit:
-            reactor.callFromThread(reactor.stop)
-        except Exception as exc:
-            logger.exception("Client process error: {}"
-                             .format(exc))
-
-        logger.info('Starting GUI process...')
-        gui_process = start_gui(router.address)
-        process_monitor = ProcessMonitor(gui_process)
-        process_monitor.add_callbacks(stop_reactor)
-        logger.info('Starting process monitor...')
-        process_monitor.start()
-
-    reactor.addSystemEventTrigger("before", "shutdown", client.quit)
-    reactor.addSystemEventTrigger("before", "shutdown", router.stop)
-    router.start(reactor, router_ready, start_error)
-
-    if start_ranking:
-        client.ranking.run(reactor)
-
-    try:
-        reactor.run()
-    except ReactorAlreadyRunning:
-        logger.debug("Client process: reactor is already running")
-
-    if process_monitor:
-        process_monitor.exit()
-
-
-def start_app(start_ranking=False, datadir=None, transaction_system=False,
-              rendering=False, use_monitor=True, **config_overrides):
-    start_client(start_ranking, datadir, transaction_system, use_monitor,
-                 **config_overrides)
+import logging
+import os
+import subprocess
+import sys
+
+from twisted.internet.error import ReactorAlreadyRunning
+
+from apps.appsmanager import AppsManager
+from golem.client import Client
+from golem.core.common import config_logging, DEVNULL, is_windows, is_frozen
+from golem.core.common import get_golem_path
+from golem.core.deferred import install_unhandled_error_logger
+from golem.rpc.mapping.core import CORE_METHOD_MAP
+from golem.rpc.session import Session, object_method_map
+
+apps_manager = AppsManager()
+apps_manager.load_apps()
+
+
+def stop_reactor(*_):
+    from twisted.internet import reactor
+    if reactor.running:
+        reactor.stop()
+
+
+def load_environments():
+    return apps_manager.get_env_list()
+
+
+def register_task_types(logic):
+    from gui.view.widget import TaskWidget
+    for app in list(apps_manager.apps.values()):
+        task_type = app.task_type_info(TaskWidget(app.widget), app.controller)
+        logic.register_new_task_type(task_type)
+
+
+def start_error(err):
+    print("Startup error: {}".format(err))
+
+
+def start_gui(address):
+    if is_frozen():
+        runner = [sys.executable]
+    else:
+        runner = [sys.executable,
+                  os.path.join(get_golem_path(), sys.argv[0])]
+
+    if is_windows():
+        startupinfo = subprocess.STARTUPINFO()
+        startupinfo.dwFlags &= ~subprocess.STARTF_USESHOWWINDOW
+    else:
+        startupinfo = None
+
+    return subprocess.Popen(
+        runner + ['--qt', '-r', '{}:{}'.format(address.host, address.port)],
+        stdout=subprocess.PIPE,
+        stderr=subprocess.PIPE,
+        stdin=DEVNULL,
+        startupinfo=startupinfo
+    )
+
+
+def start_client(start_ranking, datadir=None, transaction_system=False,
+                 use_monitor=True, client=None, reactor=None,
+                 **config_overrides):
+
+    config_logging("client", datadir=datadir)
+    logger = logging.getLogger("golem.client")
+    install_unhandled_error_logger()
+
+    if not reactor:
+        from twisted.internet import asyncioreactor
+        asyncioreactor.install()
+        from twisted.internet import reactor
+
+    process_monitor = None
+
+    from golem.core.processmonitor import ProcessMonitor
+    from golem.docker.manager import DockerManager
+    from golem.rpc.router import CrossbarRouter
+
+    if not client:
+        client = Client(datadir=datadir, transaction_system=transaction_system,
+                        use_monitor=use_monitor, **config_overrides)
+
+
+    config = client.config_desc
+    methods = object_method_map(client, CORE_METHOD_MAP)
+    router = CrossbarRouter(
+        host=config.rpc_address,
+        port=config.rpc_port,
+        datadir=client.datadir
+    )
+    session = Session(router.address, methods=methods)
+
+    def router_ready(*_):
+        session.connect().addCallbacks(session_ready, start_error)
+
+    def session_ready(*_):
+        global process_monitor
+        client.configure_rpc(session)
+
+        docker_manager = DockerManager.install(client.config_desc)
+        docker_manager.check_environment()
+        environments = load_environments()
+
+        for env in environments:
+            client.environments_manager.add_environment(env)
+        client.environments_manager.load_config(client.datadir)
+
+        logger.info('Router session ready. Starting client...')
+        try:
+            logger.debug('client.sync()')
+            client.sync()
+            logger.debug('client.start()')
+            client.start()
+            logger.debug('after client.start()')
+        except SystemExit:
+            reactor.callFromThread(reactor.stop)
+        except Exception as exc:
+            logger.exception("Client process error: {}"
+                             .format(exc))
+
+        logger.info('Starting GUI process...')
+        gui_process = start_gui(router.address)
+        process_monitor = ProcessMonitor(gui_process)
+        process_monitor.add_callbacks(stop_reactor)
+        logger.info('Starting process monitor...')
+        process_monitor.start()
+
+    reactor.addSystemEventTrigger("before", "shutdown", client.quit)
+    reactor.addSystemEventTrigger("before", "shutdown", router.stop)
+    router.start(reactor, router_ready, start_error)
+
+    if start_ranking:
+        client.ranking.run(reactor)
+
+    try:
+        reactor.run()
+    except ReactorAlreadyRunning:
+        logger.debug("Client process: reactor is already running")
+
+    if process_monitor:
+        process_monitor.exit()
+
+
+def start_app(start_ranking=False, datadir=None, transaction_system=False,
+              rendering=False, use_monitor=True, **config_overrides):
+    start_client(start_ranking, datadir, transaction_system, use_monitor,
+                 **config_overrides)