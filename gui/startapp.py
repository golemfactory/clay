--- conflicted
+++ resolved
@@ -1,164 +1,124 @@
-import logging
-import subprocess
-from os import path
-
-import sys
-from twisted.internet.defer import setDebugging
-from twisted.internet.error import ReactorAlreadyRunning
-
-from apps.appsmanager import AppsManager
-from golem.client import Client
-from golem.core.common import config_logging
-from golem.core.processmonitor import ProcessMonitor
-from golem.rpc.mapping.core import CORE_METHOD_MAP
-from golem.rpc.router import CrossbarRouter
-from golem.rpc.session import Session, object_method_map
-
-CLIENT_LOG_NAME = "golem_client.log"
-
-setDebugging(True)
-apps_manager = AppsManager()
-apps_manager.load_apps()
-
-
-<<<<<<< HEAD
-def install_qt4_reactor():
-    try:
-        import qt4reactor
-    except ImportError:
-        # Maybe qt4reactor is placed inside twisted.internet in site-packages?
-        from twisted.internet import qt4reactor
-    qt4reactor.install()
-    from twisted.internet import reactor
-    return reactor
-
-
-def stop_reactor(*_):
-=======
-def stop_reactor():
->>>>>>> d34d2ba7
-    from twisted.internet import reactor
-    if reactor.running:
-        reactor.stop()
-
-
-def load_environments():
-    return apps_manager.get_env_list()
-
-
-def register_task_types(logic):
-    from gui.view.widget import TaskWidget
-    for app in apps_manager.apps.values():
-        task_type = app.task_type_info(TaskWidget(app.widget), app.controller)
-        logic.register_new_task_type(task_type)
-
-
-def start_error(err):
-    print(u"Startup error: {}".format(err))
-
-
-def start_gui(address):
-    args = ['-r', '{}:{}'.format(address.host, address.port)]
-
-    if hasattr(sys, 'frozen') and sys.frozen:
-        return subprocess.Popen(['golemgui'] + args)
-    else:
-        return subprocess.Popen(['python', 'golemgui.py'] + args)
-
-
-def start_client(start_ranking, datadir=None,
-                 transaction_system=False, client=None,
-                 reactor=None, **config_overrides):
-
-    if datadir:
-        log_name = path.join(datadir, CLIENT_LOG_NAME)
-    else:
-        log_name = CLIENT_LOG_NAME
-
-    config_logging(log_name)
-    logger = logging.getLogger("golem.client")
-    environments = load_environments()
-
-    if not reactor:
-        from twisted.internet import reactor
-    process_monitor = None
-
-    if not client:
-        client = Client(datadir=datadir, transaction_system=transaction_system, **config_overrides)
-
-    for env in environments:
-        client.environments_manager.add_environment(env)
-    client.environments_manager.load_config(client.datadir)
-
-    config = client.config_desc
-    methods = object_method_map(client, CORE_METHOD_MAP)
-
-    router = CrossbarRouter(
-        host=config.rpc_address,
-        port=config.rpc_port,
-        datadir=client.datadir
-    )
-    session = Session(router.address, methods=methods)
-
-    def router_ready(*_):
-        session.connect().addCallbacks(session_ready, start_error)
-
-    def session_ready(*_):
-        global process_monitor
-
-        try:
-            client.configure_rpc(session)
-            client.start()
-        except Exception as exc:
-            logger.exception(u"Client process error: {}"
-                             .format(exc))
-
-        gui_process = start_gui(router.address)
-        process_monitor = ProcessMonitor(gui_process)
-        process_monitor.add_shutdown_callback(stop_reactor)
-        process_monitor.start()
-
-    router.start(reactor, router_ready, start_error)
-
-    if start_ranking:
-        client.ranking.run(reactor)
-
-    try:
-        reactor.run()
-    except ReactorAlreadyRunning:
-        logger.debug(u"Client process: reactor is already running")
-
-    if process_monitor:
-        process_monitor.exit()
-
-
-def start_app(start_ranking=True, datadir=None,
-              transaction_system=False, rendering=False, **config_overrides):
-
-<<<<<<< HEAD
-    queue = Queue()
-
-    gui_process = Process(target=start_gui_process,
-                          args=(queue, datadir, rendering))
-    gui_process.daemon = True
-    gui_process.start()
-
-    from golem.core.processmonitor import ProcessMonitor
-
-    process_monitor = ProcessMonitor(gui_process)
-    process_monitor.add_callbacks(stop_reactor)
-    process_monitor.start()
-
-    try:
-        start_client_process(queue, start_ranking, datadir,
-                             transaction_system, **config_overrides)
-    except Exception as exc:
-        print(u"Exception in Client process: {}".format(exc))
-
-    process_monitor.exit()
-
-=======
-    start_client(start_ranking, datadir,
-                 transaction_system, **config_overrides)
-
->>>>>>> d34d2ba7
+import logging
+import subprocess
+from os import path
+
+import sys
+from twisted.internet.defer import setDebugging
+from twisted.internet.error import ReactorAlreadyRunning
+
+from apps.appsmanager import AppsManager
+from golem.client import Client
+from golem.core.common import config_logging
+from golem.core.processmonitor import ProcessMonitor
+from golem.rpc.mapping.core import CORE_METHOD_MAP
+from golem.rpc.router import CrossbarRouter
+from golem.rpc.session import Session, object_method_map
+
+CLIENT_LOG_NAME = "golem_client.log"
+
+setDebugging(True)
+apps_manager = AppsManager()
+apps_manager.load_apps()
+
+
+def stop_reactor(*_):
+    from twisted.internet import reactor
+    if reactor.running:
+        reactor.stop()
+
+
+def load_environments():
+    return apps_manager.get_env_list()
+
+
+def register_task_types(logic):
+    from gui.view.widget import TaskWidget
+    for app in apps_manager.apps.values():
+        task_type = app.task_type_info(TaskWidget(app.widget), app.controller)
+        logic.register_new_task_type(task_type)
+
+
+def start_error(err):
+    print(u"Startup error: {}".format(err))
+
+
+def start_gui(address):
+    args = ['-r', '{}:{}'.format(address.host, address.port)]
+
+    if hasattr(sys, 'frozen') and sys.frozen:
+        return subprocess.Popen(['golemgui'] + args)
+    else:
+        return subprocess.Popen(['python', 'golemgui.py'] + args)
+
+
+def start_client(start_ranking, datadir=None,
+                 transaction_system=False, client=None,
+                 reactor=None, **config_overrides):
+
+    if datadir:
+        log_name = path.join(datadir, CLIENT_LOG_NAME)
+    else:
+        log_name = CLIENT_LOG_NAME
+
+    config_logging(log_name)
+    logger = logging.getLogger("golem.client")
+    environments = load_environments()
+
+    if not reactor:
+        from twisted.internet import reactor
+    process_monitor = None
+
+    if not client:
+        client = Client(datadir=datadir, transaction_system=transaction_system, **config_overrides)
+
+    for env in environments:
+        client.environments_manager.add_environment(env)
+    client.environments_manager.load_config(client.datadir)
+
+    config = client.config_desc
+    methods = object_method_map(client, CORE_METHOD_MAP)
+
+    router = CrossbarRouter(
+        host=config.rpc_address,
+        port=config.rpc_port,
+        datadir=client.datadir
+    )
+    session = Session(router.address, methods=methods)
+
+    def router_ready(*_):
+        session.connect().addCallbacks(session_ready, start_error)
+
+    def session_ready(*_):
+        global process_monitor
+
+        try:
+            client.configure_rpc(session)
+            client.start()
+        except Exception as exc:
+            logger.exception(u"Client process error: {}"
+                             .format(exc))
+
+        gui_process = start_gui(router.address)
+        process_monitor = ProcessMonitor(gui_process)
+        process_monitor.add_callbacks(stop_reactor)
+        process_monitor.start()
+
+    router.start(reactor, router_ready, start_error)
+
+    if start_ranking:
+        client.ranking.run(reactor)
+
+    try:
+        reactor.run()
+    except ReactorAlreadyRunning:
+        logger.debug(u"Client process: reactor is already running")
+
+    if process_monitor:
+        process_monitor.exit()
+
+
+def start_app(start_ranking=True, datadir=None,
+              transaction_system=False, rendering=False, **config_overrides):
+
+    start_client(start_ranking, datadir,
+                 transaction_system, **config_overrides)