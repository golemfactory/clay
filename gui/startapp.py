--- conflicted
+++ resolved
@@ -1,210 +1,194 @@
-from multiprocessing import Process, Queue
-from os import path
-
-from twisted.internet.defer import inlineCallbacks, setDebugging
-from twisted.internet.error import ReactorAlreadyRunning
-
-from apps.appsmanager import AppsManager
-<<<<<<< HEAD
-from golem.core.common import config_logging
-from golem.rpc.mapping.core import CORE_METHOD_MAP
-from golem.rpc.session import Session, object_method_map
-=======
-from apps.rendering.gui.controller.renderingmainwindowcustomizer import RenderingMainWindowCustomizer
-
-from gui.applicationlogic import GNRApplicationLogic
-from gui.view.appmainwindow import AppMainWindow
-from gui.view.widget import TaskWidget
-
-from application import GNRGui
-from twisted.internet.error import ReactorAlreadyRunning
->>>>>>> 88e275f7
-
-DEBUG_DEFERRED = True
-GUI_LOG_NAME = "golem_gui.log"
-CLIENT_LOG_NAME = "golem_client.log"
-
-setDebugging(DEBUG_DEFERRED)
-apps_manager = AppsManager()
-apps_manager.load_apps()
-
-
-def install_qt4_reactor():
-    try:
-        import qt4reactor
-    except ImportError:
-        # Maybe qt4reactor is placed inside twisted.internet in site-packages?
-        from twisted.internet import qt4reactor
-    qt4reactor.install()
-    from twisted.internet import reactor
-    return reactor
-
-
-def stop_reactor():
-    from twisted.internet import reactor
-    if reactor.running:
-        reactor.stop()
-
-
-def load_environments():
-    return apps_manager.get_env_list()
-
-
-def register_rendering_task_types(logic):
-    from gui.view.widget import TaskWidget
-    for app in apps_manager.apps.values():
-        task_type = app.build_info(TaskWidget(app.widget), app.controller)
-        logic.register_new_task_type(task_type)
-
-
-class GUIApp(object):
-
-    def __init__(self, rendering):
-<<<<<<< HEAD
-        from application import GNRGui
-        from apps.rendering.gui.controller.renderingmainwindowcustomizer import RenderingMainWindowCustomizer
-        from gui.renderingapplicationlogic import RenderingApplicationLogic
-        from gui.view.appmainwindow import AppMainWindow
-
-        self.logic = RenderingApplicationLogic()
-=======
-        self.logic = GNRApplicationLogic()
->>>>>>> 88e275f7
-        self.app = GNRGui(self.logic, AppMainWindow)
-        self.logic.register_gui(self.app.get_main_window(),
-                                RenderingMainWindowCustomizer)
-
-        if rendering:
-            register_rendering_task_types(self.logic)
-
-    @inlineCallbacks
-    def start(self, client):
-        yield self.logic.register_client(client)
-        yield self.logic.start()
-        self.app.execute(using_qt4_reactor=True)
-
-
-def start_gui_process(queue, datadir, rendering=True, gui_app=None, reactor=None):
-
-    from golem.rpc.mapping.gui import GUI_EVENT_MAP
-    from golem.rpc.session import Client
-    import logging
-
-    if datadir:
-        log_name = path.join(datadir, GUI_LOG_NAME)
-    else:
-        log_name = GUI_LOG_NAME
-
-    config_logging(log_name)
-    logger = logging.getLogger("app")
-    rpc_address = queue.get(True, 240)
-
-    if not gui_app:
-        gui_app = GUIApp(rendering)
-    if not reactor:
-        reactor = install_qt4_reactor()
-
-    events = object_method_map(gui_app.logic, GUI_EVENT_MAP)
-    session = Session(rpc_address, events=events)
-
-    def connect():
-        session.connect().addCallbacks(session_ready, shutdown)
-
-    def session_ready(*_):
-        core_client = Client(session, CORE_METHOD_MAP)
-        gui_app.start(core_client)
-
-    def shutdown(err):
-        logger.error(u"GUI process error: {}".format(err))
-
-    reactor.callWhenRunning(connect)
-    reactor.addSystemEventTrigger('before', 'shutdown', session.disconnect)
-
-    try:
-        reactor.run()
-    except ReactorAlreadyRunning:
-        logger.debug(u"GUI process: reactor is already running")
-
-
-def start_client_process(queue, start_ranking, datadir=None,
-                         transaction_system=False, client=None,
-                         **config_overrides):
-
-    from golem.client import Client
-    from golem.rpc.router import CrossbarRouter
-    from twisted.internet import reactor
-    import logging
-
-    if datadir:
-        log_name = path.join(datadir, CLIENT_LOG_NAME)
-    else:
-        log_name = CLIENT_LOG_NAME
-
-    config_logging(log_name)
-    logger = logging.getLogger("golem.client")
-    environments = load_environments()
-
-    if not client:
-        client = Client(datadir=datadir, transaction_system=transaction_system, **config_overrides)
-
-    for env in environments:
-        client.environments_manager.add_environment(env)
-    client.environments_manager.load_config(client.datadir)
-
-    config = client.config_desc
-    methods = object_method_map(client, CORE_METHOD_MAP)
-
-    host, port = config.rpc_address, config.rpc_port
-    router = CrossbarRouter(host=host, port=port, datadir=client.datadir)
-    session = Session(router.address, methods=methods)
-
-    def router_ready(*_):
-        session.connect().addCallbacks(session_ready, shutdown)
-
-    def session_ready(*_):
-        try:
-            client.configure_rpc(session)
-            client.start()
-        except Exception as exc:
-            logger.error(u"Client process error: {}".format(exc))
-            queue.put(exc)
-        else:
-            queue.put(router.address)
-
-    def shutdown(err):
-        queue.put(Exception(u"Error: {}".format(err)))
-
-    router.start(reactor, router_ready, shutdown)
-
-    if start_ranking:
-        client.ranking.run(reactor)
-
-    try:
-        reactor.run()
-    except ReactorAlreadyRunning:
-        logger.debug(u"Client process: reactor is already running")
-
-
-def start_app(start_ranking=True, datadir=None,
-              transaction_system=False, rendering=False, **config_overrides):
-
-    queue = Queue()
-
-    gui_process = Process(target=start_gui_process,
-                          args=(queue, datadir, rendering))
-    gui_process.daemon = True
-    gui_process.start()
-
-    from golem.core.processmonitor import ProcessMonitor
-
-    process_monitor = ProcessMonitor(gui_process)
-    process_monitor.add_shutdown_callback(stop_reactor)
-    process_monitor.start()
-
-    try:
-        start_client_process(queue, start_ranking, datadir,
-                             transaction_system, **config_overrides)
-    except Exception as exc:
-        print(u"Exception in Client process: {}".format(exc))
-
-    process_monitor.exit()
+from multiprocessing import Process, Queue
+from os import path
+from twisted.internet.defer import inlineCallbacks, setDebugging
+from twisted.internet.error import ReactorAlreadyRunning
+
+from apps.appsmanager import AppsManager
+from golem.core.common import config_logging
+from golem.rpc.mapping.core import CORE_METHOD_MAP
+from golem.rpc.session import Session, object_method_map
+
+DEBUG_DEFERRED = True
+GUI_LOG_NAME = "golem_gui.log"
+CLIENT_LOG_NAME = "golem_client.log"
+
+setDebugging(DEBUG_DEFERRED)
+apps_manager = AppsManager()
+apps_manager.load_apps()
+
+
+def install_qt4_reactor():
+    try:
+        import qt4reactor
+    except ImportError:
+        # Maybe qt4reactor is placed inside twisted.internet in site-packages?
+        from twisted.internet import qt4reactor
+    qt4reactor.install()
+    from twisted.internet import reactor
+    return reactor
+
+
+def stop_reactor():
+    from twisted.internet import reactor
+    if reactor.running:
+        reactor.stop()
+
+
+def load_environments():
+    return apps_manager.get_env_list()
+
+
+def register_rendering_task_types(logic):
+    from gui.view.widget import TaskWidget
+    for app in apps_manager.apps.values():
+        task_type = app.build_info(TaskWidget(app.widget), app.controller)
+        logic.register_new_task_type(task_type)
+
+
+class GUIApp(object):
+
+    def __init__(self, rendering):
+        from application import GNRGui
+        from apps.rendering.gui.controller.renderingmainwindowcustomizer import RenderingMainWindowCustomizer
+        from gui.applicationlogic import GNRApplicationLogic
+        from gui.view.appmainwindow import AppMainWindow
+
+        self.logic = GNRApplicationLogic()
+        self.app = GNRGui(self.logic, AppMainWindow)
+        self.logic.register_gui(self.app.get_main_window(),
+                                RenderingMainWindowCustomizer)
+
+        if rendering:
+            register_rendering_task_types(self.logic)
+
+    @inlineCallbacks
+    def start(self, client):
+        yield self.logic.register_client(client)
+        yield self.logic.start()
+        self.app.execute(using_qt4_reactor=True)
+
+
+def start_gui_process(queue, datadir, rendering=True, gui_app=None, reactor=None):
+
+    from golem.rpc.mapping.gui import GUI_EVENT_MAP
+    from golem.rpc.session import Client
+    import logging
+
+    if datadir:
+        log_name = path.join(datadir, GUI_LOG_NAME)
+    else:
+        log_name = GUI_LOG_NAME
+
+    config_logging(log_name)
+    logger = logging.getLogger("app")
+    rpc_address = queue.get(True, 240)
+
+    if not gui_app:
+        gui_app = GUIApp(rendering)
+    if not reactor:
+        reactor = install_qt4_reactor()
+
+    events = object_method_map(gui_app.logic, GUI_EVENT_MAP)
+    session = Session(rpc_address, events=events)
+
+    def connect():
+        session.connect().addCallbacks(session_ready, shutdown)
+
+    def session_ready(*_):
+        core_client = Client(session, CORE_METHOD_MAP)
+        gui_app.start(core_client)
+
+    def shutdown(err):
+        logger.error(u"GUI process error: {}".format(err))
+
+    reactor.callWhenRunning(connect)
+    reactor.addSystemEventTrigger('before', 'shutdown', session.disconnect)
+
+    try:
+        reactor.run()
+    except ReactorAlreadyRunning:
+        logger.debug(u"GUI process: reactor is already running")
+
+
+def start_client_process(queue, start_ranking, datadir=None,
+                         transaction_system=False, client=None,
+                         **config_overrides):
+
+    from golem.client import Client
+    from golem.rpc.router import CrossbarRouter
+    from twisted.internet import reactor
+    import logging
+
+    if datadir:
+        log_name = path.join(datadir, CLIENT_LOG_NAME)
+    else:
+        log_name = CLIENT_LOG_NAME
+
+    config_logging(log_name)
+    logger = logging.getLogger("golem.client")
+    environments = load_environments()
+
+    if not client:
+        client = Client(datadir=datadir, transaction_system=transaction_system, **config_overrides)
+
+    for env in environments:
+        client.environments_manager.add_environment(env)
+    client.environments_manager.load_config(client.datadir)
+
+    config = client.config_desc
+    methods = object_method_map(client, CORE_METHOD_MAP)
+
+    host, port = config.rpc_address, config.rpc_port
+    router = CrossbarRouter(host=host, port=port, datadir=client.datadir)
+    session = Session(router.address, methods=methods)
+
+    def router_ready(*_):
+        session.connect().addCallbacks(session_ready, shutdown)
+
+    def session_ready(*_):
+        try:
+            client.configure_rpc(session)
+            client.start()
+        except Exception as exc:
+            logger.error(u"Client process error: {}".format(exc))
+            queue.put(exc)
+        else:
+            queue.put(router.address)
+
+    def shutdown(err):
+        queue.put(Exception(u"Error: {}".format(err)))
+
+    router.start(reactor, router_ready, shutdown)
+
+    if start_ranking:
+        client.ranking.run(reactor)
+
+    try:
+        reactor.run()
+    except ReactorAlreadyRunning:
+        logger.debug(u"Client process: reactor is already running")
+
+
+def start_app(start_ranking=True, datadir=None,
+              transaction_system=False, rendering=False, **config_overrides):
+
+    queue = Queue()
+
+    gui_process = Process(target=start_gui_process,
+                          args=(queue, datadir, rendering))
+    gui_process.daemon = True
+    gui_process.start()
+
+    from golem.core.processmonitor import ProcessMonitor
+
+    process_monitor = ProcessMonitor(gui_process)
+    process_monitor.add_shutdown_callback(stop_reactor)
+    process_monitor.start()
+
+    try:
+        start_client_process(queue, start_ranking, datadir,
+                             transaction_system, **config_overrides)
+    except Exception as exc:
+        print(u"Exception in Client process: {}".format(exc))
+
+    process_monitor.exit()