# -*- mode: python -*-
import glob
import os

import sys

block_cipher = None


def tree(directory):

    def glob_dir(_dir):
        return '{}/*'.format(_dir)

    def traverse(_dir):
        files = []
        for entry in glob.glob(_dir):
            if entry.endswith('.pyc') or entry.endswith('.pyd'):
                continue
            elif os.path.isfile(entry):
                files.append(entry)
            elif os.path.isdir(entry):
                files += traverse(glob_dir(entry))
        return files

    return [(f, os.path.dirname(f)) for f in
            traverse(glob_dir(directory))]


hidden_imports = [
    'OpenEXR', 'sha3', 'scrypt',
    'requests', 'web3', 'rlp', 'pylru',
    'Imath'
]

binaries = []

is_windows = sys.platform == 'win32'
icon = None

if is_windows:
<<<<<<< HEAD
=======
    import site
>>>>>>> 9d087d90
    icon = os.path.join(os.getcwd(), 'Installer', 'favicon.ico')
    try:
        import vboxapi
    except ImportError:
        print('Error importing VirtualBox API. You can install it with:')
        print('python "%VBOX_MSI_INSTALL_PATH%\\sdk\\install\\vboxapisetup.py" install')
        sys.exit(1)

    hidden_imports += ['vboxapi']

    # @todo it should be done better (I mean - really better).
    # We don't need to pack all of it, but can be as a temporary solution
    # But when everything calms down, we really HAVE TO fix this
    dir_ = site.getsitepackages()
    package = ""
    for d in dir_:
        if d.endswith('site-packages'):
            package = d
            break

    data = tree(package)
    for entry in data:
        el = entry[0]
        if el.endswith('.pyc') or el.endswith('.pyd') or el.endswith('.dll') or el.endswith('.so'):
            binaries.append((el, os.path.dirname(el.replace(package, '')[1:])))


a = Analysis(['golemapp.py'],
             hookspath=['./scripts/pyinstaller/hooks'],
             hiddenimports=hidden_imports,
             pathex=[],
             binaries=binaries,
             datas=tree('apps/lux/benchmark') + tree('apps/blender/benchmark'),
             runtime_hooks=[],
             win_no_prefer_redirects=False,
             win_private_assemblies=False,
             cipher=block_cipher)

pyz = PYZ(a.pure,
          a.zipped_data,
          cipher=block_cipher)

exe = EXE(pyz,
          a.scripts,
          a.binaries,
          a.zipfiles,
          a.datas,
          name='golemapp',
          debug=False,
          strip=False,
          upx=False,
          icon=icon,
          console=not is_windows)<|MERGE_RESOLUTION|>--- conflicted
+++ resolved
@@ -39,10 +39,7 @@
 icon = None
 
 if is_windows:
-<<<<<<< HEAD
-=======
     import site
->>>>>>> 9d087d90
     icon = os.path.join(os.getcwd(), 'Installer', 'favicon.ico')
     try:
         import vboxapi
