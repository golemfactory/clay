[MASTER]

# A comma-separated list of package or module names from where C extensions may
# be loaded. Extensions are loading into the active Python interpreter and may
# run arbitrary code
extension-pkg-whitelist=

# Add files or directories to the blacklist. They should be base names, not
# paths.
ignore=CVS,minilight

# Add files or directories matching the regex patterns to the blacklist. The
# regex matches against base names, not paths.
ignore-patterns=

# Python code to execute, usually for sys.path manipulation such as
# pygtk.require().
#init-hook=

# Use multiple processes to speed up Pylint.
jobs=1

# List of plugins (as comma separated values of python modules names) to load,
# usually to register additional checkers.
load-plugins=

# Pickle collected data for later comparisons.
persistent=yes

# Specify a configuration file.
#rcfile=

# Allow loading of arbitrary C extensions. Extensions are imported into the
# active Python interpreter and may run arbitrary code.
unsafe-load-any-extension=yes


[MESSAGES CONTROL]

# Only show warnings with the listed confidence levels. Leave empty to show
# all. Valid levels: HIGH, INFERENCE, INFERENCE_FAILURE, UNDEFINED
confidence=

# Disable the message, report, category or checker with the given id(s). You
# can either give multiple identifiers separated by comma (,) or put this
# option multiple times (only on the command line, not in the configuration
# file where it should appear only once).You can also use "--disable=all" to
# disable everything first and then reenable specific checks. For example, if
# you want to run only the similarities checker, you can use "--disable=all
# --enable=similarities". If you want to run only the classes checker, but have
# no Warning level messages displayed, use"--disable=all --enable=classes
# --disable=W"
disable=invalid-name,                   # Pylint is overzealous here
        missing-docstring,              # We don't need a docstring for obvious things!
        fixme,
<<<<<<< HEAD
        too-few-public-methods,
        too-many-args
=======
        redefined-builtin,
        logging-format-interpolation,
>>>>>>> d1f5a318

# Enable the message, report, category or checker with the given id(s). You can
# either give multiple identifier separated by comma (,) or put this option
# multiple time (only on the command line, not in the configuration file where
# it should appear only once). See also the "--disable" option for examples.
enable=


[REPORTS]

# Python expression which should return a note less than 10 (10 is the highest
# note). You have access to the variables errors warning, statement which
# respectively contain the number of errors / warnings messages and the total
# number of statements analyzed. This is used by the global evaluation report
# (RP0004).
evaluation=10.0 - ((float(5 * error + warning + refactor + convention) / statement) * 10)

# Template used to display messages. This is a python new-style format string
# used to format the message information. See doc for all details
#msg-template=

# Set the output format. Available formats are text, parseable, colorized, json
# and msvs (visual studio).You can also give a reporter class, eg
# mypackage.mymodule.MyReporterClass.
output-format=text

# Tells whether to display a full report or only the messages
reports=no

# Activate the evaluation score.
score=no


[REFACTORING]

# Maximum number of nested blocks for function / method body
max-nested-blocks=5


[TYPECHECK]

# List of decorators that produce context managers, such as
# contextlib.contextmanager. Add to this list to register other decorators that
# produce valid context managers.
contextmanager-decorators=contextlib.contextmanager

# List of members which are set dynamically and missed by pylint inference
# system, and so shouldn't trigger E1101 when accessed. Python regular
# expressions are accepted.
generated-members=

# Tells whether missing members accessed in mixin class should be ignored. A
# mixin class is detected if its name ends with "mixin" (case insensitive).
ignore-mixin-members=yes

# This flag controls whether pylint should warn about no-member and similar
# checks whenever an opaque object is returned when inferring. The inference
# can return multiple potential results while evaluating a Python object, but
# some branches might not be evaluated, which results in partial inference. In
# that case, it might be useful to still emit no-member and other checks for
# the rest of the inferred objects.
ignore-on-opaque-inference=yes

# List of class names for which member attributes should not be checked (useful
# for classes with dynamically set attributes). This supports the use of
# qualified names.

# Pylint has problems with twisted.internet.reactor: https://github.com/PyCQA/pylint/issues/779
ignored-classes=optparse.Values,
                thread._local,
                _thread._local,
                twisted.internet.reactor,

# List of module names for which member attributes should not be checked
# (useful for modules/projects where namespaces are manipulated during runtime
# and thus existing member attributes cannot be deduced by static analysis. It
# supports qualified module names, as well as Unix pattern matching.

# Pylint has problems with numpy: https://github.com/PyCQA/pylint/issues/779
ignored-modules=numpy,minilight

# Show a hint with possible names when a member name was not found. The aspect
# of finding the hint is based on edit distance.
missing-member-hint=yes

# The minimum edit distance a name should have in order to be considered a
# similar match for a missing member name.
missing-member-hint-distance=1

# The total number of similar names that should be taken in consideration when
# showing a hint for a missing member.
missing-member-max-choices=1


[SIMILARITIES]

# Ignore comments when computing similarities.
ignore-comments=yes

# Ignore docstrings when computing similarities.
ignore-docstrings=yes

# Ignore imports when computing similarities.
ignore-imports=no

# Minimum lines number of a similarity.
min-similarity-lines=4


[LOGGING]

# Logging modules to check that the string format arguments are in logging
# function parameter format
logging-modules=logging


[SPELLING]

# Spelling dictionary name. Available dictionaries: none. To make it working
# install python-enchant package.
spelling-dict=

# List of comma separated words that should not be checked.
spelling-ignore-words=

# A path to a file that contains private dictionary; one word per line.
spelling-private-dict-file=

# Tells whether to store unknown words to indicated private dictionary in
# --spelling-private-dict-file option instead of raising a message.
spelling-store-unknown-words=no


[VARIABLES]

# List of additional names supposed to be defined in builtins. Remember that
# you should avoid to define new builtins when possible.
additional-builtins=

# Tells whether unused global variables should be treated as a violation.
allow-global-unused-variables=yes

# List of strings which can identify a callback function by name. A callback
# name must start or end with one of those strings.
callbacks=cb_,_cb

# A regular expression matching the name of dummy variables (i.e. expectedly
# not used).
dummy-variables-rgx=_+$|(_[a-zA-Z0-9_]*[a-zA-Z0-9]+?$)|dummy|^ignored_|^unused_

# Argument names that match this expression will be ignored. Default to name
# with leading underscore
ignored-argument-names=_.*|^ignored_|^unused_

# Tells whether we should check for unused import in __init__ files.
init-import=no

# List of qualified module names which can have objects that can redefine
# builtins.
redefining-builtins-modules=six.moves,future.builtins


[MISCELLANEOUS]

# List of note tags to take in consideration, separated by a comma.
notes=FIXME,XXX,TODO


[FORMAT]

# Expected format of line ending, e.g. empty (any line ending), LF or CRLF.
expected-line-ending-format=

# Regexp for a line that is allowed to be longer than the limit.
ignore-long-lines=^\s*(# )?<?https?://\S+>?$

# Number of spaces of indent required inside a hanging  or continued line.
indent-after-paren=4

# String used as indentation unit. This is usually "    " (4 spaces) or "\t" (1
# tab).
indent-string='    '

# Maximum number of characters on a single line.
max-line-length=80

# Maximum number of lines in a module
max-module-lines=1000

# List of optional constructs for which whitespace checking is disabled. `dict-
# separator` is used to allow tabulation in dicts, etc.: {1  : 1,\n222: 2}.
# `trailing-comma` allows a space between comma and closing bracket: (a, ).
# `empty-line` allows space-only lines.
no-space-check=trailing-comma,dict-separator

# Allow the body of a class to be on the same line as the declaration if body
# contains single statement.
single-line-class-stmt=no

# Allow the body of an if to be on the same line as the test if there is no
# else.
single-line-if-stmt=no


[BASIC]

# Naming hint for argument names
argument-name-hint=(([a-z][a-z0-9_]{2,30})|(_[a-z0-9_]*))$

# Regular expression matching correct argument names
argument-rgx=(([a-z][a-z0-9_]{2,30})|(_[a-z0-9_]*))$

# Naming hint for attribute names
attr-name-hint=(([a-z][a-z0-9_]{2,30})|(_[a-z0-9_]*))$

# Regular expression matching correct attribute names
attr-rgx=(([a-z][a-z0-9_]{2,30})|(_[a-z0-9_]*))$

# Bad variable names which should always be refused, separated by a comma
bad-names=foo,bar,baz,toto,tutu,tata

# Naming hint for class attribute names
class-attribute-name-hint=([A-Za-z_][A-Za-z0-9_]{2,30}|(__.*__))$

# Regular expression matching correct class attribute names
class-attribute-rgx=([A-Za-z_][A-Za-z0-9_]{2,30}|(__.*__))$

# Naming hint for class names
class-name-hint=[A-Z_][a-zA-Z0-9]+$

# Regular expression matching correct class names
class-rgx=[A-Z_][a-zA-Z0-9]+$

# Naming hint for constant names
const-name-hint=(([A-Z_][A-Z0-9_]*)|(__.*__))$

# Regular expression matching correct constant names
const-rgx=(([A-Z_][A-Z0-9_]*)|(__.*__))$

# Minimum line length for functions/classes that require docstrings, shorter
# ones are exempt.
docstring-min-length=-1

# Naming hint for function names
function-name-hint=(([a-z][a-z0-9_]{2,30})|(_[a-z0-9_]*))$

# Regular expression matching correct function names
function-rgx=(([a-z][a-z0-9_]{2,30})|(_[a-z0-9_]*))$

# Good variable names which should always be accepted, separated by a comma
good-names=i,j,k,ex,Run,_

# Include a hint for the correct naming format with invalid-name
include-naming-hint=no

# Naming hint for inline iteration names
inlinevar-name-hint=[A-Za-z_][A-Za-z0-9_]*$

# Regular expression matching correct inline iteration names
inlinevar-rgx=[A-Za-z_][A-Za-z0-9_]*$

# Naming hint for method names
method-name-hint=(([a-z][a-z0-9_]{2,30})|(_[a-z0-9_]*))$

# Regular expression matching correct method names
method-rgx=(([a-z][a-z0-9_]{2,30})|(_[a-z0-9_]*))$

# Naming hint for module names
module-name-hint=(([a-z_][a-z0-9_]*)|([A-Z][a-zA-Z0-9]+))$

# Regular expression matching correct module names
module-rgx=(([a-z_][a-z0-9_]*)|([A-Z][a-zA-Z0-9]+))$

# Colon-delimited sets of names that determine each other's naming style when
# the name regexes allow several styles.
name-group=

# Regular expression which should only match function or class names that do
# not require a docstring.
no-docstring-rgx=^_

# List of decorators that produce properties, such as abc.abstractproperty. Add
# to this list to register other decorators that produce valid properties.
property-classes=abc.abstractproperty

# Naming hint for variable names
variable-name-hint=(([a-z][a-z0-9_]{2,30})|(_[a-z0-9_]*))$

# Regular expression matching correct variable names
variable-rgx=(([a-z][a-z0-9_]{2,30})|(_[a-z0-9_]*))$


[CLASSES]

# List of method names used to declare (i.e. assign) instance attributes.
defining-attr-methods=__init__,__new__,setUp

# List of member names, which should be excluded from the protected access
# warning.
exclude-protected=_asdict,_fields,_replace,_source,_make

# List of valid names for the first argument in a class method.
valid-classmethod-first-arg=cls

# List of valid names for the first argument in a metaclass class method.
valid-metaclass-classmethod-first-arg=mcs


[IMPORTS]

# Allow wildcard imports from modules that define __all__.
allow-wildcard-with-all=no

# Analyse import fallback blocks. This can be used to support both Python 2 and
# 3 compatible code, which means that the block might have code that exists
# only in one or another interpreter, leading to false positives when analysed.
analyse-fallback-blocks=no

# Deprecated modules which should not be used, separated by a comma
deprecated-modules=optparse,tkinter.tix

# Create a graph of external dependencies in the given file (report RP0402 must
# not be disabled)
ext-import-graph=

# Create a graph of every (i.e. internal and external) dependencies in the
# given file (report RP0402 must not be disabled)
import-graph=

# Create a graph of internal dependencies in the given file (report RP0402 must
# not be disabled)
int-import-graph=

# Force import order to recognize a module as part of the standard
# compatibility libraries.
known-standard-library=

# Force import order to recognize a module as part of a third party library.
known-third-party=enchant


[DESIGN]

# Maximum number of arguments for function / method
max-args=5

# Maximum number of attributes for a class (see R0902).
max-attributes=7

# Maximum number of boolean expressions in a if statement
max-bool-expr=5

# Maximum number of branch for function / method body
max-branches=12

# Maximum number of locals for function / method body
max-locals=15

# Maximum number of parents for a class (see R0901).
max-parents=7

# Maximum number of public methods for a class (see R0904).
max-public-methods=20

# Maximum number of return / yield for function / method body
max-returns=6

# Maximum number of statements in function / method body
max-statements=50

# Minimum number of public methods for a class (see R0903).
min-public-methods=2


[EXCEPTIONS]

# Exceptions that will emit a warning when being caught. Defaults to
# "Exception"
overgeneral-exceptions=Exception<|MERGE_RESOLUTION|>--- conflicted
+++ resolved
@@ -53,13 +53,8 @@
 disable=invalid-name,                   # Pylint is overzealous here
         missing-docstring,              # We don't need a docstring for obvious things!
         fixme,
-<<<<<<< HEAD
-        too-few-public-methods,
-        too-many-args
-=======
         redefined-builtin,
         logging-format-interpolation,
->>>>>>> d1f5a318
 
 # Enable the message, report, category or checker with the given id(s). You can
 # either give multiple identifier separated by comma (,) or put this option
