--- conflicted
+++ resolved
@@ -1,98 +1,91 @@
-# Byte-compiled / optimized / DLL files
-__pycache__/
-*.py[cod]
-*$py.class
-ui_*.py
-*.exe
-*.swp
-
-# Vim swap files
-*.swp
-
-
-#VB files
-*.obj
-*.pdb
-*.sdf
-*.suo
-*.tlog
-
-
-# C extensions
-*.so
-
-# Rust
-rust/golem/target/*
-
-# Distribution / packaging
-.Python
-build/
-.cache/
-.coverage
-develop-eggs/
-dist/
-downloads/
-eggs/
-.eggs/
-.idea
-lib/
-lib64/
-sdist/
-*.egg-info/
-.installed.cfg
-*.egg
-
-# Golem files
-*.db
-.version.ini
-golem/RELEASE-VERSION
-
-golem/monitorconfig_local.py
-
-# Logs
-logs/*
-tests/logs/*
-loggingconfig_local.py
-golem.log*
-golem_cli.log*
-golem_client.log*
-golemdocker_test.log*
-*.log
-
-# Project structure parse results
-lextab.py
-yacctab.py
-# Local data
-data/
-
-# Install and build
-apps/rendering/resources/taskcollector/x64/Release/*
-apps/rendering/resources/taskcollector/Release/*
-apps/rendering/resources/taskcollector/taskcollector.vcxproj
-Installer/Installer_Win/deps/*
-Installer/Installer_Win/golem-*
-Installer/Installer_Win/install_tmp
-
-# virtualenv
-venv/*
-.mypy_cache/
-
-# dummy test temp files
-apps/dummy/test_tmp
-.python-version
-luxrender-output.png
-.testmondata
-
-<<<<<<< HEAD
-# visual studio code
-.vscode/
-
-=======
-# video extended test set
-tests/apps/ffmpeg/resources/videos/
-
-# developer tools
-.vscode/
-
-
->>>>>>> 85c4b967
+# Byte-compiled / optimized / DLL files
+__pycache__/
+*.py[cod]
+*$py.class
+ui_*.py
+*.exe
+*.swp
+
+# Vim swap files
+*.swp
+
+
+#VB files
+*.obj
+*.pdb
+*.sdf
+*.suo
+*.tlog
+
+
+# C extensions
+*.so
+
+# Rust
+rust/golem/target/*
+
+# Distribution / packaging
+.Python
+build/
+.cache/
+.coverage
+develop-eggs/
+dist/
+downloads/
+eggs/
+.eggs/
+.idea
+lib/
+lib64/
+sdist/
+*.egg-info/
+.installed.cfg
+*.egg
+
+# Golem files
+*.db
+.version.ini
+golem/RELEASE-VERSION
+
+golem/monitorconfig_local.py
+
+# Logs
+logs/*
+tests/logs/*
+loggingconfig_local.py
+golem.log*
+golem_cli.log*
+golem_client.log*
+golemdocker_test.log*
+*.log
+
+# Project structure parse results
+lextab.py
+yacctab.py
+# Local data
+data/
+
+# Install and build
+apps/rendering/resources/taskcollector/x64/Release/*
+apps/rendering/resources/taskcollector/Release/*
+apps/rendering/resources/taskcollector/taskcollector.vcxproj
+Installer/Installer_Win/deps/*
+Installer/Installer_Win/golem-*
+Installer/Installer_Win/install_tmp
+
+# virtualenv
+venv/*
+.mypy_cache/
+
+# dummy test temp files
+apps/dummy/test_tmp
+.python-version
+luxrender-output.png
+.testmondata
+
+# video extended test set
+tests/apps/ffmpeg/resources/videos/
+
+# developer tools
+.vscode/
+