import subprocess
import sys
from codecs import open
from os import listdir, path
from sys import platform

from setuptools import find_packages
from setuptools.command.test import test

from golem.core.common import get_golem_path
from gui.view.generateui import generate_ui_files


class PyTest(test):
    """
    py.test integration with setuptools,
    https://pytest.org/latest/goodpractises.html\
    #integration-with-setuptools-test-commands
    """

    user_options = [('pytest-args=', 'a', "Arguments to pass to py.test")]

    def initialize_options(self):
        test.initialize_options(self)
        self.pytest_args = []

    def finalize_options(self):
        test.finalize_options(self)
        self.test_args = []
        self.test_suite = True

    def run_tests(self):
        # import here, cause outside the eggs aren't loaded
        import pytest
        import sys
        errno = pytest.main(self.pytest_args)
        sys.exit(errno)


def get_long_description(my_path):
    """
    Read readme file
    :return: Content of the README file
    """
    with open(path.join(my_path, 'README.md'), encoding='utf-8') as f:
        read = f.read()
    return read


def find_required_packages():
    if platform.startswith('darwin'):
        return find_packages(exclude=['examples', 'tests'])
    return find_packages(include=['golem*', 'apps*', 'gui*'])


def parse_requirements(my_path):
    """
    Parse requirements.txt file
    :return: [requirements, dependencies]
    """
    import re
    requirements = []
    dependency_links = []
    for line in open(path.join(my_path, 'requirements.txt')):
        line = line.strip()
        m = re.match('.+#egg=(?P<package>.+)$', line)
        if m:
            requirements.append(m.group('package'))
            dependency_links.append(line)
        else:
            requirements.append(line)
    return requirements, dependency_links


def print_errors(ui_err, docker_err, task_err):
    if ui_err:
        print(ui_err)
    if docker_err:
        print(docker_err)
    if task_err:
        print(task_err)


def generate_ui():
    try:
        generate_ui_files()
    except EnvironmentError as err:
        return \
            """
            ***************************************************************
            Generating UI elements was not possible.
            Golem will work only in command line mode.
            Generate_ui_files function returned {}
            ***************************************************************
            """.format(err)


def try_pulling_docker_images():
    err_msg = __try_docker()
    if err_msg:
        return err_msg
    images_dir = 'apps'

    with open(path.join(images_dir, 'images.ini')) as f:
        for line in f:
            try:
                image, docker_file, tag = line.split()
                if subprocess.check_output(["docker", "images", "-q", image + ":" + tag]):
                    print("\n Image {} exists - skipping".format(image))
                    continue
                cmd = "docker pull {}:{}".format(image, tag)
                print("\nRunning '{}' ...\n".format(cmd))
                subprocess.check_call(cmd.split(" "))
            except ValueError:
                print("Skipping line {}".format(line))
            except subprocess.CalledProcessError as err:
                print("Docker pull failed: {}".format(err))
                sys.exit(1)


<<<<<<< HEAD
def move_wheel():
    from shutil import move
    path_ = path.join(get_golem_path(), 'dist')
    files_ = [f for f in listdir(path_) if path.isfile(path.join(path_, f))]
    files_.sort()
    source = path.join(path_, files_[-1])
    dst = path.join(path_, file_name())
    move(source, dst)


def get_version():
    from git import Repo
    return Repo(get_golem_path()).tags[-2].name  # -2 because of 'brass0.3' tag


def update_ini():
    version_file = path.join(get_golem_path(), '.version.ini')
    file_name_ = file_name().split('-')
    tag = file_name_[1]
    commit = file_name_[2]
    version = "[version]\nversion = {}\n".format(tag + ("-" + commit) if commit.startswith('0x') else "")
    with open(version_file, 'wb') as f_:
        f_.write(version)


def file_name():
    """
    Get wheel name
    :return: Name for wheel
    """
    from git import Repo
    repo = Repo(get_golem_path())
    tag = repo.tags[-2]  # get latest tag
    tag_id = tag.commit.hexsha  # get commit id from tag
    commit_id = repo.head.commit.hexsha  # get last commit id
    if platform.startswith('linux'):
        from platform import architecture
        if architecture()[0].startswith('64'):
            plat = "linux_x86_64"
        else:
            plat = "linux_i386"
    elif platform.startswith('win'):
        plat = "win32"
    else:
        raise SystemError("Incorrect platform: {}".format(platform))
    if commit_id != tag_id:  # devel package
        return "golem-{}-0x{}{}-cp27-none-{}.whl".format(tag.name, commit_id[:4], commit_id[-4:], plat)
    else:  # release package
        return "golem-{}-cp27-none-{}.whl".format(tag.name, plat)
=======
def get_golem_version(increase):
    from ConfigParser import ConfigParser
    from golem.core.common import get_golem_path
    from os.path import join
    config = ConfigParser()
    config_path = join(get_golem_path(), '.version.ini')
    config.read(config_path)
    version = config.get('version', 'version')
    if platform.startswith('linux') and increase:    # upgrade version only when building on Linux and building wheel
        v = version.split('.')
        version = "{}.{}.{}".format(v[0], v[1], int(v[2]) + 1)
        v = "[version]\nversion = {}".format(version)
        with open(config_path, 'wb') as f:
            f.write(v)
    return version
>>>>>>> 3cd1e350


def __try_docker():
    try:
        subprocess.check_call(["docker", "info"])
    except Exception as err:
        return \
            """
            ***************************************************************
            Docker not available, not building images.
            Golem will not be able to compute anything.
            Command 'docker info' returned {}
            ***************************************************************
            """.format(err)<|MERGE_RESOLUTION|>--- conflicted
+++ resolved
@@ -118,7 +118,6 @@
                 sys.exit(1)
 
 
-<<<<<<< HEAD
 def move_wheel():
     from shutil import move
     path_ = path.join(get_golem_path(), 'dist')
@@ -168,7 +167,8 @@
         return "golem-{}-0x{}{}-cp27-none-{}.whl".format(tag.name, commit_id[:4], commit_id[-4:], plat)
     else:  # release package
         return "golem-{}-cp27-none-{}.whl".format(tag.name, plat)
-=======
+
+
 def get_golem_version(increase):
     from ConfigParser import ConfigParser
     from golem.core.common import get_golem_path
@@ -184,7 +184,6 @@
         with open(config_path, 'wb') as f:
             f.write(v)
     return version
->>>>>>> 3cd1e350
 
 
 def __try_docker():
