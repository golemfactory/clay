--- conflicted
+++ resolved
@@ -75,16 +75,10 @@
             path.normpath('apps/registered_test.ini'),
             path.normpath('apps/images.ini')
         ]),
-<<<<<<< HEAD
-        (path.normpath('../../golem/golem/envs/docker/benchmark/minilight'), [
-            path.normpath(
-                'golem/envs/docker/benchmark/minilight/cornellbox.ml.txt'),
-=======
         (path.normpath(
             '../../golem/golem/envs/docker/benchmark/cpu/minilight'), [
             path.normpath(
                 'golem/envs/docker/benchmark/cpu/minilight/cornellbox.ml.txt'),
->>>>>>> d71f6921
         ]),
         (path.normpath(
             '../../golem/apps/blender/resources/images/entrypoints/scripts/'
