--- conflicted
+++ resolved
@@ -100,11 +100,7 @@
 
 if not (building_wheel or building_binary):
     ui_err = generate_ui()
-<<<<<<< HEAD
-elif 'bdist_wheel' in argv:
-=======
 elif building_wheel:
->>>>>>> 4ce5d1e9
     move_wheel()
 
 
