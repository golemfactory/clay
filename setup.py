--- conflicted
+++ resolved
@@ -2,96 +2,12 @@
 
 from setuptools import setup
 
-<<<<<<< HEAD
 from setup.setup_commons import *
 from setup.taskcollector_builder import TaskCollectorBuilder
 from sys import argv
-=======
-import imp
-from setuptools import find_packages
-
-from setuptools.command.test import test as TestCommand
-
-try:
-    from cx_Freeze import setup
-    use_cx_Freeze = True
-except ImportError:
-    from setuptools import setup
-    use_cx_Freeze = False
-
-def try_docker():
-    try:
-        subprocess.check_call(["docker", "info"])
-    except Exception as err:
-        return \
-            """
-            ***************************************************************
-            Docker not available, not building images.
-            Golem will not be able to compute anything.
-            Command 'docker info' returned {}
-            ***************************************************************
-            """.format(err)
-
-
-def try_building_docker_images():
-    err_msg = try_docker()
-    if err_msg:
-        return err_msg
-    images_dir = 'apps'
-    cwd = os.getcwdu()
-
-    with open(path.join(images_dir,  'images.ini')) as f:
-        for line in f:
-            try:
-                image, docker_file, tag = line.split()
-                if subprocess.check_output(["docker", "images", "-q", image + ":" + tag]):
-                    print "\n Image {} exists - skipping".format(image)
-                    continue
-
-                docker_file_dir = path.join(images_dir, os.path.dirname(docker_file))
-                os.chdir(docker_file_dir)
-
-                docker_file = path.basename(docker_file)
-                cmd = "docker build -t {} -f {} .".format(image, docker_file)
-                print "\nRunning '{}' ...\n".format(cmd)
-                subprocess.check_call(cmd.split(" "))
-                cmd = "docker tag {} {}:{}".format(image, image, tag)
-                print "\nRunning '{}' ...\n".format(cmd)
-                subprocess.check_call(cmd.split(" "))
-            except ValueError:
-                print "Skipping line {}".format(line)
-            except subprocess.CalledProcessError as err:
-                print "Docker build failed: {}".format(err)
-                sys.exit(1)
-            finally:
-                os.chdir(cwd)
-
-def try_pulling_docker_images():
-    err_msg = try_docker()
-    if err_msg:
-        return err_msg
-    images_dir = 'apps'
-
-    with open(path.join(images_dir, 'images.ini')) as f:
-        for line in f:
-            try:
-                image, docker_file, tag = line.split()
-                if subprocess.check_output(["docker", "images", "-q", image + ":" + tag]):
-                    print("\n Image {} exists - skipping".format(image))
-                    continue
-                cmd = "docker pull {}:{}".format(image, tag)
-                print("\nRunning '{}' ...\n".format(cmd))
-                subprocess.check_call(cmd.split(" "))
-            except ValueError:
-                print("Skipping line {}".format(line))
-            except subprocess.CalledProcessError as err:
-                print("Docker pull failed: {}".format(err))
-                sys.exit(1)
->>>>>>> 22e82a1f
 
 requirements, dependencies = parse_requirements(path.dirname(__file__))
 
-ui_err = generate_ui()
 docker_err = try_pulling_docker_images()
 task_collector_err = TaskCollectorBuilder().build()
 setup(
@@ -149,32 +65,6 @@
     ]
 )
 
-<<<<<<< HEAD
-print_errors(ui_err, docker_err, task_collector_err)
-=======
-from gui.view.generateui import generate_ui_files
+ui_err = generate_ui()
 
-
-ui_err = ""
-
-try:
-    generate_ui_files()
-except EnvironmentError as err:
-    ui_err = \
-        """
-        ***************************************************************
-        Generating UI elements was not possible.
-        Golem will work only in command line mode.
-        Generate_ui_files function returned {}
-        ***************************************************************
-        """.format(err)
-
-
-def print_errors(ui_err, docker_err):
-    if ui_err:
-        print(ui_err)
-    if docker_err:
-        print(docker_err)
-
-print_errors(ui_err, docker_err)
->>>>>>> 22e82a1f
+print_errors(ui_err, docker_err, task_collector_err)