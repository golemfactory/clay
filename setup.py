--- conflicted
+++ resolved
@@ -67,13 +67,9 @@
     ]
 )
 
-<<<<<<< HEAD
+ui_err = generate_ui()
+
 print_errors(ui_err, docker_err, task_collector_err)
 
 if 'bdist_wheel' in argv:
-    move_wheel()
-=======
-ui_err = generate_ui()
-
-print_errors(ui_err, docker_err, task_collector_err)
->>>>>>> 3cd1e350
+    move_wheel()