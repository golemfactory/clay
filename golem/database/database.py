import datetime
import logging
import os
import sqlite3
import time
from typing import Optional, Type, Sequence

import peewee

from golem.database.migration import default_migrate_dir
from golem.database.migration.migrate import migrate_schema, MigrationError

logger = logging.getLogger('golem.db')


class GolemSqliteDatabase(peewee.SqliteDatabase):
    RETRY_TIMEOUT = datetime.timedelta(minutes=1)

    def sequence_exists(self, seq):
        raise NotImplementedError()

    def execute_sql(self, sql, params=None, require_commit=True):
        # Loosely based on
        # https://github.com/coleifer/peewee/blob/2.10.2/playhouse/shortcuts.py#L206-L219
        deadline = datetime.datetime.now() + self.RETRY_TIMEOUT
        iterations = 0
        while True:
            iterations += 1
            try:
                return super().execute_sql(sql, params, require_commit)
            except (
                    sqlite3.ProgrammingError,
                    peewee.OperationalError,
            ) as e:
                # Ignore transaction rollbacks
                if str(e).startswith('no such savepoint'):
                    logger.warning('execute_sql() tx rollback failed: %r', e)
                    return None
                # Check retry deadline
                elif datetime.datetime.now() > deadline:
                    logger.warning(
                        "execute_sql() retry timeout after %d iterations."
                        " Giving up. sql=%r, params=%r",
                        iterations,
                        sql,
                        params,
                    )
                    raise
                logger.debug(
                    "execute_sql(%r, params=%r, require_commit=%r)"
                    " failed (%d) with: %r. Retrying...",
                    sql,
                    params,
                    require_commit,
                    iterations,
                    e,
                )
                if not self.is_closed():
                    self.close()
                time.sleep(0)


class Database:
<<<<<<< HEAD
    SCHEMA_VERSION = 36
=======
    SCHEMA_VERSION = 38
>>>>>>> ffdccace

    def __init__(self,  # noqa pylint: disable=too-many-arguments
                 db: peewee.Database,
                 fields: Sequence[Type[peewee.Field]],
                 models: Sequence[Type[peewee.Model]],
                 db_dir: str,
                 db_name: str = 'golem.db',
                 schemas_dir: Optional[str] = default_migrate_dir()) -> None:

        self.fields = fields
        self.models = models
        self.schemas_dir = schemas_dir

        if not os.path.exists(db_dir):
            os.makedirs(db_dir)

        self.db = db
        self.db.init(os.path.join(db_dir, db_name))
        self.db.connect()

        version = self.get_user_version()

        if not version:
            self._create_tables()
        elif schemas_dir and version < self.SCHEMA_VERSION:
            self._migrate_schema(version, to_version=self.SCHEMA_VERSION)

    def close(self):
        if not self.db.is_closed():
            self.db.close()

    def get_user_version(self) -> int:
        cursor = self.db.execute_sql('PRAGMA user_version').fetchone()
        return int(cursor[0])

    def set_user_version(self, version: int) -> None:
        self.db.execute_sql('PRAGMA user_version = {}'.format(version))

    def _drop_tables(self):
        logger.info("Removing tables")
        self.db.drop_tables(self.models, safe=True)

    def _create_tables(self) -> None:
        logger.info("Creating tables, schema version %r", self.SCHEMA_VERSION)

        self.db.create_tables(self.models, safe=True)
        self.set_user_version(self.SCHEMA_VERSION)

    def _migrate_schema(self, version, to_version) -> None:
        logger.info("Migrating database schema from version %r to %r",
                    version, to_version)

        try:
            if not self.schemas_dir:
                raise MigrationError("Invalid schema directory")

            migrate_schema(self, version, to_version,
                           migrate_dir=self.schemas_dir)
        except MigrationError as exc:
            logger.warning("Cannot migrate database schema: %s", exc)
            self._drop_tables()
            self._create_tables()<|MERGE_RESOLUTION|>--- conflicted
+++ resolved
@@ -61,11 +61,7 @@
 
 
 class Database:
-<<<<<<< HEAD
-    SCHEMA_VERSION = 36
-=======
     SCHEMA_VERSION = 38
->>>>>>> ffdccace
 
     def __init__(self,  # noqa pylint: disable=too-many-arguments
                  db: peewee.Database,
