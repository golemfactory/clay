import datetime
import logging
import os
import sqlite3
import time
from typing import Optional, Type, Sequence

import peewee

from golem.database.migration import default_migrate_dir
from golem.database.migration.migrate import migrate_schema, MigrationError

logger = logging.getLogger('golem.db')


class GolemSqliteDatabase(peewee.SqliteDatabase):
    RETRY_TIMEOUT = datetime.timedelta(minutes=1)

    def sequence_exists(self, seq):
        raise NotImplementedError()

    def execute_sql(self, sql, params=None, require_commit=True):
        # Loosely based on
        # https://github.com/coleifer/peewee/blob/2.10.2/playhouse/shortcuts.py#L206-L219
        deadline = datetime.datetime.now() + self.RETRY_TIMEOUT
        iterations = 0
        while True:
            iterations += 1
            try:
                return super().execute_sql(sql, params, require_commit)
            except (
                    sqlite3.ProgrammingError,
                    peewee.OperationalError,
            ) as e:
                # Ignore transaction rollbacks
                if str(e).startswith('no such savepoint'):
                    logger.warning('execute_sql() tx rollback failed: %r', e)
                    return None
                # Check retry deadline
                elif datetime.datetime.now() > deadline:
                    logger.warning(
                        "execute_sql() retry timeout after %d iterations."
                        " Giving up. sql=%r, params=%r",
                        iterations,
                        sql,
                        params,
                    )
                    raise
                logger.debug(
                    "execute_sql(%r, params=%r, require_commit=%r)"
                    " failed (%d) with: %r. Retrying...",
                    sql,
                    params,
                    require_commit,
                    iterations,
                    e,
                )
                if not self.is_closed():
                    self.close()
                time.sleep(0)


class Database:
<<<<<<< HEAD
    SCHEMA_VERSION = 44
=======
    SCHEMA_VERSION = 43
>>>>>>> f9e4682d

    def __init__(self,  # noqa pylint: disable=too-many-arguments
                 db: peewee.Database,
                 fields: Sequence[Type[peewee.Field]],
                 models: Sequence[Type[peewee.Model]],
                 db_dir: str,
                 db_name: str = 'golem.db',
                 schemas_dir: Optional[str] = default_migrate_dir()) -> None:

        self.fields = fields
        self.models = models
        self.schemas_dir = schemas_dir

        if not os.path.exists(db_dir):
            os.makedirs(db_dir)

        self.db = db
        self.db.init(os.path.join(db_dir, db_name))
        self.db.connect()

        version = self.get_user_version()

        if not version:
            self._create_tables()
        elif schemas_dir and version < self.SCHEMA_VERSION:
            self._migrate_schema(version, to_version=self.SCHEMA_VERSION)

    def close(self):
        if not self.db.is_closed():
            self.db.close()

    def get_user_version(self) -> int:
        cursor = self.db.execute_sql('PRAGMA user_version').fetchone()
        return int(cursor[0])

    def set_user_version(self, version: int) -> None:
        self.db.execute_sql('PRAGMA user_version = {}'.format(version))

    def _drop_tables(self):
        logger.info("Removing tables")
        self.db.drop_tables(self.models, safe=True)

    def _create_tables(self) -> None:
        logger.info("Creating tables, schema version %r", self.SCHEMA_VERSION)

        self.db.create_tables(self.models, safe=True)
        self.set_user_version(self.SCHEMA_VERSION)

    def _migrate_schema(self, version, to_version) -> None:
        logger.info("Migrating database schema from version %r to %r",
                    version, to_version)

        try:
            if not self.schemas_dir:
                raise MigrationError("Invalid schema directory")

            migrate_schema(self, version, to_version,
                           migrate_dir=self.schemas_dir)
        except MigrationError as exc:
            logger.warning("Cannot migrate database schema: %s", exc)
            self._drop_tables()
            self._create_tables()<|MERGE_RESOLUTION|>--- conflicted
+++ resolved
@@ -61,11 +61,7 @@
 
 
 class Database:
-<<<<<<< HEAD
-    SCHEMA_VERSION = 44
-=======
-    SCHEMA_VERSION = 43
->>>>>>> f9e4682d
+    SCHEMA_VERSION = 45
 
     def __init__(self,  # noqa pylint: disable=too-many-arguments
                  db: peewee.Database,
