--- conflicted
+++ resolved
@@ -1,78 +1,72 @@
-import logging
-from os import path
-
-from ethereum import keys
-
-from golem.ethereum import Client
-from golem.ethereum.paymentprocessor import PaymentProcessor
-from golem.ethereum.paymentmonitor import PaymentMonitor
-from golem.transactions.transactionsystem import TransactionSystem
-
-log = logging.getLogger('golem.pay')
-
-
-class EthereumTransactionSystem(TransactionSystem):
-    """ Transaction system connected with Ethereum """
-
-    def __init__(self, datadir, node_priv_key):
-        """ Create new transaction system instance for node with given id
-        :param node_priv_key str: node's private key for Ethereum account (32b)
-        """
-        super(EthereumTransactionSystem, self).__init__()
-
-        # FIXME: Passing private key all around might be a security issue.
-        #        Proper account managment is needed.
-        if not isinstance(node_priv_key, basestring) or len(node_priv_key) != 32:
-            raise ValueError("Invalid private key: {}".format(node_priv_key))
-        self.__node_address = keys.privtoaddr(node_priv_key)
-        log.info("Node Ethereum address: " + self.get_payment_address())
-
-        datadir = path.join(datadir, "ethereum")
-<<<<<<< HEAD
-        self.__eth_node = Client(datadir=datadir)
-        self.__proc = PaymentProcessor(self.__eth_node, node_priv_key, faucet=True)
-=======
-        eth_node = Client()
-        self.__proc = PaymentProcessor(eth_node, node_priv_key, faucet=True)
->>>>>>> d34d2ba7
-        self.__proc.start()
-        self.__monitor = PaymentMonitor(self.__eth_node, self.__node_address)
-        self.__monitor.start()
-        # TODO: We can keep address in PaymentMonitor only
-
-    def stop(self):
-        if self.__proc.running:
-            self.__proc.stop()
-        if self.__monitor.running:
-            self.__monitor.stop()
-        self.__eth_node.node.stop()
-
-    def add_payment_info(self, *args, **kwargs):
-        payment = super(EthereumTransactionSystem, self).add_payment_info(*args, **kwargs)
-        self.__proc.add(payment)
-
-    def get_payment_address(self):
-        """ Human readable Ethereum address for incoming payments."""
-        return '0x' + self.__node_address.encode('hex')
-
-    def get_balance(self):
-        if not self.__proc.balance_known():
-            return None, None, None
-        gnt = self.__proc.gnt_balance()
-        av_gnt = self.__proc._gnt_available()
-        eth = self.__proc.eth_balance()
-        return gnt, av_gnt, eth
-
-    def pay_for_task(self, task_id, payments):
-        """ Pay for task using Ethereum connector
-        :param task_id: pay for task with given id
-        :param dict payments: all payments group by ethereum address
-        """
-        pass
-
-    def get_incoming_payments(self):
-        return [{'status': payment.status.value,
-                 'payer': payment.payer,
-                 'value': payment.value,
-                 'block_number': payment.extra['block_number']
-                 } for payment in self.__monitor.get_incoming_payments()]
+import logging
+from os import path
+
+from ethereum import keys
+
+from golem.ethereum import Client
+from golem.ethereum.paymentprocessor import PaymentProcessor
+from golem.ethereum.paymentmonitor import PaymentMonitor
+from golem.transactions.transactionsystem import TransactionSystem
+
+log = logging.getLogger('golem.pay')
+
+
+class EthereumTransactionSystem(TransactionSystem):
+    """ Transaction system connected with Ethereum """
+
+    def __init__(self, datadir, node_priv_key):
+        """ Create new transaction system instance for node with given id
+        :param node_priv_key str: node's private key for Ethereum account (32b)
+        """
+        super(EthereumTransactionSystem, self).__init__()
+
+        # FIXME: Passing private key all around might be a security issue.
+        #        Proper account managment is needed.
+        if not isinstance(node_priv_key, basestring) or len(node_priv_key) != 32:
+            raise ValueError("Invalid private key: {}".format(node_priv_key))
+        self.__node_address = keys.privtoaddr(node_priv_key)
+        log.info("Node Ethereum address: " + self.get_payment_address())
+
+        self.__eth_node = Client()
+        self.__proc = PaymentProcessor(self.__eth_node, node_priv_key, faucet=True)
+        self.__proc.start()
+        self.__monitor = PaymentMonitor(self.__eth_node, self.__node_address)
+        self.__monitor.start()
+        # TODO: We can keep address in PaymentMonitor only
+
+    def stop(self):
+        if self.__proc.running:
+            self.__proc.stop()
+        if self.__monitor.running:
+            self.__monitor.stop()
+        self.__eth_node.node.stop()
+
+    def add_payment_info(self, *args, **kwargs):
+        payment = super(EthereumTransactionSystem, self).add_payment_info(*args, **kwargs)
+        self.__proc.add(payment)
+
+    def get_payment_address(self):
+        """ Human readable Ethereum address for incoming payments."""
+        return '0x' + self.__node_address.encode('hex')
+
+    def get_balance(self):
+        if not self.__proc.balance_known():
+            return None, None, None
+        gnt = self.__proc.gnt_balance()
+        av_gnt = self.__proc._gnt_available()
+        eth = self.__proc.eth_balance()
+        return gnt, av_gnt, eth
+
+    def pay_for_task(self, task_id, payments):
+        """ Pay for task using Ethereum connector
+        :param task_id: pay for task with given id
+        :param dict payments: all payments group by ethereum address
+        """
+        pass
+
+    def get_incoming_payments(self):
+        return [{'status': payment.status.value,
+                 'payer': payment.payer,
+                 'value': payment.value,
+                 'block_number': payment.extra['block_number']
+                 } for payment in self.__monitor.get_incoming_payments()]