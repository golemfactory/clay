import logging
from time import sleep

from ethereum.utils import privtoaddr

from golem.ethereum import Client
from golem.ethereum.paymentprocessor import PaymentProcessor
from golem.report import report_calls, Component
from golem.transactions.ethereum.ethereumpaymentskeeper \
    import EthereumAddress
from golem.transactions.ethereum.ethereumincomeskeeper \
    import EthereumIncomesKeeper
from golem.transactions.transactionsystem import TransactionSystem

log = logging.getLogger('golem.pay')


class EthereumTransactionSystem(TransactionSystem):
    """ Transaction system connected with Ethereum """

    def __init__(self, datadir, node_priv_key, port=None):
        """ Create new transaction system instance for node with given id
        :param node_priv_key str: node's private key for Ethereum account (32b)
        """

        # FIXME: Passing private key all around might be a security issue.
        #        Proper account managment is needed.

        try:
            node_address = privtoaddr(node_priv_key)
        except AssertionError:
            raise ValueError("not a valid private key")

        self.__eth_addr = EthereumAddress(node_address)
        if self.get_payment_address() is None:
            raise ValueError("Invalid Ethereum address constructed '{}'"
                             .format(node_address))

        log.info("Node Ethereum address: " + self.get_payment_address())

<<<<<<< HEAD
=======
        self.__eth_node = self.incomes_keeper.eth_node = Client(datadir, port)
>>>>>>> d1f5a318
        payment_processor = PaymentProcessor(
            client=Client(datadir),
            privkey=node_priv_key,
            faucet=True
        )

        super(EthereumTransactionSystem, self).__init__(
            incomes_keeper_class=EthereumIncomesKeeper(
                payment_processor)
        )

        self.incomes_keeper.start()

    def stop(self):
        self.incomes_keeper.stop()

    def add_payment_info(self, *args, **kwargs):
        payment = super(EthereumTransactionSystem, self).add_payment_info(
            *args,
            **kwargs
        )
        self.incomes_keeper.processor.add(payment)
        return payment

    def get_payment_address(self):
        """ Human readable Ethereum address for incoming payments."""
        return self.__eth_addr.get_str_addr()

    def get_balance(self):
        if not self.incomes_keeper.processor.balance_known():
            return None, None, None
        gnt = self.incomes_keeper.processor.gnt_balance()
        av_gnt = self.incomes_keeper.processor._gnt_available()
        eth = self.incomes_keeper.processor.eth_balance()
        return gnt, av_gnt, eth

    @report_calls(Component.ethereum, 'sync')
    def sync(self):
        syncing = True
        while syncing:
            try:
                syncing = self.incomes_keeper.processor.synchronized()
            except Exception as e:
                log.error("IPC error: {}".format(e))
                syncing = False
            else:
                sleep(0.5)
<|MERGE_RESOLUTION|>--- conflicted
+++ resolved
@@ -1,91 +1,87 @@
-import logging
-from time import sleep
-
-from ethereum.utils import privtoaddr
-
-from golem.ethereum import Client
-from golem.ethereum.paymentprocessor import PaymentProcessor
-from golem.report import report_calls, Component
-from golem.transactions.ethereum.ethereumpaymentskeeper \
-    import EthereumAddress
-from golem.transactions.ethereum.ethereumincomeskeeper \
-    import EthereumIncomesKeeper
-from golem.transactions.transactionsystem import TransactionSystem
-
-log = logging.getLogger('golem.pay')
-
-
-class EthereumTransactionSystem(TransactionSystem):
-    """ Transaction system connected with Ethereum """
-
-    def __init__(self, datadir, node_priv_key, port=None):
-        """ Create new transaction system instance for node with given id
-        :param node_priv_key str: node's private key for Ethereum account (32b)
-        """
-
-        # FIXME: Passing private key all around might be a security issue.
-        #        Proper account managment is needed.
-
-        try:
-            node_address = privtoaddr(node_priv_key)
-        except AssertionError:
-            raise ValueError("not a valid private key")
-
-        self.__eth_addr = EthereumAddress(node_address)
-        if self.get_payment_address() is None:
-            raise ValueError("Invalid Ethereum address constructed '{}'"
-                             .format(node_address))
-
-        log.info("Node Ethereum address: " + self.get_payment_address())
-
-<<<<<<< HEAD
-=======
-        self.__eth_node = self.incomes_keeper.eth_node = Client(datadir, port)
->>>>>>> d1f5a318
-        payment_processor = PaymentProcessor(
-            client=Client(datadir),
-            privkey=node_priv_key,
-            faucet=True
-        )
-
-        super(EthereumTransactionSystem, self).__init__(
-            incomes_keeper_class=EthereumIncomesKeeper(
-                payment_processor)
-        )
-
-        self.incomes_keeper.start()
-
-    def stop(self):
-        self.incomes_keeper.stop()
-
-    def add_payment_info(self, *args, **kwargs):
-        payment = super(EthereumTransactionSystem, self).add_payment_info(
-            *args,
-            **kwargs
-        )
-        self.incomes_keeper.processor.add(payment)
-        return payment
-
-    def get_payment_address(self):
-        """ Human readable Ethereum address for incoming payments."""
-        return self.__eth_addr.get_str_addr()
-
-    def get_balance(self):
-        if not self.incomes_keeper.processor.balance_known():
-            return None, None, None
-        gnt = self.incomes_keeper.processor.gnt_balance()
-        av_gnt = self.incomes_keeper.processor._gnt_available()
-        eth = self.incomes_keeper.processor.eth_balance()
-        return gnt, av_gnt, eth
-
-    @report_calls(Component.ethereum, 'sync')
-    def sync(self):
-        syncing = True
-        while syncing:
-            try:
-                syncing = self.incomes_keeper.processor.synchronized()
-            except Exception as e:
-                log.error("IPC error: {}".format(e))
-                syncing = False
-            else:
-                sleep(0.5)
+import logging
+from time import sleep
+
+from ethereum.utils import privtoaddr
+
+from golem.ethereum import Client
+from golem.ethereum.paymentprocessor import PaymentProcessor
+from golem.report import report_calls, Component
+from golem.transactions.ethereum.ethereumpaymentskeeper \
+    import EthereumAddress
+from golem.transactions.ethereum.ethereumincomeskeeper \
+    import EthereumIncomesKeeper
+from golem.transactions.transactionsystem import TransactionSystem
+
+log = logging.getLogger('golem.pay')
+
+
+class EthereumTransactionSystem(TransactionSystem):
+    """ Transaction system connected with Ethereum """
+
+    def __init__(self, datadir, node_priv_key, port=None):
+        """ Create new transaction system instance for node with given id
+        :param node_priv_key str: node's private key for Ethereum account (32b)
+        """
+
+        # FIXME: Passing private key all around might be a security issue.
+        #        Proper account managment is needed.
+
+        try:
+            node_address = privtoaddr(node_priv_key)
+        except AssertionError:
+            raise ValueError("not a valid private key")
+
+        self.__eth_addr = EthereumAddress(node_address)
+        if self.get_payment_address() is None:
+            raise ValueError("Invalid Ethereum address constructed '{}'"
+                             .format(node_address))
+
+        log.info("Node Ethereum address: " + self.get_payment_address())
+
+        payment_processor = PaymentProcessor(
+            client=Client(datadir, port),
+            privkey=node_priv_key,
+            faucet=True
+        )
+
+        super(EthereumTransactionSystem, self).__init__(
+            incomes_keeper_class=EthereumIncomesKeeper(
+                payment_processor)
+        )
+
+        self.incomes_keeper.start()
+
+    def stop(self):
+        self.incomes_keeper.stop()
+
+    def add_payment_info(self, *args, **kwargs):
+        payment = super(EthereumTransactionSystem, self).add_payment_info(
+            *args,
+            **kwargs
+        )
+        self.incomes_keeper.processor.add(payment)
+        return payment
+
+    def get_payment_address(self):
+        """ Human readable Ethereum address for incoming payments."""
+        return self.__eth_addr.get_str_addr()
+
+    def get_balance(self):
+        if not self.incomes_keeper.processor.balance_known():
+            return None, None, None
+        gnt = self.incomes_keeper.processor.gnt_balance()
+        av_gnt = self.incomes_keeper.processor._gnt_available()
+        eth = self.incomes_keeper.processor.eth_balance()
+        return gnt, av_gnt, eth
+
+    @report_calls(Component.ethereum, 'sync')
+    def sync(self):
+        syncing = True
+        while syncing:
+            try:
+                syncing = self.incomes_keeper.processor.synchronized()
+            except Exception as e:
+                log.error("IPC error: {}".format(e))
+                syncing = False
+            else:
+                sleep(0.5)