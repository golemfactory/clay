--- conflicted
+++ resolved
@@ -55,22 +55,8 @@
         return [offers[i] for i in permutation]
 
     @classmethod
-<<<<<<< HEAD
-    def get_payment_computer(
-            cls,
-            subtask_id: str,
-            subtask_timeout: int,
-            subtask_price: int,
-    ) -> Callable[[int], int]:
-
-        def payment_computer(price: int):
-            return compute_subtask_value(price, subtask_timeout)
-
-        return payment_computer
-=======
     def calculate_payment(cls, rct: 'ReportComputedTask') -> int:
         return _calculate_brass_payment(rct)
->>>>>>> b1222edf
 
 
 class ProviderBrassMarketStrategy(ProviderMarketStrategy):
