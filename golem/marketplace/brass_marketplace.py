--- conflicted
+++ resolved
@@ -53,9 +53,11 @@
         return [offers[i] for i in permutation]
 
     @classmethod
-    def get_payment_computer(cls, task: 'Task', subtask_id: str)\
-            -> Callable[[int], int]:
-<<<<<<< HEAD
+    def get_payment_computer(
+            cls,
+            task: 'Task',
+            subtask_id: str
+    ) -> Callable[[int], int]:
 
         def payment_computer(price: int):
             return price * task.header.subtask_timeout
@@ -81,9 +83,4 @@
                 (pricing.price_per_wallclock_h + 1 + v_assigned))
         R = dbm.get_requestor_efficiency(requestor_id)
         S = Q * R
-        return min(max(int(r / S), pricing.price_per_wallclock_h), max_price)
-=======
-        def payment_computer(price: int):
-            return price * task.header.subtask_timeout
-        return payment_computer
->>>>>>> cd95a05c
+        return min(max(int(r / S), pricing.price_per_wallclock_h), max_price)