--- conflicted
+++ resolved
@@ -4,11 +4,7 @@
 import os
 from typing import Iterable, Optional
 
-<<<<<<< HEAD
-from crossbar.common import checkconfig
-=======
 from crossbar.common.checkconfig import check_config
->>>>>>> d71f6921
 from twisted.internet.defer import inlineCallbacks
 
 from golem.rpc import cert
@@ -19,21 +15,11 @@
 
 logger = logging.getLogger('golem.rpc.crossbar')
 
-<<<<<<< HEAD
-
-@enum.unique
-class SerializerType(enum.Enum):
-    def _generate_next_value_(name, *_):  # pylint: disable=no-self-argument
-        return name
-
-    json = enum.auto()
-    msgpack = enum.auto()
-
-=======
->>>>>>> d71f6921
 
 # pylint: disable=too-many-instance-attributes
 class CrossbarRouter(object):
+    serializers = ['msgpack']
+
     @enum.unique
     class CrossbarRoles(enum.Enum):
         admin = enum.auto()
@@ -46,15 +32,10 @@
                  port: Optional[int] = CROSSBAR_PORT,
                  realm: str = CROSSBAR_REALM,
                  ssl: bool = True,
-<<<<<<< HEAD
-                 generate_secrets: bool = False,
-                 crossbar_serializer: Optional[SerializerType] = None) -> None:
-=======
                  generate_secrets: bool = False) -> None:
         # Imports the reactor
         from crossbar.personality import Personality
 
->>>>>>> d71f6921
         self.working_dir = os.path.join(datadir, CROSSBAR_DIR)
 
         os.makedirs(self.working_dir, exist_ok=True)
@@ -71,18 +52,9 @@
         self.pubkey = None
         self.personality_cls = Personality
 
-<<<<<<< HEAD
-        if crossbar_serializer is None:
-            crossbar_serializer = SerializerType.msgpack
-
-        self.config = self._build_config(self.address,
-                                         [crossbar_serializer.name],
-                                         self.cert_manager)
-=======
         self.config = self._build_config(address=self.address,
                                          serializers=self.serializers,
                                          cert_manager=self.cert_manager)
->>>>>>> d71f6921
 
         check_config(self.personality_cls, self.config)
         logger.debug('xbar init with cfg: %s', json.dumps(self.config))
@@ -94,14 +66,9 @@
         if self.address.ssl:
             self.cert_manager.generate_if_needed()
 
-<<<<<<< HEAD
-        self.node = Node(self.working_dir, reactor=reactor)
-        self.pubkey = self.node.maybe_generate_key(self.working_dir)
-=======
         self.node = Node(personality=self.personality_cls,
                          cbdir=self.working_dir,
                          reactor=reactor)
->>>>>>> d71f6921
 
         self.node.load_keys(self.working_dir)
         self.node.load_config(None, self.config)
@@ -110,11 +77,7 @@
 
     @inlineCallbacks
     def stop(self):
-<<<<<<< HEAD
-        yield self.node._controller.shutdown()  # noqa # pylint: disable=protected-access
-=======
         yield self.node.stop()
->>>>>>> d71f6921
 
     @staticmethod
     def _users_config(cert_manager: cert.CertificateManager):
