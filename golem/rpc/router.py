import json
import logging
import os
from collections import namedtuple
from typing import Iterable

from crossbar.common import checkconfig
from twisted.internet.defer import inlineCallbacks

from golem.rpc.cert import CertificateManager, CrossbarAuthManager
from golem.rpc.common import CROSSBAR_DIR, CROSSBAR_REALM, CROSSBAR_HOST, \
    CROSSBAR_PORT
from golem.rpc.mapping.rpcmethodnames import DOCKER_URI
from golem.rpc.session import WebSocketAddress

logger = logging.getLogger('golem.rpc.crossbar')

CrossbarRouterOptions = namedtuple(
    'CrossbarRouterOptions',
    ['cbdir', 'logdir', 'loglevel', 'argv', 'config']
)


# pylint: disable=too-many-instance-attributes
class CrossbarRouter(object):
    serializers = ['msgpack']

    # pylint: disable=too-many-arguments
    def __init__(self,
                 datadir: str,
                 host: str = CROSSBAR_HOST,
                 port: int = CROSSBAR_PORT,
                 realm: str = CROSSBAR_REALM,
<<<<<<< HEAD
                 datadir: Optional[str] = None,
=======
>>>>>>> bf168de6
                 crossbar_log_level: str = 'info',
                 ssl: bool = True,
                 generate_secrets: bool = False) -> None:

        self.working_dir = os.path.join(datadir, CROSSBAR_DIR)

        os.makedirs(self.working_dir, exist_ok=True)
        if not os.path.isdir(self.working_dir):
            raise IOError("'{}' is not a directory".format(self.working_dir))

        self.cert_manager = CertificateManager(self.working_dir)
<<<<<<< HEAD
        self.auth_manager = CrossbarAuthManager(
            datadir,
            generate_secrets=generate_secrets
        )
=======
        if generate_secrets:
            self.cert_manager.generate_secrets()
>>>>>>> bf168de6

        self.address = WebSocketAddress(host, port, realm, ssl)

        self.log_level = crossbar_log_level
        self.node = None
        self.pubkey = None

        self.options = self._build_options()
        self.config = self._build_config(self.address,
                                         self.serializers,
                                         self.cert_manager,
                                         self.auth_manager)

        logger.debug('xbar init with cfg: %s', json.dumps(self.config))

    def start(self, reactor, options=None):
        # imports reactor
        from crossbar.controller.node import Node, default_native_workers

        options = options or self.options
        if self.address.ssl:
            self.cert_manager.generate_if_needed()

        self.node = Node(options.cbdir, reactor=reactor)
        self.pubkey = self.node.maybe_generate_key(options.cbdir)

        workers = default_native_workers()

        checkconfig.check_config(self.config, workers)
        self.node._config = self.config
        return self.node.start()

    @inlineCallbacks
    def stop(self):
        yield self.node._controller.shutdown()  # noqa # pylint: disable=protected-access

    def _build_options(self, argv=None, config=None):
        return CrossbarRouterOptions(
            cbdir=self.working_dir,
            logdir=None,
            loglevel=self.log_level,
            argv=argv,
            config=config
        )

    @staticmethod
    def _build_config(address: WebSocketAddress,
                      serializers: Iterable[str],
                      cert_manager: CertificateManager,
                      auth_manager: CrossbarAuthManager,
                      realm: str = CROSSBAR_REALM,
                      enable_webstatus: bool = False):

        allowed_origins = [
            address.host,
            address.host + ':*',
            'http://' + address.host,
            'http://' + address.host + ':*',
            'https://' + address.host,
            'https://' + address.host + ':*',
            '172.*.*.*:*'  # for docker network
        ]

        ws_endpoint = {
            'type': 'tcp',
            'interface': address.host,
            'port': address.port,
        }

        if address.ssl:
            ws_endpoint["tls"] = {
                "key": cert_manager.key_path,
                "certificate": cert_manager.cert_path,
                "dhparam": cert_manager.dh_path,
            }

        # configuration for crsb_users with admin priviliges
<<<<<<< HEAD

        crsb_users = {
            p.name: {
                "secret": auth_manager.get_secret(p),
                "role": "golem_admin"
            } for p in [auth_manager.Users.golemapp,
                        auth_manager.Users.golemcli,
                        auth_manager.Users.electron]
        }

        # and for docker, without admin priviliges
        docker = auth_manager.Users.docker
        crsb_users[docker.name] = {
            "secret": auth_manager.get_secret(docker),
=======
        crsb_users = {
            p.name: {
                "secret": cert_manager.get_secret(p),
                "role": "golem_admin"
            } for p in [cert_manager.Crossbar_users.golemapp,
                        cert_manager.Crossbar_users.golemcli,
                        cert_manager.Crossbar_users.electron]
        }

        # and for docker, without admin priviliges
        docker = cert_manager.Crossbar_users.docker
        crsb_users[docker.name] = {
            "secret": cert_manager.get_secret(docker),
>>>>>>> bf168de6
            "role": "golem_docker"
        }

        return {
            'version': 2,
            'controller': {
                'options': {
                    'shutdown': ['shutdown_on_shutdown_requested']
                }
            },
            'workers': [{
                'type': 'router',
                'options': {
                    'title': 'Golem'
                },
                'transports': [{
                    'type': 'websocket',
                    'serializers': serializers,
                    'endpoint': ws_endpoint,
                    'url': str(address),
                    'options': {
                        'allowed_origins': allowed_origins,
                        'enable_webstatus': enable_webstatus,
                    },
                    "auth": {
                        "wampcra": {
                            "type": "static",
                            "users": crsb_users
                        }
                    }
                }],
                'components': [],
                "realms": [{
                    "name": realm,
                    "roles": [
                        {
                            "name": 'golem_admin',
                            "permissions": [{
                                "uri": '*',
                                "allow": {
                                    "call": True,
                                    "register": True,
                                    "publish": True,
                                    "subscribe": True
                                }
                            }]
                        },
                        {
                            "name": 'golem_docker',
<<<<<<< HEAD
                            "permissions": [{
                                "uri": '*',
                                "allow": {
                                    "call": False,
                                    "register": False,
                                    "publish": False,
                                    "subscribe": False
                                }
                            },
                                {
                                    "uri": 'comp.task.state_update',
=======
                            "permissions": [
                                {
                                    "uri": '*',
                                    "allow": {
                                        "call": False,
                                        "register": False,
                                        "publish": False,
                                        "subscribe": False
                                    }
                                },
                                {
                                    # more specific config takes precedence
                                    "uri": f'{DOCKER_URI}.*',
>>>>>>> bf168de6
                                    "allow": {
                                        "call": True,
                                        "register": False,
                                        "publish": False,
                                        "subscribe": False
                                    }
<<<<<<< HEAD
                                }]
=======
                                }
                            ]
>>>>>>> bf168de6
                        }]
                }],
            }]
        }<|MERGE_RESOLUTION|>--- conflicted
+++ resolved
@@ -31,10 +31,6 @@
                  host: str = CROSSBAR_HOST,
                  port: int = CROSSBAR_PORT,
                  realm: str = CROSSBAR_REALM,
-<<<<<<< HEAD
-                 datadir: Optional[str] = None,
-=======
->>>>>>> bf168de6
                  crossbar_log_level: str = 'info',
                  ssl: bool = True,
                  generate_secrets: bool = False) -> None:
@@ -46,15 +42,10 @@
             raise IOError("'{}' is not a directory".format(self.working_dir))
 
         self.cert_manager = CertificateManager(self.working_dir)
-<<<<<<< HEAD
         self.auth_manager = CrossbarAuthManager(
             datadir,
             generate_secrets=generate_secrets
         )
-=======
-        if generate_secrets:
-            self.cert_manager.generate_secrets()
->>>>>>> bf168de6
 
         self.address = WebSocketAddress(host, port, realm, ssl)
 
@@ -132,8 +123,6 @@
             }
 
         # configuration for crsb_users with admin priviliges
-<<<<<<< HEAD
-
         crsb_users = {
             p.name: {
                 "secret": auth_manager.get_secret(p),
@@ -147,21 +136,6 @@
         docker = auth_manager.Users.docker
         crsb_users[docker.name] = {
             "secret": auth_manager.get_secret(docker),
-=======
-        crsb_users = {
-            p.name: {
-                "secret": cert_manager.get_secret(p),
-                "role": "golem_admin"
-            } for p in [cert_manager.Crossbar_users.golemapp,
-                        cert_manager.Crossbar_users.golemcli,
-                        cert_manager.Crossbar_users.electron]
-        }
-
-        # and for docker, without admin priviliges
-        docker = cert_manager.Crossbar_users.docker
-        crsb_users[docker.name] = {
-            "secret": cert_manager.get_secret(docker),
->>>>>>> bf168de6
             "role": "golem_docker"
         }
 
@@ -211,19 +185,6 @@
                         },
                         {
                             "name": 'golem_docker',
-<<<<<<< HEAD
-                            "permissions": [{
-                                "uri": '*',
-                                "allow": {
-                                    "call": False,
-                                    "register": False,
-                                    "publish": False,
-                                    "subscribe": False
-                                }
-                            },
-                                {
-                                    "uri": 'comp.task.state_update',
-=======
                             "permissions": [
                                 {
                                     "uri": '*',
@@ -237,19 +198,14 @@
                                 {
                                     # more specific config takes precedence
                                     "uri": f'{DOCKER_URI}.*',
->>>>>>> bf168de6
                                     "allow": {
                                         "call": True,
                                         "register": False,
                                         "publish": False,
                                         "subscribe": False
                                     }
-<<<<<<< HEAD
-                                }]
-=======
                                 }
                             ]
->>>>>>> bf168de6
                         }]
                 }],
             }]
