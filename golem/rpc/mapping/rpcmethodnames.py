<<<<<<< HEAD
# pylint: disable=bad-whitespace
=======
# pylint: disable= bad-whitespace
>>>>>>> 02643881
# flake8: noqa

CORE_METHOD_MAP = dict(
    get_golem_version=      'golem.version',
    get_golem_status=       'golem.status',
<<<<<<< HEAD
    are_terms_accepted=     'golem.terms',
    accept_terms=           'golem.terms.accept',
=======
    is_mainnet=             'golem.mainnet',
>>>>>>> 02643881

    get_settings=           'env.opts',
    update_settings=        'env.opts.update',
    get_setting=            'env.opt',
    update_setting=         'env.opt.update',
    get_datadir=            'env.datadir',

    get_hw_caps=            'env.hw.caps',
    get_hw_presets=         'env.hw.presets',
    get_hw_preset=          'env.hw.preset',
    create_hw_preset=       'env.hw.preset.create',
    update_hw_preset=       'env.hw.preset.update',
    delete_hw_preset=       'env.hw.preset.delete',
    activate_hw_preset=     'env.hw.preset.activate',

    use_ranking=            'env.use_ranking',

    get_key_id=             'crypto.keys.id',
    get_public_key=         'crypto.keys.pub',
    get_difficulty=         'crypto.difficulty',

    get_node=               'net.ident',
    get_node_key=           'net.ident.key',
    get_node_name=          'net.ident.name',
    get_known_peers=        'net.peers.known',
    get_connected_peers=    'net.peers.connected',

    connect=                'net.peer.connect',
    connection_status=      'net.status',

    get_p2p_port=           'net.p2p.port',
    get_task_server_port=   'net.tasks.port',

    get_computing_trust=    'rep.comp',
    get_requesting_trust=   'rep.requesting',

    get_tasks=              'comp.tasks',
    get_task=               'comp.task',
    run_test_task=          'comp.tasks.check',
    check_test_status=      'comp.task.test.status',
    abort_test_task=        'comp.tasks.check.abort',
    get_unsupport_reasons=  'comp.tasks.unsupport',
    get_task_stats=         'comp.tasks.stats',
    get_known_tasks=        'comp.tasks.known',
    remove_task_header=     'comp.tasks.known.delete',
    save_task_preset=       'comp.tasks.preset.save',
    get_task_presets=       'comp.tasks.preset.get',
    delete_task_preset=     'comp.tasks.preset.delete',
    get_estimated_cost=     'comp.tasks.estimated.cost',

    get_task_cost=          'comp.task.cost',
    get_task_preview=       'comp.task.preview',
    query_task_state=       'comp.task.state',
    create_task=            'comp.task.create',
    delete_task=            'comp.task.delete',
    abort_task=             'comp.task.abort',
    restart_task=           'comp.task.restart',

    get_subtasks=           'comp.task.subtasks',
    get_subtasks_borders=   'comp.task.subtasks.borders',
    get_subtasks_frames=    'comp.task.subtasks.frames',
    get_subtask=            'comp.task.subtask',
    restart_subtask=        'comp.task.subtask.restart',
    restart_frame_subtasks= 'comp.task.subtasks.frame.restart',

    get_res_dirs=           'res.dirs',
    get_res_dir=            'res.dir',
    get_res_dirs_sizes=     'res.dirs.size',
    clear_dir=              'res.dir.clear',

    get_status=             'comp.status',
    get_environments=       'comp.environments',
    enable_environment=     'comp.environment.enable',
    disable_environment=    'comp.environment.disable',
    run_benchmark=          'comp.environment.benchmark',
    get_performance_values= 'comp.environment.performance',

    get_payment_address=    'pay.ident',
    get_balance=            'pay.balance',
    get_payments_list=      'pay.payments',
    get_incomes_list=       'pay.incomes',

    quit=                   'ui.quit',
    resume=                 'ui.start',
    pause=                  'ui.stop'
)<|MERGE_RESOLUTION|>--- conflicted
+++ resolved
@@ -1,19 +1,12 @@
-<<<<<<< HEAD
 # pylint: disable=bad-whitespace
-=======
-# pylint: disable= bad-whitespace
->>>>>>> 02643881
 # flake8: noqa
 
 CORE_METHOD_MAP = dict(
     get_golem_version=      'golem.version',
     get_golem_status=       'golem.status',
-<<<<<<< HEAD
     are_terms_accepted=     'golem.terms',
     accept_terms=           'golem.terms.accept',
-=======
     is_mainnet=             'golem.mainnet',
->>>>>>> 02643881
 
     get_settings=           'env.opts',
     update_settings=        'env.opts.update',
