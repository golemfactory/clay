--- conflicted
+++ resolved
@@ -1,12 +1,9 @@
 from contextlib import contextmanager
 from functools import wraps
-<<<<<<< HEAD
-from typing import ClassVar
-=======
+
 from typing import Any, ClassVar, Dict, Optional, Tuple
 
 from twisted.internet.defer import Deferred, succeed
->>>>>>> aa9e1cd9
 
 from golem.core.common import to_unicode
 from golem.rpc.session import Publisher
@@ -38,14 +35,9 @@
     """
     Publishes method execution stages via RPC.
     """
-<<<<<<< HEAD
     _initialized: ClassVar[bool] = False
-    _rpc_publisher = None
-    _last_status = None
-=======
     _rpc_publisher: ClassVar[Optional[Publisher]] = None
     _last_status: ClassVar[Dict[str, Tuple[str, str, Any]]] = dict()
->>>>>>> aa9e1cd9
 
     @classmethod
     def publish(cls, component, method, stage, data=None) -> Optional[Deferred]:
@@ -89,16 +81,7 @@
         return cls._last_status
 
     @classmethod
-<<<<<<< HEAD
     def initialize(cls, rpc_publisher):
-        cls._initialize()
-=======
-    def set_publisher(cls, rpc_publisher: Publisher):
->>>>>>> aa9e1cd9
-        cls._rpc_publisher = rpc_publisher
-
-    @classmethod
-    def _initialize(cls) -> None:
         if cls._initialized:
             return
 
@@ -106,6 +89,7 @@
         dispatcher.connect(cls._publish_listener,
                            signal=Golem.evt_golem_status)
 
+        cls._rpc_publisher = rpc_publisher
         cls._initialized = True
 
     @classmethod
