--- conflicted
+++ resolved
@@ -43,69 +43,6 @@
 
 class DockerTestJobFailure(Exception):
     pass
-<<<<<<< HEAD
-=======
-
-
-class TestTaskManager(TaskManager):
-    def __init__(self, node, keys_auth, root_path, config_desc: ClientConfigDescriptor, tasks_dir="tasks",
-                 task_persistence=False, apps_manager=AppsManager(), finished_cb=None):
-
-        with patch('golem.core.statskeeper.StatsKeeper._get_or_create'):
-            super().__init__(node, keys_auth, root_path, config_desc, tasks_dir, task_persistence, apps_manager,
-                             finished_cb)
-        self.apps_manager = apps_manager
-        apps = list(apps_manager.apps.values())
-        task_types = [app.task_type_info() for app in apps]
-        self.task_types = {t.name.lower(): t for t in task_types}
-
-        self.node = node
-        self.keys_auth = keys_auth
-
-        self.tasks: Dict[str, Task] = {}
-        self.tasks_states: Dict[str, TaskState] = {}
-        self.subtask2task_mapping: Dict[str, str] = {}
-
-        self.task_persistence = task_persistence
-
-        tasks_dir = Path(tasks_dir)
-        self.tasks_dir = tasks_dir / "tmanager"
-        if not self.tasks_dir.is_dir():
-            self.tasks_dir.mkdir(parents=True)
-        self.root_path = root_path
-        self.dir_manager = DirManager(self.get_task_manager_root())
-
-        resource_manager = HyperdriveResourceManager(
-            self.dir_manager,
-            resource_dir_method=self.dir_manager.get_task_temporary_dir,
-            client_kwargs={
-                'host': config_desc.hyperdrive_rpc_address,
-                'port': config_desc.hyperdrive_rpc_port,
-            },
-        )
-        self.task_result_manager = EncryptedResultPackageManager(
-            resource_manager
-        )
-
-        self.activeStatus = [TaskStatus.computing, TaskStatus.starting,
-                             TaskStatus.waiting]
-
-        # These lines were commented, because tests hang on initialization here.
-
-        # self.comp_task_keeper = CompTaskKeeper(
-        #     tasks_dir,
-        #     persist=self.task_persistence,
-        # )
-
-        # self.requestor_stats_manager = RequestorTaskStatsManager()
-        # self.provider_stats_manager = \
-        #     self.comp_task_keeper.provider_stats_manager
-
-        self.finished_cb = finished_cb
-
-        if self.task_persistence:
-            self.restore_tasks()
->>>>>>> 5999eef8
 
 
 class TempDirFixture(unittest.TestCase):
@@ -260,17 +197,6 @@
                          "Found code style errors (and warnings).")
 
 
-<<<<<<< HEAD
-class TestTaskIntegration(DatabaseFixture):
-
-    def dont_remove_dirs_on_failed_test(fun):
-        def wrapper(self):
-            fun(self)
-            # If test fails, we won't reach this point, but tearDown
-            # will be called and directories won't be removed.
-            self.REMOVE_TMP_DIRS = True
-        return wrapper
-=======
 def remove_temporary_dirtree_if_test_passed(fun):
     @wraps(fun)
     def wrapper(self, *args, **kwargs):
@@ -281,12 +207,7 @@
     return wrapper
 
 
-class TestTaskIntegration(TempDirFixture):
-
-    class MockCompTaskKeeper:
-        def __init__(**kwargs):
-            self.provider_stats_manager = None
->>>>>>> 5999eef8
+class TestTaskIntegration(DatabaseFixture):
 
     @staticmethod
     def check_file_existence(filename):
