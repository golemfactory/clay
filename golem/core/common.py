import os
<<<<<<< HEAD
from datetime import datetime, timedelta
=======
import sys
from os import path

import errno

LOG_NAME = "golem.log"
>>>>>>> 7813a2c7


def is_windows():
    """
    Check if this system is Windows
    :return bool: True if current system is Windows, False otherwise
    """
    return sys.platform == "win32"


def is_osx():
    """
    Check if this system is OS X
    :return bool: True if current system is OS X, False otherwise
    """
    return sys.platform == "darwin"


def get_golem_path():
    """
    Return path to main golem directory
    :return str: path to diretory containing golem and gnr folder
    """
    return os.path.abspath(os.path.join(os.path.dirname(__file__), "../../"))


def nt_path_to_posix_path(path):
    """Replaces all "\"'s in a specified path by "/"'s and replaces
    the leading "X:" (driver letter), if present, with "/x".
    :param str path:
    :return str:
    """
    path = path.replace("\\", "/")
    parts = path.split(":")
    if len(parts) > 1:
        return "/" + parts[0].lower() + parts[1]
    return path


def deadline_to_timeout(deadline):
    """ Return number of seconds from now to deadline
    :param datetime deadline: UTC datetime
    :return float:
    """
    return (deadline - datetime.utcnow()).total_seconds()


def timeout_to_deadline(timeout):
    """ Return utctime <timeout> seconds from now
    :param float timeout:
    :return datetime:
    """
    return datetime.utcnow() + timedelta(seconds=timeout)


class HandleKeyError(object):
    def __init__(self, handle_error):
        self.handle_error = handle_error

    def __call__(self, func):
        def func_wrapper(*args, **kwargs):
            try:
                return func(*args, **kwargs)
            except KeyError:
                return self.handle_error(*args, **kwargs)
        return func_wrapper
<<<<<<< HEAD
=======


def config_logging(logname=LOG_NAME):
    """Config logger"""

    directory = os.path.dirname(logname)
    if directory:
        try:
            os.makedirs(directory)
        except OSError as exc:
            if exc.errno != errno.EEXIST:
                raise

    import logging.config
    config_file = path.normpath(path.join(get_golem_path(), "gnr", "logging.ini"))
    logging.config.fileConfig(config_file, defaults={'logname': logname}, disable_existing_loggers=False)
>>>>>>> 7813a2c7

<|MERGE_RESOLUTION|>--- conflicted
+++ resolved
@@ -1,97 +1,90 @@
-import os
-<<<<<<< HEAD
-from datetime import datetime, timedelta
-=======
-import sys
-from os import path
-
-import errno
-
-LOG_NAME = "golem.log"
->>>>>>> 7813a2c7
-
-
-def is_windows():
-    """
-    Check if this system is Windows
-    :return bool: True if current system is Windows, False otherwise
-    """
-    return sys.platform == "win32"
-
-
-def is_osx():
-    """
-    Check if this system is OS X
-    :return bool: True if current system is OS X, False otherwise
-    """
-    return sys.platform == "darwin"
-
-
-def get_golem_path():
-    """
-    Return path to main golem directory
-    :return str: path to diretory containing golem and gnr folder
-    """
-    return os.path.abspath(os.path.join(os.path.dirname(__file__), "../../"))
-
-
-def nt_path_to_posix_path(path):
-    """Replaces all "\"'s in a specified path by "/"'s and replaces
-    the leading "X:" (driver letter), if present, with "/x".
-    :param str path:
-    :return str:
-    """
-    path = path.replace("\\", "/")
-    parts = path.split(":")
-    if len(parts) > 1:
-        return "/" + parts[0].lower() + parts[1]
-    return path
-
-
-def deadline_to_timeout(deadline):
-    """ Return number of seconds from now to deadline
-    :param datetime deadline: UTC datetime
-    :return float:
-    """
-    return (deadline - datetime.utcnow()).total_seconds()
-
-
-def timeout_to_deadline(timeout):
-    """ Return utctime <timeout> seconds from now
-    :param float timeout:
-    :return datetime:
-    """
-    return datetime.utcnow() + timedelta(seconds=timeout)
-
-
-class HandleKeyError(object):
-    def __init__(self, handle_error):
-        self.handle_error = handle_error
-
-    def __call__(self, func):
-        def func_wrapper(*args, **kwargs):
-            try:
-                return func(*args, **kwargs)
-            except KeyError:
-                return self.handle_error(*args, **kwargs)
-        return func_wrapper
-<<<<<<< HEAD
-=======
-
-
-def config_logging(logname=LOG_NAME):
-    """Config logger"""
-
-    directory = os.path.dirname(logname)
-    if directory:
-        try:
-            os.makedirs(directory)
-        except OSError as exc:
-            if exc.errno != errno.EEXIST:
-                raise
-
-    import logging.config
-    config_file = path.normpath(path.join(get_golem_path(), "gnr", "logging.ini"))
-    logging.config.fileConfig(config_file, defaults={'logname': logname}, disable_existing_loggers=False)
->>>>>>> 7813a2c7
-
+import os
+import sys
+from datetime import datetime, timedelta
+from os import path
+
+import errno
+
+LOG_NAME = "golem.log"
+
+
+def is_windows():
+    """
+    Check if this system is Windows
+    :return bool: True if current system is Windows, False otherwise
+    """
+    return sys.platform == "win32"
+
+
+def is_osx():
+    """
+    Check if this system is OS X
+    :return bool: True if current system is OS X, False otherwise
+    """
+    return sys.platform == "darwin"
+
+
+def get_golem_path():
+    """
+    Return path to main golem directory
+    :return str: path to diretory containing golem and gnr folder
+    """
+    return os.path.abspath(os.path.join(os.path.dirname(__file__), "../../"))
+
+
+def nt_path_to_posix_path(path):
+    """Replaces all "\"'s in a specified path by "/"'s and replaces
+    the leading "X:" (driver letter), if present, with "/x".
+    :param str path:
+    :return str:
+    """
+    path = path.replace("\\", "/")
+    parts = path.split(":")
+    if len(parts) > 1:
+        return "/" + parts[0].lower() + parts[1]
+    return path
+
+
+def deadline_to_timeout(deadline):
+    """ Return number of seconds from now to deadline
+    :param datetime deadline: UTC datetime
+    :return float:
+    """
+    return (deadline - datetime.utcnow()).total_seconds()
+
+
+def timeout_to_deadline(timeout):
+    """ Return utctime <timeout> seconds from now
+    :param float timeout:
+    :return datetime:
+    """
+    return datetime.utcnow() + timedelta(seconds=timeout)
+
+
+class HandleKeyError(object):
+    def __init__(self, handle_error):
+        self.handle_error = handle_error
+
+    def __call__(self, func):
+        def func_wrapper(*args, **kwargs):
+            try:
+                return func(*args, **kwargs)
+            except KeyError:
+                return self.handle_error(*args, **kwargs)
+        return func_wrapper
+
+
+def config_logging(logname=LOG_NAME):
+    """Config logger"""
+
+    directory = os.path.dirname(logname)
+    if directory:
+        try:
+            os.makedirs(directory)
+        except OSError as exc:
+            if exc.errno != errno.EEXIST:
+                raise
+
+    import logging.config
+    config_file = path.normpath(path.join(get_golem_path(), "gnr", "logging.ini"))
+    logging.config.fileConfig(config_file, defaults={'logname': logname}, disable_existing_loggers=False)