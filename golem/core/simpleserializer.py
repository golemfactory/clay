import collections
import jsonpickle as json

import types


import cbor2
import dill
import pytz
import sys

class SimpleSerializer(object):
    """ Simple meta-class that serialize and deserialize objects to a json format"""
    @classmethod
    def dumps(cls, obj):
        """
        Serialize obj to a JSON format
        :param obj: object to be serialized
        :return str: serialized object in json format
        """
        return json.dumps(obj)

    @classmethod
    def loads(cls, data):
        """
        Deserialize data to a Python object
        :param str data: json object to be deserialized
        :return: deserialized Python object
        """
        return json.loads(data)


class DILLSerializer(object):
    @classmethod
    def dumps(cls, obj):
        return dill.dumps(obj)

    @classmethod
    def loads(cls, data):
        return dill.loads(data)


class DictCoder(object):

    cls_key = '_cls'
    deep_serialization = True

    builtin_types = [i for i in types.__dict__.values() if isinstance(i, type)]

    @classmethod
    def obj_to_dict(cls, obj):
        """Stores object's public properties in a dictionary"""
        result = cls._to_dict_traverse_dict(obj.__dict__)
        result[cls.cls_key] = cls.module_and_class(obj)
        return result

    @classmethod
    def obj_from_dict(cls, dictionary):
        module_name, cls_name = dictionary.pop(cls.cls_key)
        module = sys.modules[module_name]

        sub_cls = getattr(module, cls_name)
        obj = sub_cls.__new__(sub_cls)

        for k, v in dictionary.iteritems():
            if cls._is_class(v):
                setattr(obj, k, cls.obj_from_dict(v))
            else:
                setattr(obj, k, cls._from_dict_traverse_obj(v))
        return obj

    @classmethod
    def _to_dict_traverse_dict(cls, dictionary):
        result = dict()
        for k, v in dictionary.iteritems():
            if (isinstance(k, basestring) and k.startswith('_')) or callable(v):
                continue
            result[k] = cls._to_dict_traverse_obj(v)
        return result

    @classmethod
    def _to_dict_traverse_obj(cls, obj):
        if isinstance(obj, dict):
            return cls._to_dict_traverse_dict(obj)
        elif isinstance(obj, basestring):
            return obj
        elif isinstance(obj, collections.Iterable):
            return obj.__class__([cls._to_dict_traverse_obj(o) for o in obj])
        elif cls.deep_serialization:
            if hasattr(obj, '__dict__') and not cls._is_builtin(obj):
                return cls.obj_to_dict(obj)
        return obj

    @classmethod
    def _from_dict_traverse_dict(cls, dictionary):
        result = dict()
        for k, v in dictionary.iteritems():
            result[k] = cls._from_dict_traverse_obj(v)
        return result

    @classmethod
    def _from_dict_traverse_obj(cls, obj):
        if isinstance(obj, dict):
            if cls._is_class(obj):
                return cls.obj_from_dict(obj)
            return cls._from_dict_traverse_dict(obj)
        elif isinstance(obj, basestring):
            return obj
        elif isinstance(obj, collections.Iterable):
            return obj.__class__([cls._from_dict_traverse_obj(o) for o in obj])
        return obj

    @classmethod
    def _is_class(cls, obj):
        return isinstance(obj, dict) and cls.cls_key in obj

    @classmethod
    def _is_builtin(cls, obj):
        return type(obj) in cls.builtin_types and not isinstance(obj, types.InstanceType)

    @staticmethod
    def module_and_class(obj):
        return obj.__module__, obj.__class__.__name__


class CBORCoder(DictCoder):

    tag = 0xef
    # Leave nested and special object serialization to CBOR
    deep_serialization = False
    disable_value_sharing = True

    @classmethod
    def encode(cls, encoder, value, fp):
        if value is not None:
            obj_dict = cls.obj_to_dict(value)
            encoder.encode_semantic(cls.tag, obj_dict, fp,
                                    disable_value_sharing=cls.disable_value_sharing)

    @classmethod
    def decode(cls, decoder, value, fp, shareable_index=None):
        obj = cls.obj_from_dict(value)
        # As instructed in cbor2.CBORDecoder
        if shareable_index is not None and not cls.disable_value_sharing:
            decoder.shareables[shareable_index] = obj
        return obj


def to_dict(obj, cls=None, _parents=None):

    _parents = _parents or set()

    if isinstance(obj, dict):
        return {
            unicode(k): to_dict(v, v.__class__ if cls else None, _parents=_parents)
            for k, v in obj.iteritems()
        }

    elif isinstance(obj, basestring):
        try:
            return unicode(obj)
        except UnicodeDecodeError:
            return obj

    elif isinstance(obj, collections.Iterable):
        return obj.__class__([
            to_dict(v, v.__class__ if cls else None, _parents=_parents)
            for v in obj
        ])

    elif hasattr(obj, "__dict__"):
        _id = id(obj)
        if _id in _parents:
            raise Exception("Cycle detected")

        _sub_parents = set(_parents)
        _sub_parents.add(_id)

        data = dict()
        for k, v in obj.__dict__.iteritems():
            if not callable(v) and not k.startswith('_'):
                data[unicode(k)] = to_dict(v, v.__class__ if cls else None, _parents=_sub_parents)

<<<<<<< HEAD
        if cls is not None and hasattr(obj, "__class__"):
            data[DictCoder.cls_key] = obj.__class__.__name__
=======
        if cls and hasattr(obj, "__class__"):
            data[CBORCoder.cls_key] = CBORCoder.module_and_class(obj)
>>>>>>> 6424b978

        return data

    return obj


class CBORSerializer(object):

    decoders = dict()
    decoders[CBORCoder.tag] = CBORCoder.decode
    encoders = {(object, CBORCoder.encode)}

    @classmethod
    def loads(cls, payload):
        return cbor2.loads(payload, semantic_decoders=cls.decoders)

    @classmethod
    def dumps(cls, obj):
        return cbor2.dumps(obj, encoders=cls.encoders, datetime_as_timestamp=True, timezone=pytz.utc)
<<<<<<< HEAD


class DictSerializer(object):

    @staticmethod
    def load(dictionary):
        return DictCoder.obj_from_dict(dictionary)

    @staticmethod
    def dump(obj):
        return DictCoder.obj_to_dict(obj)

if IS_DEBUG:
    SimpleSerializer = SimpleSerializerDebug
else:
    SimpleSerializer = CBORSerializer

=======


>>>>>>> 6424b978
<|MERGE_RESOLUTION|>--- conflicted
+++ resolved
@@ -1,231 +1,214 @@
-import collections
-import jsonpickle as json
-
-import types
-
-
-import cbor2
-import dill
-import pytz
-import sys
-
-class SimpleSerializer(object):
-    """ Simple meta-class that serialize and deserialize objects to a json format"""
-    @classmethod
-    def dumps(cls, obj):
-        """
-        Serialize obj to a JSON format
-        :param obj: object to be serialized
-        :return str: serialized object in json format
-        """
-        return json.dumps(obj)
-
-    @classmethod
-    def loads(cls, data):
-        """
-        Deserialize data to a Python object
-        :param str data: json object to be deserialized
-        :return: deserialized Python object
-        """
-        return json.loads(data)
-
-
-class DILLSerializer(object):
-    @classmethod
-    def dumps(cls, obj):
-        return dill.dumps(obj)
-
-    @classmethod
-    def loads(cls, data):
-        return dill.loads(data)
-
-
-class DictCoder(object):
-
-    cls_key = '_cls'
-    deep_serialization = True
-
-    builtin_types = [i for i in types.__dict__.values() if isinstance(i, type)]
-
-    @classmethod
-    def obj_to_dict(cls, obj):
-        """Stores object's public properties in a dictionary"""
-        result = cls._to_dict_traverse_dict(obj.__dict__)
-        result[cls.cls_key] = cls.module_and_class(obj)
-        return result
-
-    @classmethod
-    def obj_from_dict(cls, dictionary):
-        module_name, cls_name = dictionary.pop(cls.cls_key)
-        module = sys.modules[module_name]
-
-        sub_cls = getattr(module, cls_name)
-        obj = sub_cls.__new__(sub_cls)
-
-        for k, v in dictionary.iteritems():
-            if cls._is_class(v):
-                setattr(obj, k, cls.obj_from_dict(v))
-            else:
-                setattr(obj, k, cls._from_dict_traverse_obj(v))
-        return obj
-
-    @classmethod
-    def _to_dict_traverse_dict(cls, dictionary):
-        result = dict()
-        for k, v in dictionary.iteritems():
-            if (isinstance(k, basestring) and k.startswith('_')) or callable(v):
-                continue
-            result[k] = cls._to_dict_traverse_obj(v)
-        return result
-
-    @classmethod
-    def _to_dict_traverse_obj(cls, obj):
-        if isinstance(obj, dict):
-            return cls._to_dict_traverse_dict(obj)
-        elif isinstance(obj, basestring):
-            return obj
-        elif isinstance(obj, collections.Iterable):
-            return obj.__class__([cls._to_dict_traverse_obj(o) for o in obj])
-        elif cls.deep_serialization:
-            if hasattr(obj, '__dict__') and not cls._is_builtin(obj):
-                return cls.obj_to_dict(obj)
-        return obj
-
-    @classmethod
-    def _from_dict_traverse_dict(cls, dictionary):
-        result = dict()
-        for k, v in dictionary.iteritems():
-            result[k] = cls._from_dict_traverse_obj(v)
-        return result
-
-    @classmethod
-    def _from_dict_traverse_obj(cls, obj):
-        if isinstance(obj, dict):
-            if cls._is_class(obj):
-                return cls.obj_from_dict(obj)
-            return cls._from_dict_traverse_dict(obj)
-        elif isinstance(obj, basestring):
-            return obj
-        elif isinstance(obj, collections.Iterable):
-            return obj.__class__([cls._from_dict_traverse_obj(o) for o in obj])
-        return obj
-
-    @classmethod
-    def _is_class(cls, obj):
-        return isinstance(obj, dict) and cls.cls_key in obj
-
-    @classmethod
-    def _is_builtin(cls, obj):
-        return type(obj) in cls.builtin_types and not isinstance(obj, types.InstanceType)
-
-    @staticmethod
-    def module_and_class(obj):
-        return obj.__module__, obj.__class__.__name__
-
-
-class CBORCoder(DictCoder):
-
-    tag = 0xef
-    # Leave nested and special object serialization to CBOR
-    deep_serialization = False
-    disable_value_sharing = True
-
-    @classmethod
-    def encode(cls, encoder, value, fp):
-        if value is not None:
-            obj_dict = cls.obj_to_dict(value)
-            encoder.encode_semantic(cls.tag, obj_dict, fp,
-                                    disable_value_sharing=cls.disable_value_sharing)
-
-    @classmethod
-    def decode(cls, decoder, value, fp, shareable_index=None):
-        obj = cls.obj_from_dict(value)
-        # As instructed in cbor2.CBORDecoder
-        if shareable_index is not None and not cls.disable_value_sharing:
-            decoder.shareables[shareable_index] = obj
-        return obj
-
-
-def to_dict(obj, cls=None, _parents=None):
-
-    _parents = _parents or set()
-
-    if isinstance(obj, dict):
-        return {
-            unicode(k): to_dict(v, v.__class__ if cls else None, _parents=_parents)
-            for k, v in obj.iteritems()
-        }
-
-    elif isinstance(obj, basestring):
-        try:
-            return unicode(obj)
-        except UnicodeDecodeError:
-            return obj
-
-    elif isinstance(obj, collections.Iterable):
-        return obj.__class__([
-            to_dict(v, v.__class__ if cls else None, _parents=_parents)
-            for v in obj
-        ])
-
-    elif hasattr(obj, "__dict__"):
-        _id = id(obj)
-        if _id in _parents:
-            raise Exception("Cycle detected")
-
-        _sub_parents = set(_parents)
-        _sub_parents.add(_id)
-
-        data = dict()
-        for k, v in obj.__dict__.iteritems():
-            if not callable(v) and not k.startswith('_'):
-                data[unicode(k)] = to_dict(v, v.__class__ if cls else None, _parents=_sub_parents)
-
-<<<<<<< HEAD
-        if cls is not None and hasattr(obj, "__class__"):
-            data[DictCoder.cls_key] = obj.__class__.__name__
-=======
-        if cls and hasattr(obj, "__class__"):
-            data[CBORCoder.cls_key] = CBORCoder.module_and_class(obj)
->>>>>>> 6424b978
-
-        return data
-
-    return obj
-
-
-class CBORSerializer(object):
-
-    decoders = dict()
-    decoders[CBORCoder.tag] = CBORCoder.decode
-    encoders = {(object, CBORCoder.encode)}
-
-    @classmethod
-    def loads(cls, payload):
-        return cbor2.loads(payload, semantic_decoders=cls.decoders)
-
-    @classmethod
-    def dumps(cls, obj):
-        return cbor2.dumps(obj, encoders=cls.encoders, datetime_as_timestamp=True, timezone=pytz.utc)
-<<<<<<< HEAD
-
-
-class DictSerializer(object):
-
-    @staticmethod
-    def load(dictionary):
-        return DictCoder.obj_from_dict(dictionary)
-
-    @staticmethod
-    def dump(obj):
-        return DictCoder.obj_to_dict(obj)
-
-if IS_DEBUG:
-    SimpleSerializer = SimpleSerializerDebug
-else:
-    SimpleSerializer = CBORSerializer
-
-=======
-
-
->>>>>>> 6424b978
+import collections
+import sys
+import types
+
+import cbor2
+import dill
+import jsonpickle as json
+import pytz
+
+
+class SimpleSerializer(object):
+    """ Simple meta-class that serialize and deserialize objects to a json format"""
+    @classmethod
+    def dumps(cls, obj):
+        """
+        Serialize obj to a JSON format
+        :param obj: object to be serialized
+        :return str: serialized object in json format
+        """
+        return json.dumps(obj)
+
+    @classmethod
+    def loads(cls, data):
+        """
+        Deserialize data to a Python object
+        :param str data: json object to be deserialized
+        :return: deserialized Python object
+        """
+        return json.loads(data)
+
+
+class DILLSerializer(object):
+    @classmethod
+    def dumps(cls, obj):
+        return dill.dumps(obj)
+
+    @classmethod
+    def loads(cls, data):
+        return dill.loads(data)
+
+
+class DictCoder(object):
+
+    cls_key = u'_cls'
+    deep_serialization = True
+
+    builtin_types = [i for i in types.__dict__.values() if isinstance(i, type)]
+
+    @classmethod
+    def obj_to_dict(cls, obj):
+        """Stores object's public properties in a dictionary"""
+        result = cls._to_dict_traverse_dict(obj.__dict__)
+        result[cls.cls_key] = cls.module_and_class(obj)
+        return result
+
+    @classmethod
+    def obj_from_dict(cls, dictionary):
+        module_name, cls_name = dictionary.pop(cls.cls_key)
+        module = sys.modules[module_name]
+
+        sub_cls = getattr(module, cls_name)
+        obj = sub_cls.__new__(sub_cls)
+
+        for k, v in dictionary.iteritems():
+            if cls._is_class(v):
+                setattr(obj, k, cls.obj_from_dict(v))
+            else:
+                setattr(obj, k, cls._from_dict_traverse_obj(v))
+        return obj
+
+    @classmethod
+    def _to_dict_traverse_dict(cls, dictionary):
+        result = dict()
+        for k, v in dictionary.iteritems():
+            if (isinstance(k, basestring) and k.startswith('_')) or callable(v):
+                continue
+            result[k] = cls._to_dict_traverse_obj(v)
+        return result
+
+    @classmethod
+    def _to_dict_traverse_obj(cls, obj):
+        if isinstance(obj, dict):
+            return cls._to_dict_traverse_dict(obj)
+        elif isinstance(obj, basestring):
+            return obj
+        elif isinstance(obj, collections.Iterable):
+            return obj.__class__([cls._to_dict_traverse_obj(o) for o in obj])
+        elif cls.deep_serialization:
+            if hasattr(obj, '__dict__') and not cls._is_builtin(obj):
+                return cls.obj_to_dict(obj)
+        return obj
+
+    @classmethod
+    def _from_dict_traverse_dict(cls, dictionary):
+        result = dict()
+        for k, v in dictionary.iteritems():
+            result[k] = cls._from_dict_traverse_obj(v)
+        return result
+
+    @classmethod
+    def _from_dict_traverse_obj(cls, obj):
+        if isinstance(obj, dict):
+            if cls._is_class(obj):
+                return cls.obj_from_dict(obj)
+            return cls._from_dict_traverse_dict(obj)
+        elif isinstance(obj, basestring):
+            return obj
+        elif isinstance(obj, collections.Iterable):
+            return obj.__class__([cls._from_dict_traverse_obj(o) for o in obj])
+        return obj
+
+    @classmethod
+    def _is_class(cls, obj):
+        return isinstance(obj, dict) and cls.cls_key in obj
+
+    @classmethod
+    def _is_builtin(cls, obj):
+        return type(obj) in cls.builtin_types and not isinstance(obj, types.InstanceType)
+
+    @staticmethod
+    def module_and_class(obj):
+        return obj.__module__, obj.__class__.__name__
+
+
+class CBORCoder(DictCoder):
+
+    tag = 0xef
+    # Leave nested and special object serialization to CBOR
+    deep_serialization = False
+    disable_value_sharing = True
+
+    @classmethod
+    def encode(cls, encoder, value, fp):
+        if value is not None:
+            obj_dict = cls.obj_to_dict(value)
+            encoder.encode_semantic(cls.tag, obj_dict, fp,
+                                    disable_value_sharing=cls.disable_value_sharing)
+
+    @classmethod
+    def decode(cls, decoder, value, fp, shareable_index=None):
+        obj = cls.obj_from_dict(value)
+        # As instructed in cbor2.CBORDecoder
+        if shareable_index is not None and not cls.disable_value_sharing:
+            decoder.shareables[shareable_index] = obj
+        return obj
+
+
+def to_dict(obj, cls=None, _parents=None):
+
+    _parents = _parents or set()
+
+    if isinstance(obj, dict):
+        return {
+            unicode(k): to_dict(v, v.__class__ if cls else None, _parents=_parents)
+            for k, v in obj.iteritems()
+        }
+
+    elif isinstance(obj, basestring):
+        try:
+            return unicode(obj)
+        except UnicodeDecodeError:
+            return obj
+
+    elif isinstance(obj, collections.Iterable):
+        return obj.__class__([
+            to_dict(v, v.__class__ if cls else None, _parents=_parents)
+            for v in obj
+        ])
+
+    elif hasattr(obj, "__dict__"):
+        _id = id(obj)
+        if _id in _parents:
+            raise Exception("Cycle detected")
+
+        _sub_parents = set(_parents)
+        _sub_parents.add(_id)
+
+        data = dict()
+        for k, v in obj.__dict__.iteritems():
+            if not callable(v) and not k.startswith('_'):
+                data[unicode(k)] = to_dict(v, v.__class__ if cls else None, _parents=_sub_parents)
+
+        if cls and hasattr(obj, "__class__"):
+            data[DictCoder.cls_key] = CBORCoder.module_and_class(obj)
+
+        return data
+
+    return obj
+
+
+class CBORSerializer(object):
+
+    decoders = dict()
+    decoders[CBORCoder.tag] = CBORCoder.decode
+    encoders = {(object, CBORCoder.encode)}
+
+    @classmethod
+    def loads(cls, payload):
+        return cbor2.loads(payload, semantic_decoders=cls.decoders)
+
+    @classmethod
+    def dumps(cls, obj):
+        return cbor2.dumps(obj, encoders=cls.encoders, datetime_as_timestamp=True, timezone=pytz.utc)
+
+
+class DictSerializer(object):
+
+    @staticmethod
+    def load(dictionary):
+        return DictCoder.obj_from_dict(dictionary)
+
+    @staticmethod
+    def dump(obj):
+        return DictCoder.obj_to_dict(obj)