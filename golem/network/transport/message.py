--- conflicted
+++ resolved
@@ -1,1936 +1,1932 @@
-import abc
-import collections
-import logging
-import time
-import warnings
-
-from golem.core.databuffer import DataBuffer
-from golem.core.simplehash import SimpleHash
-from golem.core.simpleserializer import SimpleSerializer, CBORSerializer
-
-logger = logging.getLogger(__name__)
-
-
-class Message(object):
-    """ Communication message that is sent in all networks """
-
-    registered_message_types = {}  # Message types that are allowed to be sent in the network """
-
-    def __init__(self, sig="", timestamp=None):
-        """ Create new message. If this message type hasn't been registered yet, add this class to registered message
-        collection. """
-        if self.TYPE not in Message.registered_message_types:
-            Message.registered_message_types[self.TYPE] = self.__class__
-
-        self.sig = sig  # signature (short data representation signed with private key)
-        if timestamp is None:
-            timestamp = time.time()
-        self.timestamp = timestamp
-        self.encrypted = False  # inform if message was encrypted
-
-    def get_short_hash(self):
-        """ Return short message representation for signature
-        :return str: short hash of serialized and sorted message dictionary representation """
-        sorted_dict = self._sort_obj(self.dict_repr())
-        return SimpleHash.hash(SimpleSerializer.dumps(sorted_dict))
-
-    def _sort_obj(self, v):
-        if isinstance(v, dict):
-            return self._sort_dict(v)
-        # treat objects as dictionaries
-        elif hasattr(v, '__dict__'):
-            return self._sort_dict(v.__dict__,
-                                   filter_properties=True)
-        # strings are iterable (see the case below)
-        elif isinstance(v, basestring):
-            return v
-        elif isinstance(v, collections.Iterable):
-            return v.__class__([self._sort_obj(_v) for _v in v])
-        return v
-
-    def _sort_dict(self, dictionary, filter_properties=False):
-        result = dict()
-        for k, v in dictionary.iteritems():
-            if filter_properties and (k.startswith('_') or callable(v)):
-                continue
-            result[k] = self._sort_obj(v)
-        return sorted(result.items())
-
-    def serialize(self):
-        """ Return serialized message
-        :return str: serialized message """
-        try:
-            return CBORSerializer.dumps([self.TYPE, self.sig, self.timestamp, self.dict_repr()])
-        except Exception:
-            logger.exception("Error serializing message:")
-            raise
-
-    def serialize_to_buffer(self, db_):
-        """
-        Append serialized message to given data buffer
-        :param DataBuffer db_: data buffer that message should be attached to
-        """
-        if not isinstance(db_, DataBuffer):
-            raise TypeError("Incorrect db type: {}. Should be: DataBuffer".format(db_))
-        db_.append_len_prefixed_string(self.serialize())
-
-    @classmethod
-    def decrypt_and_deserialize(cls, db_, server):
-        """
-        Take out messages from data buffer, decrypt them using server if they are encrypted and deserialize them
-        :param DataBuffer db_: data buffer containing messages
-        :param SafeServer server: server that is able to decrypt data
-        :return list: list of decrypted and deserialized messages
-        """
-        if not isinstance(db_, DataBuffer):
-            raise TypeError("Incorrect db type: {}. Should be: DataBuffer".format(db_))
-        messages_ = []
-
-        for msg in db_.get_len_prefixed_string():
-
-            encrypted = True
-            try:
-                msg = server.decrypt(msg)
-            except AssertionError:
-                logger.warning("Failed to decrypt message, maybe it's not encrypted?")
-                encrypted = False
-            except Exception as err:
-                logger.error("Failed to decrypt message {}".format(str(err)))
-                continue
-
-            m = cls.deserialize_message(msg)
-
-            if m is None:
-                logger.error("Failed to deserialize message {}".format(msg))
-                continue
-
-            m.encrypted = encrypted
-            messages_.append(m)
-
-        return messages_
-
-    @classmethod
-    def deserialize(cls, db_):
-        """
-        Take out messages from data buffer and deserialize them
-        :param DataBuffer db_: data buffer containing messages
-        :return list: list of deserialized messages
-        """
-        if not isinstance(db_, DataBuffer):
-            raise TypeError("Incorrect db type: {}. Should be: DataBuffer".format(db_))
-        messages_ = []
-        msg_ = db_.read_len_prefixed_string()
-
-        while msg_:
-            m = cls.deserialize_message(msg_)
-
-            if m:
-                messages_.append(m)
-            else:
-                logger.error("Failed to deserialize message {}".format(msg_))
-
-            msg_ = db_.read_len_prefixed_string()
-
-        return messages_
-
-    @classmethod
-    def deserialize_message(cls, msg_):
-        """
-        Deserialize single message
-        :param str msg_: serialized message
-        :return Message|None: deserialized message or none if this message type is unknown
-        """
-        try:
-            msg_repr = CBORSerializer.loads(msg_)
-        except Exception as exc:
-            logger.error("Error deserializing message: {}".format(exc))
-            msg_repr = None
-
-        if isinstance(msg_repr, list) and len(msg_repr) >= 4:
-
-            msg_type = msg_repr[0]
-            msg_sig = msg_repr[1]
-            msg_timestamp = msg_repr[2]
-            d_repr = msg_repr[3]
-
-            if msg_type in cls.registered_message_types:
-                return cls.registered_message_types[msg_type](sig=msg_sig, timestamp=msg_timestamp, dict_repr=d_repr)
-
-        return None
-
-    @abc.abstractmethod
-    def dict_repr(self):
-        """
-        Returns dictionary/list representation of  any subclass message
-        """
-        return
-
-    def __str__(self):
-        return "{}".format(self.__class__)
-
-    def __repr__(self):
-        return "{}".format(self.__class__)
-
-
-##################
-# Basic Messages #
-##################
-
-
-class MessageHello(Message):
-    TYPE = 0
-
-    PROTO_ID_STR = u"PROTO_ID"
-    CLI_VER_STR = u"CLI_VER"
-    PORT_STR = u"PORT"
-    NODE_NAME_STR = u"NODE_NAME"
-    CLIENT_KEY_ID_STR = u"CLIENT_KEY_ID"
-    RAND_VAL_STR = u"RAND_VAL"
-    NODE_INFO_STR = u"NODE_INFO"
-    SOLVE_CHALLENGE_STR = u"SOLVE_CHALLENGE"
-    CHALLENGE_STR = u"CHALLENGE"
-    DIFFICULTY_STR = u"DIFFICULTY"
-    METADATA_STR = u"METADATA"
-
-    def __init__(self, port=0, node_name=None, client_key_id=None, node_info=None,
-                 rand_val=0, metadata=None, solve_challenge=False, challenge=None, difficulty=0, proto_id=0,
-                 client_ver=0, sig="", timestamp=None, dict_repr=None):
-        """
-        Create new introduction message
-        :param int port: listening port
-        :param str node_name: uid
-        :param str client_key_id: public key
-        :param NodeInfo node_info: information about node
-        :param float rand_val: random value that should be signed by other site
-        :param metadata dict_repr: metadata
-        :param boolean solve_challenge: should other client solve given challenge
-        :param str challenge: challenge to solve
-        :param int difficulty: difficulty of a challenge
-        :param int proto_id: protocol id
-        :param str client_ver: application version
-        :param str sig: signature
-        :param float timestamp: current timestamp
-        :param dict dict_repr: dictionary representation of a message
-        """
-        super(MessageHello, self).__init__(sig, timestamp)
-
-        self.proto_id = proto_id
-        self.client_ver = client_ver
-        self.port = port
-        self.node_name = node_name
-        self.client_key_id = client_key_id
-        self.rand_val = rand_val
-        self.node_info = node_info
-        self.solve_challenge = solve_challenge
-        self.challenge = challenge
-        self.difficulty = difficulty
-        self.metadata = metadata
-
-        if dict_repr:
-            self.proto_id = dict_repr[self.PROTO_ID_STR]
-            self.client_ver = dict_repr[self.CLI_VER_STR]
-            self.port = dict_repr[self.PORT_STR]
-            self.node_name = dict_repr[self.NODE_NAME_STR]
-            self.client_key_id = dict_repr[self.CLIENT_KEY_ID_STR]
-            self.rand_val = dict_repr[self.RAND_VAL_STR]
-            self.node_info = dict_repr[self.NODE_INFO_STR]
-            self.challenge = dict_repr[self.CHALLENGE_STR]
-            self.solve_challenge = dict_repr[self.SOLVE_CHALLENGE_STR]
-            self.difficulty = dict_repr[self.DIFFICULTY_STR]
-            self.metadata = dict_repr[self.METADATA_STR]
-
-    def dict_repr(self):
-        return {self.PROTO_ID_STR: self.proto_id,
-                self.CLI_VER_STR: self.client_ver,
-                self.PORT_STR: self.port,
-                self.NODE_NAME_STR: self.node_name,
-                self.CLIENT_KEY_ID_STR: self.client_key_id,
-                self.RAND_VAL_STR: self.rand_val,
-                self.NODE_INFO_STR: self.node_info,
-                self.SOLVE_CHALLENGE_STR: self.solve_challenge,
-                self.CHALLENGE_STR: self.challenge,
-                self.DIFFICULTY_STR: self.difficulty,
-                self.METADATA_STR: self.metadata
-                }
-
-
-class MessageRandVal(Message):
-    TYPE = 1
-
-    RAND_VAL_STR = u"RAND_VAL"
-
-    def __init__(self, rand_val=0, sig="", timestamp=None, dict_repr=None):
-        """
-        Create a message with signed random value.
-        :param float rand_val: random value received from other side
-        :param str sig: signature
-        :param float timestamp: current timestamp
-        :param dict dict_repr: dictionary representation of a message
-        """
-        Message.__init__(self, sig, timestamp)
-
-        self.rand_val = rand_val
-
-        if dict_repr:
-            self.rand_val = dict_repr[self.RAND_VAL_STR]
-
-    def dict_repr(self):
-        return {self.RAND_VAL_STR: self.rand_val}
-
-
-class MessageDisconnect(Message):
-    TYPE = 2
-
-    DISCONNECT_REASON_STR = u"DISCONNECT_REASON"
-
-    def __init__(self, reason=-1, sig="", timestamp=None, dict_repr=None):
-        """
-        Create a disconnect message
-        :param int reason: disconnection reason
-        :param str sig: signature
-        :param float timestamp: current timestamp
-        :param dict dict_repr: dictionary representation of a message
-        """
-        Message.__init__(self, sig, timestamp)
-
-        self.reason = reason
-
-        if dict_repr:
-            self.reason = dict_repr[self.DISCONNECT_REASON_STR]
-
-    def dict_repr(self):
-        return {self.DISCONNECT_REASON_STR: self.reason}
-
-
-class MessageChallengeSolution(Message):
-    TYPE = 3
-
-    SOLUTION_STR = u"SOLUTION"
-
-    def __init__(self, solution="", sig="", timestamp=None, dict_repr=None):
-        """
-        Create a message with signed cryptographic challenge solution
-        :param str solution: challenge solution
-        :param str sig: signature
-        :param float timestamp: current timestamp
-        :param dict dict_repr: dictionary representation of a message
-        """
-        Message.__init__(self, sig, timestamp)
-
-        self.solution = solution
-
-        if dict_repr:
-            self.solution = dict_repr[self.SOLUTION_STR]
-
-    def dict_repr(self):
-        return {self.SOLUTION_STR: self.solution}
-
-
-################
-# P2P Messages #
-################
-
-P2P_MESSAGE_BASE = 1000
-
-
-class MessagePing(Message):
-    TYPE = P2P_MESSAGE_BASE + 1
-
-    PING_STR = u"PING"
-
-    def __init__(self, sig="", timestamp=None, dict_repr=None):
-        """
-        Create ping message
-        :param str sig: signature
-        :param float timestamp: current timestamp
-        :param dict dict_repr: dictionary representation of a message
-        """
-        Message.__init__(self, sig, timestamp)
-
-        if dict_repr:
-            if not dict_repr.get(self.PING_STR):
-                raise IOError("Ping message failed")
-
-    def dict_repr(self):
-        return {self.PING_STR: True}
-
-
-class MessagePong(Message):
-    TYPE = P2P_MESSAGE_BASE + 2
-
-    PONG_STR = u"PONG"
-
-    def __init__(self, sig="", timestamp=None, dict_repr=None):
-        """
-        Create pong message
-        :param str sig: signature
-        :param float timestamp: current timestamp
-        :param dict dict_repr: dictionary representation of a message
-        """
-        Message.__init__(self, sig, timestamp)
-
-        if dict_repr:
-            if dict_repr.get(self.PONG_STR) is None:
-                raise IOError("Pong message failed")
-
-    def dict_repr(self):
-        return {self.PONG_STR: True}
-
-
-class MessageGetPeers(Message):
-    TYPE = P2P_MESSAGE_BASE + 3
-
-    GET_PEERS_STR = u"GET_PEERS"
-
-    def __init__(self, sig="", timestamp=None, dict_repr=None):
-        """
-        Create request peers message
-        :param str sig: signature
-        :param float timestamp: current timestamp
-        :param dict dict_repr: dictionary representation of a message
-        """
-        Message.__init__(self, sig, timestamp)
-
-        if dict_repr:
-            if dict_repr.get(self.GET_PEERS_STR) is None:
-                raise IOError("Get peers message failed")
-
-    def dict_repr(self):
-        return {self.GET_PEERS_STR: True}
-
-
-class MessagePeers(Message):
-    TYPE = P2P_MESSAGE_BASE + 4
-
-    PEERS_STR = u"PEERS"
-
-    def __init__(self, peers_array=None, sig="", timestamp=None, dict_repr=None):
-        """
-        Create message containing information about peers
-        :param list peers_array: list of peers information
-        :param str sig: signature
-        :param float timestamp: current timestamp
-        :param dict dict_repr: dictionary representation of a message
-        """
-        Message.__init__(self, sig, timestamp)
-
-        if peers_array is None:
-            peers_array = []
-
-        self.peers_array = peers_array
-
-        if dict_repr:
-            self.peers_array = dict_repr[self.PEERS_STR]
-
-    def dict_repr(self):
-        return {self.PEERS_STR: self.peers_array}
-
-    def get_short_hash(self):
-        return SimpleHash.hash(SimpleSerializer.dumps(self._sort_obj(self.peers_array)))
-
-
-class MessageGetTasks(Message):
-    TYPE = P2P_MESSAGE_BASE + 5
-
-    GET_TASKS_STR = u"GET_TASKS"
-
-    def __init__(self, sig="", timestamp=None, dict_repr=None):
-        """ Create request task message
-        :param str sig: signature
-        :param float timestamp: current timestamp
-        :param dict dict_repr: dictionary representation of a message
-        """
-        Message.__init__(self, sig, timestamp)
-
-        if dict_repr:
-            if dict_repr.get(self.GET_TASKS_STR) is None:
-                raise IOError("Get tasks message failed")
-
-    def dict_repr(self):
-        return {self.GET_TASKS_STR: True}
-
-
-class MessageTasks(Message):
-    TYPE = P2P_MESSAGE_BASE + 6
-
-    TASKS_STR = u"TASKS"
-
-    def __init__(self, tasks_array=None, sig="", timestamp=None, dict_repr=None):
-        """
-        Create message containing information about tasks
-        :param list tasks_array: list of peers information
-        :param str sig: signature
-        :param float timestamp: current timestamp
-        :param dict dict_repr: dictionary representation of a message
-        """
-        Message.__init__(self, sig, timestamp)
-
-        if tasks_array is None:
-            tasks_array = []
-
-        self.tasks_array = tasks_array
-
-        if dict_repr:
-            self.tasks_array = dict_repr[self.TASKS_STR]
-
-    def dict_repr(self):
-        return {self.TASKS_STR: self.tasks_array}
-
-    def get_short_hash(self):
-        return SimpleHash.hash(SimpleSerializer.dumps(self._sort_obj(self.tasks_array)))
-
-
-class MessageRemoveTask(Message):
-    TYPE = P2P_MESSAGE_BASE + 7
-
-    REMOVE_TASK_STR = u"REMOVE_TASK"
-
-    def __init__(self, task_id=None, sig="", timestamp=None, dict_repr=None):
-        """
-        Create message with request to remove given task
-        :param str task_id: task to be removed
-        :param str sig: signature
-        :param float timestamp: current timestamp
-        :param dict dict_repr: dictionary representation of a message
-        """
-        Message.__init__(self, sig, timestamp)
-
-        self.task_id = task_id
-
-        if dict_repr:
-            self.task_id = dict_repr[self.REMOVE_TASK_STR]
-
-    def dict_repr(self):
-        return {self.REMOVE_TASK_STR: self.task_id}
-
-
-class MessageGetResourcePeers(Message):
-    TYPE = P2P_MESSAGE_BASE + 8
-
-    WANT_RESOURCE_PEERS_STR = u"WANT_RESOURCE_PEERS"
-
-    def __init__(self, sig="", timestamp=None, dict_repr=None):
-        """
-        Create request for resource peers
-        :param str sig: signature
-        :param float timestamp: current timestamp
-        :param dict dict_repr: dictionary representation of a message
-        """
-        Message.__init__(self, sig, timestamp)
-
-        if dict_repr:
-            if dict_repr.get(self.WANT_RESOURCE_PEERS_STR) is None:
-                raise IOError("Get resource peers message failed")
-
-    def dict_repr(self):
-        return {self.WANT_RESOURCE_PEERS_STR: True}
-
-
-class MessageResourcePeers(Message):
-    TYPE = P2P_MESSAGE_BASE + 9
-
-    RESOURCE_PEERS_STR = u"RESOURCE_PEERS"
-
-    def __init__(self, resource_peers=None, sig="", timestamp=None, dict_repr=None):
-        """
-        Create message containing information about resource peers
-        :param list resource_peers: list of peers information
-        :param str sig: signature
-        :param float timestamp: current timestamp
-        :param dict dict_repr: dictionary representation of a message
-        """
-        Message.__init__(self, sig, timestamp)
-
-        if resource_peers is None:
-            resource_peers = []
-
-        self.resource_peers = resource_peers
-
-        if dict_repr:
-            self.resource_peers = dict_repr[self.RESOURCE_PEERS_STR]
-
-    def dict_repr(self):
-        return {self.RESOURCE_PEERS_STR: self.resource_peers}
-
-    def get_short_hash(self):
-        return SimpleHash.hash(SimpleSerializer.dumps(self._sort_obj(self.resource_peers)))
-
-
-class MessageDegree(Message):
-    TYPE = P2P_MESSAGE_BASE + 10
-
-    DEGREE_STR = u"DEGREE"
-
-    def __init__(self, degree=None, sig="", timestamp=None, dict_repr=None):
-        """
-        Create message with information about node degree
-        :param int degree: node degree in golem network
-        :param str sig: signature
-        :param float timestamp: current timestamp
-        :param dict dict_repr: dictionary representation of a message
-        """
-        Message.__init__(self, sig, timestamp)
-
-        self.degree = degree
-
-        if dict_repr:
-            self.degree = dict_repr[self.DEGREE_STR]
-
-    def dict_repr(self):
-        return {self.DEGREE_STR: self.degree}
-
-
-class MessageGossip(Message):
-    TYPE = P2P_MESSAGE_BASE + 11
-
-    GOSSIP_STR = u"GOSSIP"
-
-    def __init__(self, gossip=None, sig="", timestamp=None, dict_repr=None):
-        """
-        Create gossip message
-        :param list gossip: gossip to be send
-        :param str sig: signature
-        :param float timestamp: current timestamp
-        :param dict dict_repr: dictionary representation of a message
-        """
-        Message.__init__(self, sig, timestamp)
-
-        self.gossip = gossip
-
-        if dict_repr:
-            self.gossip = dict_repr[self.GOSSIP_STR]
-
-    def dict_repr(self):
-        return {self.GOSSIP_STR: self.gossip}
-
-
-class MessageStopGossip(Message):
-    TYPE = P2P_MESSAGE_BASE + 12
-
-    STOP_GOSSIP_STR = u"STOP_GOSSIP"
-
-    def __init__(self, sig="", timestamp=None, dict_repr=None):
-        """ Create stop gossip message
-        :param str sig: signature
-        :param float timestamp: current timestamp
-        :param dict dict_repr: dictionary representation of a message
-        """
-        Message.__init__(self, sig, timestamp)
-
-        if dict_repr:
-            if dict_repr.get(self.STOP_GOSSIP_STR) is None:
-                raise IOError("Stop gossip message failed")
-
-    def dict_repr(self):
-        return {self.STOP_GOSSIP_STR: True}
-
-
-class MessageLocRank(Message):
-    TYPE = P2P_MESSAGE_BASE + 13
-
-    NODE_ID_STR = u"NODE_ID"
-    LOC_RANK_STR = u"LOC_RANK"
-
-    def __init__(self, node_id='', loc_rank='', sig="", timestamp=None, dict_repr=None):
-        """
-        Create message with local opinion about given node
-        :param uuid node_id: message contain opinion about node with this id
-        :param LocalRank loc_rank: opinion about node
-        :param str sig: signature
-        :param float timestamp: current timestamp
-        :param dict dict_repr: dictionary representation of a message
-        """
-        Message.__init__(self, sig, timestamp)
-
-        self.node_id = node_id
-        self.loc_rank = loc_rank
-
-        if dict_repr:
-            self.node_id = dict_repr[self.NODE_ID_STR]
-            self.loc_rank = dict_repr[self.LOC_RANK_STR]
-
-    def dict_repr(self):
-        return {self.NODE_ID_STR: self.node_id,
-                self.LOC_RANK_STR: self.loc_rank}
-
-
-class MessageFindNode(Message):
-    TYPE = P2P_MESSAGE_BASE + 14
-
-    NODE_KEY_ID_STR = u"NODE_KEY_ID"
-
-    def __init__(self, node_key_id='', sig="", timestamp=None, dict_repr=None):
-        """
-        Create find node message
-        :param str node_key_id: key of a node to be find
-        :param str sig: signature
-        :param float timestamp: current timestamp
-        :param dict dict_repr: dictionary representation of a message
-        """
-        Message.__init__(self, sig, timestamp)
-
-        self.node_key_id = node_key_id
-
-        if dict_repr:
-            self.node_key_id = dict_repr[self.NODE_KEY_ID_STR]
-
-    def dict_repr(self):
-        return {self.NODE_KEY_ID_STR: self.node_key_id}
-
-
-class MessageWantToStartTaskSession(Message):
-    TYPE = P2P_MESSAGE_BASE + 15
-
-    NODE_INFO_STR = u"NODE_INFO"
-    CONN_ID_STR = u"CONN_ID"
-    SUPER_NODE_INFO_STR = u"SUPER_NODE_INFO"
-
-    def __init__(self, node_info=None, conn_id=None, super_node_info=None, sig="", timestamp=None,
-                 dict_repr=None):
-        """
-        Create request for starting task session with given node
-        :param Node node_info: information about this node
-        :param uuid conn_id: connection id for reference
-        :param Node|None super_node_info: information about known supernode
-        :param str sig: signature
-        :param float timestamp: current timestamp
-        :param dict dict_repr: dictionary representation of a message
-        """
-        Message.__init__(self, sig, timestamp)
-
-        self.node_info = node_info
-        self.conn_id = conn_id
-        self.super_node_info = super_node_info
-
-        if dict_repr:
-            self.node_info = dict_repr[self.NODE_INFO_STR]
-            self.conn_id = dict_repr[self.CONN_ID_STR]
-            self.super_node_info = dict_repr[self.SUPER_NODE_INFO_STR]
-
-    def dict_repr(self):
-        return {
-            self.NODE_INFO_STR: self.node_info,
-            self.CONN_ID_STR: self.conn_id,
-            self.SUPER_NODE_INFO_STR: self.super_node_info
-        }
-
-
-class MessageSetTaskSession(Message):
-    TYPE = P2P_MESSAGE_BASE + 16
-
-    KEY_ID_STR = u"KEY_ID"
-    NODE_INFO_STR = u"NODE_INFO"
-    CONN_ID_STR = u"CONN_ID"
-    SUPER_NODE_INFO_STR = u"SUPER_NODE_INFO"
-
-    def __init__(self, key_id=None, node_info=None, conn_id=None, super_node_info=None, sig="", timestamp=None,
-                 dict_repr=None):
-        """
-        Create message with information that node from node_info want to start task session with key_id node
-        :param key_id: target node key
-        :param Node node_info: information about requestor
-        :param uuid conn_id: connection id for reference
-        :param Node|None super_node_info: information about known supernode
-        :param str sig: signature
-        :param float timestamp: current timestamp
-        :param dict dict_repr: dictionary representation of a message
-        """
-        Message.__init__(self, sig, timestamp)
-
-        self.key_id = key_id
-        self.node_info = node_info
-        self.conn_id = conn_id
-        self.super_node_info = super_node_info
-
-        if dict_repr:
-            self.key_id = dict_repr[self.KEY_ID_STR]
-            self.node_info = dict_repr[self.NODE_INFO_STR]
-            self.conn_id = dict_repr[self.CONN_ID_STR]
-            self.super_node_info = dict_repr[self.SUPER_NODE_INFO_STR]
-
-    def dict_repr(self):
-        return {
-            self.KEY_ID_STR: self.key_id,
-            self.NODE_INFO_STR: self.node_info,
-            self.CONN_ID_STR: self.conn_id,
-            self.SUPER_NODE_INFO_STR: self.super_node_info
-        }
-
-
-class MessageNatHole(Message):
-    TYPE = P2P_MESSAGE_BASE + 17
-
-    KEY_ID_STR = u"KEY_ID"
-    ADDR_STR = u"ADDR"
-    PORT_STR = u"PORT"
-    CONN_ID_STR = u"CONN_ID"
-
-    def __init__(self, key_id=None, addr=None, port=None, conn_id=None, sig="", timestamp=None,
-                 dict_repr=None):
-        """
-        Create message with information about nat hole
-        :param key_id: key of the node behind nat hole
-        :param str addr: address of the nat hole
-        :param int port: port of the nat hole
-        :param uuid conn_id: connection id for reference
-        :param str sig: signature
-        :param float timestamp: current timestamp
-        :param dict dict_repr: dictionary representation of a message
-        """
-        Message.__init__(self, sig, timestamp)
-
-        self.key_id = key_id
-        self.addr = addr
-        self.port = port
-        self.conn_id = conn_id
-
-        if dict_repr:
-            self.key_id = dict_repr[self.KEY_ID_STR]
-            self.addr = dict_repr[self.ADDR_STR]
-            self.port = dict_repr[self.PORT_STR]
-            self.conn_id = dict_repr[self.CONN_ID_STR]
-
-    def dict_repr(self):
-        return {
-            self.KEY_ID_STR: self.key_id,
-            self.ADDR_STR: self.addr,
-            self.PORT_STR: self.port,
-            self.CONN_ID_STR: self.conn_id
-        }
-
-
-class MessageNatTraverseFailure(Message):
-    TYPE = P2P_MESSAGE_BASE + 18
-
-    CONN_ID_STR = u"CONN_ID"
-
-    def __init__(self, conn_id=None, sig="", timestamp=None, dict_repr=None):
-        """
-        Create message with information about unsuccessful nat traverse
-        :param uuid conn_id: connection id for reference
-        :param str sig: signature
-        :param float timestamp: current timestamp
-        :param dict dict_repr: dictionary representation of a message
-        """
-        Message.__init__(self, sig, timestamp)
-
-        self.conn_id = conn_id
-
-        if dict_repr:
-            self.conn_id = dict_repr[self.CONN_ID_STR]
-
-    def dict_repr(self):
-        return {
-            self.CONN_ID_STR: self.conn_id
-        }
-
-
-class MessageInformAboutNatTraverseFailure(Message):
-    TYPE = P2P_MESSAGE_BASE + 19
-
-    KEY_ID_STR = u"KEY_ID"
-    CONN_ID_STR = u"CONN_ID"
-
-    def __init__(self, key_id=None, conn_id=None, sig="", timestamp=None, dict_repr=None):
-        """
-        Create request to inform node with key_id about unsuccessful nat traverse.
-        :param key_id: key of the node that should be inform about failure
-        :param uuid conn_id: connection id for reference
-        :param str sig: signature
-        :param float timestamp: current timestamp
-        :param dict dict_repr: dictionary representation of a message
-        """
-        Message.__init__(self, sig, timestamp)
-
-        self.key_id = key_id
-        self.conn_id = conn_id
-
-        if dict_repr:
-            self.key_id = dict_repr[self.KEY_ID_STR]
-            self.conn_id = dict_repr[self.CONN_ID_STR]
-
-    def dict_repr(self):
-        return {
-            self.KEY_ID_STR: self.key_id,
-            self.CONN_ID_STR: self.conn_id
-        }
-
-
-TASK_MSG_BASE = 2000
-
-
-class MessageWantToComputeTask(Message):
-    TYPE = TASK_MSG_BASE + 1
-
-    NODE_NAME_STR = u"NODE_NAME"
-    TASK_ID_STR = u"TASK_ID"
-    PERF_INDEX_STR = u"PERF_INDEX"
-    MAX_RES_STR = u"MAX_RES"
-    MAX_MEM_STR = u"MAX_MEM"
-    NUM_CORES_STR = u"NUM_CORES"
-    PRICE_STR = u"PRICE"
-
-    def __init__(self, node_name=0, task_id=0, perf_index=0, price=0, max_resource_size=0, max_memory_size=0,
-                 num_cores=0, sig="", timestamp=None, dict_repr=None):
-        """
-        Create message with information that node wants to compute given task
-        :param str node_name: id of that node
-        :param uuid task_id: if of a task that node wants to compute
-        :param float perf_index: benchmark result for this task type
-        :param int max_resource_size: how much disk space can this node offer
-        :param int max_memory_size: how much ram can this node offer
-        :param int num_cores: how many cpu cores this node can offer
-        :param str sig: signature
-        :param float timestamp: current timestamp
-        :param dict dict_repr: dictionary representation of a message
-        """
-        Message.__init__(self, sig, timestamp)
-
-        self.node_name = node_name
-        self.task_id = task_id
-        self.perf_index = perf_index
-        self.max_resource_size = max_resource_size
-        self.max_memory_size = max_memory_size
-        self.num_cores = num_cores
-        self.price = price
-
-        if dict_repr:
-            self.node_name = dict_repr[self.NODE_NAME_STR]
-            self.task_id = dict_repr[self.TASK_ID_STR]
-            self.perf_index = dict_repr[self.PERF_INDEX_STR]
-            self.max_resource_size = dict_repr[self.MAX_RES_STR]
-            self.max_memory_size = dict_repr[self.MAX_MEM_STR]
-            self.num_cores = dict_repr[self.NUM_CORES_STR]
-            self.price = dict_repr[self.PRICE_STR]
-
-    def dict_repr(self):
-        return {self.NODE_NAME_STR: self.node_name,
-                self.TASK_ID_STR: self.task_id,
-                self.PERF_INDEX_STR: self.perf_index,
-                self.MAX_RES_STR: self.max_resource_size,
-                self.MAX_MEM_STR: self.max_memory_size,
-                self.NUM_CORES_STR: self.num_cores,
-                self.PRICE_STR: self.price}
-
-
-class MessageTaskToCompute(Message):
-    TYPE = TASK_MSG_BASE + 2
-
-    COMPUTE_TASK_DEF_STR = u"COMPUTE_TASK_DEF"
-
-    def __init__(self, ctd=None, sig="", timestamp=None, dict_repr=None):
-        """
-        Create message with information about subtask to compute
-        :param ComputeTaskDef ctd: definition of a subtask that should be computed
-        :param str sig: signature
-        :param float timestamp: current timestamp
-        :param dict dict_repr: dictionary representation of a message
-        """
-        Message.__init__(self, sig, timestamp)
-
-        self.ctd = ctd
-
-        if dict_repr:
-            self.ctd = dict_repr[self.COMPUTE_TASK_DEF_STR]
-
-    def dict_repr(self):
-        return {self.COMPUTE_TASK_DEF_STR: self.ctd}
-
-    def get_short_hash(self):
-        return SimpleHash.hash(SimpleSerializer.dumps(self._sort_obj(self.ctd)))
-
-
-class MessageCannotAssignTask(Message):
-    TYPE = TASK_MSG_BASE + 3
-
-    REASON_STR = u"REASON"
-    TASK_ID_STR = u"TASK_ID"
-
-    def __init__(self, task_id=0, reason="", sig="", timestamp=None, dict_repr=None):
-        """
-        Create message with information that node can't get task to compute
-        :param task_id: task that cannot be assigned
-        :param str reason: reason why task cannot be assigned to asking node
-        :param str sig: signature
-        :param float timestamp: current timestamp
-        :param dict dict_repr: dictionary representation of a message
-        """
-        Message.__init__(self, sig, timestamp)
-
-        self.task_id = task_id
-        self.reason = reason
-
-        if dict_repr:
-            self.task_id = dict_repr[self.TASK_ID_STR]
-            self.reason = dict_repr[self.REASON_STR]
-
-    def dict_repr(self):
-        return {self.TASK_ID_STR: self.task_id,
-                self.REASON_STR: self.reason}
-
-
-class MessageReportComputedTask(Message):
-    # FIXME this message should be simpler
-    TYPE = TASK_MSG_BASE + 4
-
-    SUB_TASK_ID_STR = u"SUB_TASK_ID"
-    RESULT_TYPE_STR = u"RESULT_TYPE"
-    COMPUTATION_TIME_STR = u"COMPUTATION_TIME"
-    NODE_NAME_STR = u"NODE_NAME"
-    ADDR_STR = u"ADDR"
-    NODE_INFO_STR = u"NODE_INFO"
-    PORT_STR = u"PORT"
-    KEY_ID_STR = u"KEY_ID"
-    EXTRA_DATA_STR = u"EXTRA_DATA"
-    ETH_ACCOUNT_STR = u"ETH_ACCOUNT"
-
-    def __init__(self, subtask_id=0, result_type=None, computation_time='', node_name='', address='',
-                 port='', key_id='', node_info=None, eth_account='', extra_data=None,
-                 sig="", timestamp=None, dict_repr=None):
-        """
-        Create message with information about finished computation
-        :param str subtask_id: finished subtask id
-        :param int result_type: type of a result (from result_types dict)
-        :param float computation_time: how long does it take to  compute this subtask
-        :param node_name: task result owner name
-        :param str address: task result owner address
-        :param int port: task result owner port
-        :param key_id: task result owner key
-        :param Node node_info: information about this node
-        :param str eth_account: ethereum address (bytes20) of task result owner
-        :param extra_data: additional information, eg. list of files
-        :param str sig: signature
-        :param float timestamp: current timestamp
-        :param dict dict_repr: dictionary representation of a message
-        """
-        Message.__init__(self, sig, timestamp)
-
-        self.subtask_id = subtask_id
-        self.result_type = result_type
-        self.extra_data = extra_data
-        self.computation_time = computation_time
-        self.node_name = node_name
-        self.address = address
-        self.port = port
-        self.key_id = key_id
-        self.eth_account = eth_account
-        self.node_info = node_info
-
-        if dict_repr:
-            self.subtask_id = dict_repr[self.SUB_TASK_ID_STR]
-            self.result_type = dict_repr[self.RESULT_TYPE_STR]
-            self.computation_time = dict_repr[self.COMPUTATION_TIME_STR]
-            self.node_name = dict_repr[self.NODE_NAME_STR]
-            self.address = dict_repr[self.ADDR_STR]
-            self.port = dict_repr[self.PORT_STR]
-            self.key_id = dict_repr[self.KEY_ID_STR]
-            self.eth_account = dict_repr[self.ETH_ACCOUNT_STR]
-            self.extra_data = dict_repr[self.EXTRA_DATA_STR]
-            self.node_info = dict_repr[self.NODE_INFO_STR]
-
-    def dict_repr(self):
-        return {self.SUB_TASK_ID_STR: self.subtask_id,
-                self.RESULT_TYPE_STR: self.result_type,
-                self.COMPUTATION_TIME_STR: self.computation_time,
-                self.NODE_NAME_STR: self.node_name,
-                self.ADDR_STR: self.address,
-                self.PORT_STR: self.port,
-                self.KEY_ID_STR: self.key_id,
-                self.ETH_ACCOUNT_STR: self.eth_account,
-                self.EXTRA_DATA_STR: self.extra_data,
-                self.NODE_INFO_STR: self.node_info}
-
-
-class MessageGetTaskResult(Message):
-    TYPE = TASK_MSG_BASE + 5
-
-    SUB_TASK_ID_STR = u"SUB_TASK_ID"
-
-    def __init__(self, subtask_id="", sig="", timestamp=None, dict_repr=None):
-        """
-        Create request for task result
-        :param str subtask_id: finished subtask id
-        :param str sig: signature
-        :param float timestamp: current timestamp
-        :param dict dict_repr: dictionary representation of a message
-        """
-        Message.__init__(self, sig, timestamp)
-
-        self.subtask_id = subtask_id
-
-        if dict_repr:
-            self.subtask_id = dict_repr[self.SUB_TASK_ID_STR]
-
-    def dict_repr(self):
-        return {self.SUB_TASK_ID_STR: self.subtask_id}
-
-
-# It's an old form of sending task result (don't use if it isn't necessary)
-class MessageTaskResult(Message):
-    TYPE = TASK_MSG_BASE + 6
-
-    SUB_TASK_ID_STR = u"SUB_TASK_ID"
-    RESULT_STR = u"RESULT"
-
-    def __init__(self, subtask_id=0, result=None, sig="", timestamp=None, dict_repr=None):
-        """
-        Create message with task results
-        :param str subtask_id: id of finished subtask
-        :param result: task result in binary form
-        :param str sig: signature
-        :param float timestamp: current timestamp
-        :param dict dict_repr: dictionary representation of a message
-        """
-        warnings.warn("It's an old form of sending task result (don't use if it isn't necessary)", DeprecationWarning)
-        Message.__init__(self, sig, timestamp)
-
-        self.subtask_id = subtask_id
-        self.result = result
-
-        if dict_repr:
-            self.subtask_id = dict_repr[self.SUB_TASK_ID_STR]
-            self.result = dict_repr[self.RESULT_STR]
-
-    def dict_repr(self):
-        return {self.SUB_TASK_ID_STR: self.subtask_id,
-                self.RESULT_STR: self.result}
-
-
-class MessageTaskResultHash(Message):
-    TYPE = TASK_MSG_BASE + 7
-
-    SUB_TASK_ID_STR = u"SUB_TASK_ID"
-    MULTIHASH_STR = u"MULTIHASH"
-    SECRET_STR = u"SECRET"
-    OPTIONS_STR = u"OPTIONS"
-
-    def __init__(self, subtask_id=0, multihash="", secret="", options=None, sig="", timestamp=None, dict_repr=None):
-
-        Message.__init__(self, sig, timestamp)
-
-        self.subtask_id = subtask_id
-        self.multihash = multihash
-        self.secret = secret
-        self.options = options
-
-        if dict_repr:
-            self.subtask_id = dict_repr[self.SUB_TASK_ID_STR]
-            self.multihash = dict_repr[self.MULTIHASH_STR]
-            self.secret = dict_repr[self.SECRET_STR]
-            self.options = dict_repr[self.OPTIONS_STR]
-
-    def dict_repr(self):
-        return {self.SUB_TASK_ID_STR: self.subtask_id,
-                self.MULTIHASH_STR: self.multihash,
-                self.SECRET_STR: self.secret,
-                self.OPTIONS_STR: self.options}
-
-
-class MessageGetResource(Message):
-    TYPE = TASK_MSG_BASE + 8
-
-    TASK_ID_STR = u"SUB_TASK_ID"
-    RESOURCE_HEADER_STR = u"RESOURCE_HEADER"
-
-    def __init__(self, task_id="", resource_header=None, sig="", timestamp=None, dict_repr=None):
-        """
-        Send request for resource to given task
-        :param uuid task_id: given task id
-        :param ResourceHeader resource_header: description of resources that current node has
-        :param str sig: signature
-        :param float timestamp: current timestamp
-        :param dict dict_repr: dictionary representation of a message
-        """
-        Message.__init__(self, sig, timestamp)
-
-        self.task_id = task_id
-        self.resource_header = resource_header
-
-        if dict_repr:
-            self.task_id = dict_repr[self.TASK_ID_STR]
-            self.resource_header = dict_repr[self.RESOURCE_HEADER_STR]
-
-    def dict_repr(self):
-        return {self.TASK_ID_STR: self.task_id,
-                self.RESOURCE_HEADER_STR: self.resource_header
-                }
-
-
-# Old method of sending resource. Don't use if it isn't necessary.
-class MessageResource(Message):
-    TYPE = TASK_MSG_BASE + 9
-
-    SUB_TASK_ID_STR = u"SUB_TASK_ID"
-    RESOURCE_STR = u"RESOURCE"
-
-    def __init__(self, subtask_id=0, resource=None, sig="", timestamp=None, dict_repr=None):
-        """
-        Create message with resource
-        :param str subtask_id: attached resource is needed for this subtask computation
-        :param resource: resource in binary for
-        :param str sig: signature
-        :param float timestamp: current timestamp
-        :param dict dict_repr: dictionary representation of a message
-        """
-        warnings.warn("Old method of sending resource. Don't use if it isn't necessary.", DeprecationWarning)
-        Message.__init__(self, sig, timestamp)
-
-        self.subtask_id = subtask_id
-        self.resource = resource
-
-        if dict_repr:
-            self.subtask_id = dict_repr[self.SUB_TASK_ID_STR]
-            self.resource = dict_repr[self.RESOURCE_STR]
-
-    def dict_repr(self):
-        return {self.SUB_TASK_ID_STR: self.subtask_id,
-                self.RESOURCE_STR: self.resource
-                }
-
-
-class MessageSubtaskResultAccepted(Message):
-    TYPE = TASK_MSG_BASE + 10
-
-    SUB_TASK_ID_STR = u"SUB_TASK_ID"
-    NODE_ID_STR = u"NODE_ID"
-    REWARD_STR = u"REWARD"
-
-    def __init__(self, subtask_id=0, reward=0, sig="", timestamp=None, dict_repr=None):
-        """
-        Create message with information that subtask result was accepted
-        :param str subtask_id: accepted subtask id
-        :param float reward: payment for computations
-        :param str sig: signature
-        :param float timestamp: current timestamp
-        :param dict dict_repr: dictionary representation of a message
-        """
-        Message.__init__(self, sig, timestamp)
-
-        self.subtask_id = subtask_id
-        self.reward = reward
-
-        if dict_repr:
-            self.subtask_id = dict_repr[self.SUB_TASK_ID_STR]
-            self.reward = dict_repr[self.REWARD_STR]
-
-    def dict_repr(self):
-        return {
-            self.SUB_TASK_ID_STR: self.subtask_id,
-            self.REWARD_STR: self.reward
-        }
-
-
-class MessageSubtaskResultRejected(Message):
-    TYPE = TASK_MSG_BASE + 11
-
-    SUB_TASK_ID_STR = u"SUB_TASK_ID"
-
-    def __init__(self, subtask_id=0, sig="", timestamp=None, dict_repr=None):
-        """
-        Create message with information that subtask result was rejected
-        :param str subtask_id: id of rejected subtask
-        :param str sig: signature
-        :param float timestamp: current timestamp
-        :param dict dict_repr: dictionary representation of a message
-        """
-        Message.__init__(self, sig, timestamp)
-
-        self.subtask_id = subtask_id
-
-        if dict_repr:
-            self.subtask_id = dict_repr[self.SUB_TASK_ID_STR]
-
-    def dict_repr(self):
-        return {
-            self.SUB_TASK_ID_STR: self.subtask_id
-        }
-
-
-class MessageDeltaParts(Message):
-    TYPE = TASK_MSG_BASE + 12
-
-    TASK_ID_STR = u"TASK_ID"
-    DELTA_HEADER_STR = u"DELTA_HEADER"
-    PARTS_STR = u"PARTS"
-    NODE_NAME_STR = u"NODE_NAME"
-    ADDR_STR = u"ADDR"
-    PORT_STR = u"PORT"
-    NODE_INFO_STR = u"node info"
-
-    def __init__(self, task_id=0, delta_header=None, parts=None, node_name='',
-                 node_info=None, addr='', port='', sig="", timestamp=None,
-                 dict_repr=None):
-        """
-        Create message with resource description in form of "delta parts".
-        :param task_id: resources are for task with this id
-        :param TaskResourceHeader delta_header: resource header containing only parts that computing node doesn't have
-        :param list parts: list of all files that are needed to create resources
-        :param str node_name: resource owner name
-        :param Node node_info: information about resource owner
-        :param addr: resource owner address
-        :param port: resource owner port
-        :param str sig: signature
-        :param float timestamp: current timestamp
-        :param dict dict_repr: dictionary representation of a message
-        """
-        Message.__init__(self, sig, timestamp)
-
-        self.task_id = task_id
-        self.delta_header = delta_header
-        self.parts = parts
-        self.node_name = node_name
-        self.addr = addr
-        self.port = port
-        self.node_info = node_info
-
-        if dict_repr:
-            self.task_id = dict_repr[self.TASK_ID_STR]
-            self.delta_header = dict_repr[self.DELTA_HEADER_STR]
-            self.parts = dict_repr[self.PARTS_STR]
-            self.node_name = dict_repr[self.NODE_NAME_STR]
-            self.addr = dict_repr[self.ADDR_STR]
-            self.port = dict_repr[self.PORT_STR]
-            self.node_info = dict_repr[self.NODE_INFO_STR]
-
-    def dict_repr(self):
-        return {
-            self.TASK_ID_STR: self.task_id,
-            self.DELTA_HEADER_STR: self.delta_header,
-            self.PARTS_STR: self.parts,
-            self.NODE_NAME_STR: self.node_name,
-            self.ADDR_STR: self.addr,
-            self.PORT_STR: self.port,
-            self.NODE_INFO_STR: self.node_info
-        }
-
-
-class MessageResourceFormat(Message):
-    TYPE = TASK_MSG_BASE + 13
-
-    USE_DISTRIBUTED_RESOURCE_STR = u"USE_DISTRIBUTED_RESOURCE"
-
-    def __init__(self, use_distributed_resource=0, sig="", timestamp=None, dict_repr=None):
-        """
-        Create message with information about resource format
-        :param bool use_distributed_resource: false if resource will be sent directly, true if resource should be pulled
-            from network  with resource server
-        :param str sig: signature
-        :param float timestamp: current timestamp
-        :param dict dict_repr: dictionary representation of a message
-        """
-        Message.__init__(self, sig, timestamp)
-
-        self.use_distributed_resource = use_distributed_resource
-
-        if dict_repr:
-            self.use_distributed_resource = dict_repr[self.USE_DISTRIBUTED_RESOURCE_STR]
-
-    def dict_repr(self):
-        return {
-            self.USE_DISTRIBUTED_RESOURCE_STR: self.use_distributed_resource
-        }
-
-
-class MessageAcceptResourceFormat(Message):
-    TYPE = TASK_MSG_BASE + 14
-
-    ACCEPT_RESOURCE_FORMAT_STR = u"ACCEPT_RESOURCE_FORMAT"
-
-    def __init__(self, sig="", timestamp=None, dict_repr=None):
-        """
-        Create message with resource format confirmation
-        :param str sig: signature
-        :param float timestamp: current timestamp
-        :param dict dict_repr: dictionary representation of a message
-        """
-        Message.__init__(self, sig, timestamp)
-
-        if dict_repr:
-            if dict_repr.get(self.ACCEPT_RESOURCE_FORMAT_STR) is None:
-                raise IOError("Accept resource format message failed")
-
-    def dict_repr(self):
-        return {self.ACCEPT_RESOURCE_FORMAT_STR: True}
-
-
-class MessageTaskFailure(Message):
-    TYPE = TASK_MSG_BASE + 15
-
-    SUBTASK_ID_STR = u"SUBTASK_ID"
-    ERR_STR = u"ERR"
-
-    def __init__(self, subtask_id="", err="", sig="", timestamp=None, dict_repr=None):
-        """
-        Create message with information about task computation failure
-        :param str subtask_id: id of a failed subtask
-        :param str err: error message that occur during computations
-        :param str sig: signature
-        :param float timestamp: current timestamp
-        :param dict dict_repr: dictionary representation of a message
-        """
-        Message.__init__(self, sig, timestamp)
-
-        self.subtask_id = subtask_id
-        self.err = err
-
-        if dict_repr:
-            self.subtask_id = dict_repr[self.SUBTASK_ID_STR]
-            self.err = dict_repr[self.ERR_STR]
-
-    def dict_repr(self):
-        return {
-            self.SUBTASK_ID_STR: self.subtask_id,
-            self.ERR_STR: self.err
-        }
-
-
-class MessageStartSessionResponse(Message):
-    TYPE = TASK_MSG_BASE + 16
-
-    CONN_ID_STR = u"CONN_ID"
-
-    def __init__(self, conn_id=None, sig="", timestamp=None, dict_repr=None):
-        """
-        Create message with information that this session was started as an answer for a request to start task session
-        :param uuid conn_id: connection id for reference
-        :param str sig: signature
-        :param float timestamp: current timestamp
-        :param dict dict_repr: dictionary representation of a message
-        """
-        Message.__init__(self, sig, timestamp)
-
-        self.conn_id = conn_id
-
-        if dict_repr:
-            self.conn_id = dict_repr[self.CONN_ID_STR]
-
-    def dict_repr(self):
-        return {self.CONN_ID_STR: self.conn_id}
-
-
-class MessageMiddleman(Message):
-    TYPE = TASK_MSG_BASE + 17
-
-    ASKING_NODE_STR = u"ASKING_NODE"
-    DEST_NODE_STR = u"DEST_NODE"
-    ASK_CONN_ID_STR = u"ASK_CONN_ID"
-
-    def __init__(self, asking_node=None, dest_node=None, ask_conn_id=None, sig="", timestamp=None,
-                 dict_repr=None):
-        """
-        Create message that is used to ask node to become middleman in the communication with other node
-        :param Node asking_node: other node information. Middleman should connect with that node.
-        :param Node dest_node: information about this node
-        :param ask_conn_id: connection id that asking node gave for reference
-        :param str sig: signature
-        :param float timestamp: current timestamp
-        :param dict dict_repr: dictionary representation of a message
-        """
-        Message.__init__(self, sig, timestamp)
-
-        self.asking_node = asking_node
-        self.dest_node = dest_node
-        self.ask_conn_id = ask_conn_id
-
-        if dict_repr:
-            self.asking_node = dict_repr[self.ASKING_NODE_STR]
-            self.dest_node = dict_repr[self.DEST_NODE_STR]
-            self.ask_conn_id = dict_repr[self.ASK_CONN_ID_STR]
-
-    def dict_repr(self):
-        return {
-            self.ASKING_NODE_STR: self.asking_node,
-            self.DEST_NODE_STR: self.dest_node,
-            self.ASK_CONN_ID_STR: self.ask_conn_id
-        }
-
-
-class MessageJoinMiddlemanConn(Message):
-    TYPE = TASK_MSG_BASE + 18
-
-    CONN_ID_STR = u"CONN_ID"
-    KEY_ID_STR = u"KEY_ID"
-    DEST_NODE_KEY_ID_STR = u"DEST_NODE_KEY_ID"
-
-    def __init__(self, key_id=None, conn_id=None, dest_node_key_id=None, sig="", timestamp=None, dict_repr=None):
-        """
-        Create message that is used to ask node communicate with other through middleman connection (this node
-        is the middleman and connection with other node is already opened
-        :param key_id:  this node public key
-        :param conn_id: connection id for reference
-        :param dest_node_key_id: public key of the other node of the middleman connection
-        :param str sig: signature
-        :param float timestamp: current timestamp
-        :param dict dict_repr: dictionary representation of a message
-        """
-        Message.__init__(self, sig, timestamp)
-
-        self.conn_id = conn_id
-        self.key_id = key_id
-        self.dest_node_key_id = dest_node_key_id
-
-        if dict_repr:
-            self.conn_id = dict_repr[self.CONN_ID_STR]
-            self.key_id = dict_repr[self.KEY_ID_STR]
-            self.dest_node_key_id = dict_repr[self.DEST_NODE_KEY_ID_STR]
-
-    def dict_repr(self):
-        return {self.CONN_ID_STR: self.conn_id,
-                self.KEY_ID_STR: self.key_id,
-                self.DEST_NODE_KEY_ID_STR: self.dest_node_key_id}
-
-
-class MessageBeingMiddlemanAccepted(Message):
-    TYPE = TASK_MSG_BASE + 19
-
-    MIDDLEMAN_STR = u"MIDDLEMAN"
-
-    def __init__(self, sig="", timestamp=None, dict_repr=None):
-        """
-        Create message with information that node accepted being a middleman
-        :param str sig: signature
-        :param float timestamp: current timestamp
-        :param dict dict_repr: dictionary representation of a message
-        """
-        Message.__init__(self, sig, timestamp)
-
-        if dict_repr:
-            if dict_repr.get(self.MIDDLEMAN_STR) is None:
-                raise IOError("Being middleman accept message failed")
-
-    def dict_repr(self):
-        return {self.MIDDLEMAN_STR: True}
-
-
-class MessageMiddlemanAccepted(Message):
-    TYPE = TASK_MSG_BASE + 20
-
-    MIDDLEMAN_STR = u"MIDDLEMAN"
-
-    def __init__(self, sig="", timestamp=None, dict_repr=None):
-        """
-        Create message with information that this node accepted connection with middleman.
-        :param str sig: signature
-        :param float timestamp: current timestamp
-        :param dict dict_repr: dictionary representation of a message
-        """
-        Message.__init__(self, sig, timestamp)
-
-        if dict_repr:
-            if dict_repr.get(self.MIDDLEMAN_STR) is None:
-                raise IOError("Middleman accept message failed")
-
-    def dict_repr(self):
-        return {self.MIDDLEMAN_STR: True}
-
-
-class MessageMiddlemanReady(Message):
-    TYPE = TASK_MSG_BASE + 21
-
-    MIDDLEMAN_STR = u"MIDDLEMAN"
-
-    def __init__(self, sig="", timestamp=None, dict_repr=None):
-        """
-        Create message with information that other node connected and middleman session may be started
-        :param str sig: signature
-        :param float timestamp: current timestamp
-        :param dict dict_repr: dictionary representation of a message
-        """
-        Message.__init__(self, sig, timestamp)
-
-        if dict_repr:
-            if dict_repr.get(self.MIDDLEMAN_STR) is None:
-                raise IOError("Middleman ready message failed")
-
-    def dict_repr(self):
-        return {self.MIDDLEMAN_STR: True}
-
-
-class MessageNatPunch(Message):
-    TYPE = TASK_MSG_BASE + 22
-
-    ASKING_NODE_STR = u"ASKING_NODE"
-    DEST_NODE_STR = u"DEST_NODE"
-    ASK_CONN_ID_STR = u"ASK_CONN_ID"
-
-    def __init__(self, asking_node=None, dest_node=None, ask_conn_id=None, sig="", timestamp=None,
-                 dict_repr=None):
-        """
-        Create message that is used to ask node to inform other node about nat hole that this node will prepare
-        with this connection
-        :param Node asking_node: node that should be informed about potential hole based on this connection
-        :param Node dest_node: node that will try to end this connection and open hole in it's NAT
-        :param uuid ask_conn_id: connection id that asking node gave for reference
-        :param str sig: signature
-        :param float timestamp: current timestamp
-        :param dict dict_repr: dictionary representation of a message
-        """
-        Message.__init__(self, sig, timestamp)
-
-        self.asking_node = asking_node
-        self.dest_node = dest_node
-        self.ask_conn_id = ask_conn_id
-
-        if dict_repr:
-            self.asking_node = dict_repr[self.ASKING_NODE_STR]
-            self.dest_node = dict_repr[self.DEST_NODE_STR]
-            self.ask_conn_id = dict_repr[self.ASK_CONN_ID_STR]
-
-    def dict_repr(self):
-        return {
-            self.ASKING_NODE_STR: self.asking_node,
-            self.DEST_NODE_STR: self.dest_node,
-            self.ASK_CONN_ID_STR: self.ask_conn_id
-        }
-
-
-class MessageWaitForNatTraverse(Message):
-    TYPE = TASK_MSG_BASE + 23
-
-    PORT_STR = u"PORT"
-
-    def __init__(self, port=None, sig="", timestamp=None, dict_repr=None):
-        """
-        Create message that inform node that it should start listening on given port (to open nat hole)
-        :param int port: this connection goes out from this port, other node should listen on this port
-        :param str sig: signature
-        :param float timestamp: current timestamp
-        :param dict dict_repr: dictionary representation of a message
-        """
-        Message.__init__(self, sig, timestamp)
-
-        self.port = port
-
-        if dict_repr:
-            self.port = dict_repr[self.PORT_STR]
-
-    def dict_repr(self):
-        return {self.PORT_STR: self.port}
-
-
-class MessageNatPunchFailure(Message):
-    TYPE = TASK_MSG_BASE + 24
-
-    NAT_PUNCH_FAILURE_STR = u"NAT_PUNCH_FAILURE"
-
-    def __init__(self, sig="", timestamp=None, dict_repr=None):
-        """
-        Create message that informs node about unsuccessful nat punch
-        :param str sig: signature
-        :param float timestamp: current timestamp
-        :param dict dict_repr: dictionary representation of a message
-        """
-        Message.__init__(self, sig, timestamp)
-
-        if dict_repr:
-            if dict_repr.get(self.NAT_PUNCH_FAILURE_STR) is None:
-                raise IOError("Nat punch failure message failed")
-
-    def dict_repr(self):
-        return {self.NAT_PUNCH_FAILURE_STR: True}
-
-
-class MessageWaitingForResults(Message):
-    TYPE = TASK_MSG_BASE + 25
-
-    WAITING_FOR_RESULTS_STR = u"WAITING_FOR_RESULTS"
-    TASK_ID_STR = u"TASK_ID"
-
-    def __init__(self, task_id=None, sig="", timestamp=None, dict_repr=None):
-        """
-        Message informs that the node is waiting for results
-        :param str sig: signature
-        :param float timestamp: current timestamp
-        :param dict dict_repr: dictionary representation of a message
-        """
-        Message.__init__(self, sig, timestamp)
-
-        self.task_id = task_id
-
-        if dict_repr:
-            if dict_repr.get(self.WAITING_FOR_RESULTS_STR) is None:
-                raise IOError("Waiting for results message failed")
-            self.task_id = dict_repr[MessageWaitingForResults.TASK_ID_STR]
-
-    def dict_repr(self):
-<<<<<<< HEAD
-        return {MessageWaitingForResults.WAITING_FOR_RESULTS_STR: True,
-                MessageWaitingForResults.TASK_ID_STR: self.task_id}
-=======
-        return {self.WAITING_FOR_RESULTS_STR: True}
->>>>>>> 0b3359cd
-
-
-class MessageCannotComputeTask(Message):
-    TYPE = TASK_MSG_BASE + 26
-
-    REASON_STR = u"REASON"
-    SUBTASK_ID_STR = u"SUBTASK_ID"
-
-    def __init__(self, subtask_id=None, reason=None, sig="", timestamp=None, dict_repr=None):
-        """
-        Message informs that the node is waiting for results
-        :param str sig: signature
-        :param float timestamp: current timestamp
-        :param dict dict_repr: dictionary representation of a message
-        """
-        Message.__init__(self, sig, timestamp)
-
-        self.reason = reason
-        self.subtask_id = subtask_id
-
-        if dict_repr:
-            self.reason = dict_repr[self.REASON_STR]
-            self.subtask_id = dict_repr[self.SUBTASK_ID_STR]
-
-    def dict_repr(self):
-        return {self.REASON_STR: self.reason,
-                self.SUBTASK_ID_STR: self.subtask_id}
-
-RESOURCE_MSG_BASE = 3000
-
-
-class MessagePushResource(Message):
-    TYPE = RESOURCE_MSG_BASE + 1
-
-    RESOURCE_STR = u"resource"
-    COPIES_STR = u"copies"
-
-    def __init__(self, resource=None, copies=0, sig="", timestamp=None, dict_repr=None):
-        """
-        Create message with information that expected number of copies of given resource should be pushed to the network
-        :param str resource: resource name
-        :param int copies: number of copies
-        :param str sig: signature
-        :param float timestamp: current timestamp
-        :param dict dict_repr: dictionary representation of a message
-        """
-        Message.__init__(self, sig, timestamp)
-        self.resource = resource
-        self.copies = copies
-
-        if dict_repr:
-            self.resource = dict_repr[self.RESOURCE_STR]
-            self.copies = dict_repr[self.COPIES_STR]
-
-    def dict_repr(self):
-        return {self.RESOURCE_STR: self.resource,
-                self.COPIES_STR: self.copies
-                }
-
-
-class MessageHasResource(Message):
-    TYPE = RESOURCE_MSG_BASE + 2
-
-    RESOURCE_STR = u"resource"
-
-    def __init__(self, resource=None, sig="", timestamp=None, dict_repr=None):
-        """
-        Create message with information about having given resource
-        :param str resource: resource name
-        :param str sig: signature
-        :param float timestamp: current timestamp
-        :param dict dict_repr: dictionary representation of a message
-        """
-        Message.__init__(self, sig, timestamp)
-        self.resource = resource
-
-        if dict_repr:
-            self.resource = dict_repr[self.RESOURCE_STR]
-
-    def dict_repr(self):
-        return {self.RESOURCE_STR: self.resource}
-
-
-class MessageWantsResource(Message):
-    TYPE = RESOURCE_MSG_BASE + 3
-
-    RESOURCE_STR = u"resource"
-
-    def __init__(self, resource=None, sig="", timestamp=None, dict_repr=None):
-        """
-        Send information that node want to receive given resource
-        :param str resource: resource name
-        :param str sig: signature
-        :param float timestamp: current timestamp
-        :param dict dict_repr: dictionary representation of a message
-        """
-        Message.__init__(self, sig, timestamp)
-        self.resource = resource
-
-        if dict_repr:
-            self.resource = dict_repr[self.RESOURCE_STR]
-
-    def dict_repr(self):
-        return {self.RESOURCE_STR: self.resource}
-
-
-class MessagePullResource(Message):
-    TYPE = RESOURCE_MSG_BASE + 4
-
-    RESOURCE_STR = u"resource"
-
-    def __init__(self, resource=None, sig="", timestamp=None, dict_repr=None):
-        """
-        Create message with information that given resource is needed
-        :param str resource: resource name
-        :param str sig: signature
-        :param float timestamp: current timestamp
-        :param dict dict_repr: dictionary representation of a message
-        """
-        Message.__init__(self, sig, timestamp)
-        self.resource = resource
-
-        if dict_repr:
-            self.resource = dict_repr[self.RESOURCE_STR]
-
-    def dict_repr(self):
-        return {self.RESOURCE_STR: self.resource}
-
-
-class MessagePullAnswer(Message):
-    TYPE = RESOURCE_MSG_BASE + 5
-
-    RESOURCE_STR = u"resource"
-    HAS_RESOURCE_STR = u"has resource"
-
-    def __init__(self, resource=None, has_resource=False, sig="", timestamp=None, dict_repr=None):
-        """
-        Create message with information whether current peer has given resource and may send it
-        :param str resource: resource name
-        :param bool has_resource: information if user has resource
-        :param str sig: signature
-        :param float timestamp: current timestamp
-        :param dict dict_repr: dictionary representation of a message
-        """
-        Message.__init__(self, sig, timestamp)
-        self.resource = resource
-        self.has_resource = has_resource
-
-        if dict_repr:
-            self.resource = dict_repr[self.RESOURCE_STR]
-            self.has_resource = dict_repr[self.HAS_RESOURCE_STR]
-
-    def dict_repr(self):
-        return {self.RESOURCE_STR: self.resource,
-                self.HAS_RESOURCE_STR: self.has_resource}
-
-
-# Old message. Don't use if it isn't necessary.
-class MessageSendResource(Message):
-    TYPE = RESOURCE_MSG_BASE + 6
-
-    RESOURCE_STR = u"resource"
-
-    def __init__(self, resource=None, sig="", timestamp=None, dict_repr=None):
-        """
-        Create message with resource request
-        :param str resource: resource name
-        :param str sig: signature
-        :param float timestamp: current timestamp
-        :param dict dict_repr: dictionary representation of a message
-        """
-        warnings.warn("Old message. Don't use if it isn't necessary.", DeprecationWarning)
-        Message.__init__(self, sig, timestamp)
-        self.resource = resource
-
-        if dict_repr:
-            self.resource = dict_repr[self.RESOURCE_STR]
-
-    def dict_repr(self):
-        return {self.RESOURCE_STR: self.resource}
-
-
-class MessageResourceList(Message):
-    TYPE = RESOURCE_MSG_BASE + 7
-
-    RESOURCES_STR = u"resources"
-    OPTIONS_STR = u"options"
-
-    def __init__(self, resources=None, options=None, sig="", timestamp=None, dict_repr=None):
-        """
-        Create message with resource request
-        :param str resources: resource list
-        :param str sig: signature
-        :param float timestamp: current timestamp
-        :param dict dict_repr: dictionary representation of a message
-        """
-        Message.__init__(self, sig, timestamp)
-        self.resources = resources
-        self.options = options
-
-        if dict_repr:
-            self.resources = dict_repr[self.RESOURCES_STR]
-            self.options = dict_repr[self.OPTIONS_STR]
-
-    def dict_repr(self):
-        return {self.RESOURCES_STR: self.resources,
-                self.OPTIONS_STR: self.options}
-
-
-def init_messages():
-    """Add supported messages to register messages list"""
-    # Basic messages
-    MessageHello()
-    MessageRandVal()
-    MessageDisconnect()
-    MessageChallengeSolution()
-
-    # P2P messages
-    MessagePing()
-    MessagePong()
-    MessageGetPeers()
-    MessageGetTasks()
-    MessagePeers()
-    MessageTasks()
-    MessageRemoveTask()
-    MessageFindNode()
-    MessageGetResourcePeers()
-    MessageResourcePeers()
-    MessageWantToStartTaskSession()
-    MessageSetTaskSession()
-    MessageNatHole()
-    MessageNatTraverseFailure()
-    MessageInformAboutNatTraverseFailure()
-    # Ranking messages
-    MessageDegree()
-    MessageGossip()
-    MessageStopGossip()
-    MessageLocRank()
-
-    # Task messages
-    MessageCannotAssignTask()
-    MessageCannotComputeTask()
-    MessageTaskToCompute()
-    MessageWantToComputeTask()
-    MessageReportComputedTask()
-    MessageTaskResult()
-    MessageTaskResultHash()
-    MessageTaskFailure()
-    MessageGetTaskResult()
-    MessageStartSessionResponse()
-    MessageMiddleman()
-    MessageJoinMiddlemanConn()
-    MessageBeingMiddlemanAccepted()
-    MessageMiddlemanAccepted()
-    MessageMiddlemanReady()
-    MessageNatPunch()
-    MessageWaitForNatTraverse()
-    MessageNatPunchFailure()
-    MessageWaitingForResults()
-    MessageSubtaskResultAccepted()
-    MessageSubtaskResultRejected()
-    MessageDeltaParts()
-    MessageResourceFormat()
-    MessageAcceptResourceFormat()
-
-    # Resource messages
-    MessageGetResource()
-    MessageResource()
-    MessagePushResource()
-    MessageHasResource()
-    MessageWantsResource()
-    MessagePullResource()
-    MessagePullAnswer()
-    MessageSendResource()
-    MessageResourceList()
+import abc
+import collections
+import logging
+import time
+import warnings
+
+from golem.core.databuffer import DataBuffer
+from golem.core.simplehash import SimpleHash
+from golem.core.simpleserializer import SimpleSerializer, CBORSerializer
+
+logger = logging.getLogger(__name__)
+
+
+class Message(object):
+    """ Communication message that is sent in all networks """
+
+    registered_message_types = {}  # Message types that are allowed to be sent in the network """
+
+    def __init__(self, sig="", timestamp=None):
+        """ Create new message. If this message type hasn't been registered yet, add this class to registered message
+        collection. """
+        if self.TYPE not in Message.registered_message_types:
+            Message.registered_message_types[self.TYPE] = self.__class__
+
+        self.sig = sig  # signature (short data representation signed with private key)
+        if timestamp is None:
+            timestamp = time.time()
+        self.timestamp = timestamp
+        self.encrypted = False  # inform if message was encrypted
+
+    def get_short_hash(self):
+        """ Return short message representation for signature
+        :return str: short hash of serialized and sorted message dictionary representation """
+        sorted_dict = self._sort_obj(self.dict_repr())
+        return SimpleHash.hash(SimpleSerializer.dumps(sorted_dict))
+
+    def _sort_obj(self, v):
+        if isinstance(v, dict):
+            return self._sort_dict(v)
+        # treat objects as dictionaries
+        elif hasattr(v, '__dict__'):
+            return self._sort_dict(v.__dict__,
+                                   filter_properties=True)
+        # strings are iterable (see the case below)
+        elif isinstance(v, basestring):
+            return v
+        elif isinstance(v, collections.Iterable):
+            return v.__class__([self._sort_obj(_v) for _v in v])
+        return v
+
+    def _sort_dict(self, dictionary, filter_properties=False):
+        result = dict()
+        for k, v in dictionary.iteritems():
+            if filter_properties and (k.startswith('_') or callable(v)):
+                continue
+            result[k] = self._sort_obj(v)
+        return sorted(result.items())
+
+    def serialize(self):
+        """ Return serialized message
+        :return str: serialized message """
+        try:
+            return CBORSerializer.dumps([self.TYPE, self.sig, self.timestamp, self.dict_repr()])
+        except Exception:
+            logger.exception("Error serializing message:")
+            raise
+
+    def serialize_to_buffer(self, db_):
+        """
+        Append serialized message to given data buffer
+        :param DataBuffer db_: data buffer that message should be attached to
+        """
+        if not isinstance(db_, DataBuffer):
+            raise TypeError("Incorrect db type: {}. Should be: DataBuffer".format(db_))
+        db_.append_len_prefixed_string(self.serialize())
+
+    @classmethod
+    def decrypt_and_deserialize(cls, db_, server):
+        """
+        Take out messages from data buffer, decrypt them using server if they are encrypted and deserialize them
+        :param DataBuffer db_: data buffer containing messages
+        :param SafeServer server: server that is able to decrypt data
+        :return list: list of decrypted and deserialized messages
+        """
+        if not isinstance(db_, DataBuffer):
+            raise TypeError("Incorrect db type: {}. Should be: DataBuffer".format(db_))
+        messages_ = []
+
+        for msg in db_.get_len_prefixed_string():
+
+            encrypted = True
+            try:
+                msg = server.decrypt(msg)
+            except AssertionError:
+                logger.warning("Failed to decrypt message, maybe it's not encrypted?")
+                encrypted = False
+            except Exception as err:
+                logger.error("Failed to decrypt message {}".format(str(err)))
+                continue
+
+            m = cls.deserialize_message(msg)
+
+            if m is None:
+                logger.error("Failed to deserialize message {}".format(msg))
+                continue
+
+            m.encrypted = encrypted
+            messages_.append(m)
+
+        return messages_
+
+    @classmethod
+    def deserialize(cls, db_):
+        """
+        Take out messages from data buffer and deserialize them
+        :param DataBuffer db_: data buffer containing messages
+        :return list: list of deserialized messages
+        """
+        if not isinstance(db_, DataBuffer):
+            raise TypeError("Incorrect db type: {}. Should be: DataBuffer".format(db_))
+        messages_ = []
+        msg_ = db_.read_len_prefixed_string()
+
+        while msg_:
+            m = cls.deserialize_message(msg_)
+
+            if m:
+                messages_.append(m)
+            else:
+                logger.error("Failed to deserialize message {}".format(msg_))
+
+            msg_ = db_.read_len_prefixed_string()
+
+        return messages_
+
+    @classmethod
+    def deserialize_message(cls, msg_):
+        """
+        Deserialize single message
+        :param str msg_: serialized message
+        :return Message|None: deserialized message or none if this message type is unknown
+        """
+        try:
+            msg_repr = CBORSerializer.loads(msg_)
+        except Exception as exc:
+            logger.error("Error deserializing message: {}".format(exc))
+            msg_repr = None
+
+        if isinstance(msg_repr, list) and len(msg_repr) >= 4:
+
+            msg_type = msg_repr[0]
+            msg_sig = msg_repr[1]
+            msg_timestamp = msg_repr[2]
+            d_repr = msg_repr[3]
+
+            if msg_type in cls.registered_message_types:
+                return cls.registered_message_types[msg_type](sig=msg_sig, timestamp=msg_timestamp, dict_repr=d_repr)
+
+        return None
+
+    @abc.abstractmethod
+    def dict_repr(self):
+        """
+        Returns dictionary/list representation of  any subclass message
+        """
+        return
+
+    def __str__(self):
+        return "{}".format(self.__class__)
+
+    def __repr__(self):
+        return "{}".format(self.__class__)
+
+
+##################
+# Basic Messages #
+##################
+
+
+class MessageHello(Message):
+    TYPE = 0
+
+    PROTO_ID_STR = u"PROTO_ID"
+    CLI_VER_STR = u"CLI_VER"
+    PORT_STR = u"PORT"
+    NODE_NAME_STR = u"NODE_NAME"
+    CLIENT_KEY_ID_STR = u"CLIENT_KEY_ID"
+    RAND_VAL_STR = u"RAND_VAL"
+    NODE_INFO_STR = u"NODE_INFO"
+    SOLVE_CHALLENGE_STR = u"SOLVE_CHALLENGE"
+    CHALLENGE_STR = u"CHALLENGE"
+    DIFFICULTY_STR = u"DIFFICULTY"
+    METADATA_STR = u"METADATA"
+
+    def __init__(self, port=0, node_name=None, client_key_id=None, node_info=None,
+                 rand_val=0, metadata=None, solve_challenge=False, challenge=None, difficulty=0, proto_id=0,
+                 client_ver=0, sig="", timestamp=None, dict_repr=None):
+        """
+        Create new introduction message
+        :param int port: listening port
+        :param str node_name: uid
+        :param str client_key_id: public key
+        :param NodeInfo node_info: information about node
+        :param float rand_val: random value that should be signed by other site
+        :param metadata dict_repr: metadata
+        :param boolean solve_challenge: should other client solve given challenge
+        :param str challenge: challenge to solve
+        :param int difficulty: difficulty of a challenge
+        :param int proto_id: protocol id
+        :param str client_ver: application version
+        :param str sig: signature
+        :param float timestamp: current timestamp
+        :param dict dict_repr: dictionary representation of a message
+        """
+        super(MessageHello, self).__init__(sig, timestamp)
+
+        self.proto_id = proto_id
+        self.client_ver = client_ver
+        self.port = port
+        self.node_name = node_name
+        self.client_key_id = client_key_id
+        self.rand_val = rand_val
+        self.node_info = node_info
+        self.solve_challenge = solve_challenge
+        self.challenge = challenge
+        self.difficulty = difficulty
+        self.metadata = metadata
+
+        if dict_repr:
+            self.proto_id = dict_repr[self.PROTO_ID_STR]
+            self.client_ver = dict_repr[self.CLI_VER_STR]
+            self.port = dict_repr[self.PORT_STR]
+            self.node_name = dict_repr[self.NODE_NAME_STR]
+            self.client_key_id = dict_repr[self.CLIENT_KEY_ID_STR]
+            self.rand_val = dict_repr[self.RAND_VAL_STR]
+            self.node_info = dict_repr[self.NODE_INFO_STR]
+            self.challenge = dict_repr[self.CHALLENGE_STR]
+            self.solve_challenge = dict_repr[self.SOLVE_CHALLENGE_STR]
+            self.difficulty = dict_repr[self.DIFFICULTY_STR]
+            self.metadata = dict_repr[self.METADATA_STR]
+
+    def dict_repr(self):
+        return {self.PROTO_ID_STR: self.proto_id,
+                self.CLI_VER_STR: self.client_ver,
+                self.PORT_STR: self.port,
+                self.NODE_NAME_STR: self.node_name,
+                self.CLIENT_KEY_ID_STR: self.client_key_id,
+                self.RAND_VAL_STR: self.rand_val,
+                self.NODE_INFO_STR: self.node_info,
+                self.SOLVE_CHALLENGE_STR: self.solve_challenge,
+                self.CHALLENGE_STR: self.challenge,
+                self.DIFFICULTY_STR: self.difficulty,
+                self.METADATA_STR: self.metadata
+                }
+
+
+class MessageRandVal(Message):
+    TYPE = 1
+
+    RAND_VAL_STR = u"RAND_VAL"
+
+    def __init__(self, rand_val=0, sig="", timestamp=None, dict_repr=None):
+        """
+        Create a message with signed random value.
+        :param float rand_val: random value received from other side
+        :param str sig: signature
+        :param float timestamp: current timestamp
+        :param dict dict_repr: dictionary representation of a message
+        """
+        Message.__init__(self, sig, timestamp)
+
+        self.rand_val = rand_val
+
+        if dict_repr:
+            self.rand_val = dict_repr[self.RAND_VAL_STR]
+
+    def dict_repr(self):
+        return {self.RAND_VAL_STR: self.rand_val}
+
+
+class MessageDisconnect(Message):
+    TYPE = 2
+
+    DISCONNECT_REASON_STR = u"DISCONNECT_REASON"
+
+    def __init__(self, reason=-1, sig="", timestamp=None, dict_repr=None):
+        """
+        Create a disconnect message
+        :param int reason: disconnection reason
+        :param str sig: signature
+        :param float timestamp: current timestamp
+        :param dict dict_repr: dictionary representation of a message
+        """
+        Message.__init__(self, sig, timestamp)
+
+        self.reason = reason
+
+        if dict_repr:
+            self.reason = dict_repr[self.DISCONNECT_REASON_STR]
+
+    def dict_repr(self):
+        return {self.DISCONNECT_REASON_STR: self.reason}
+
+
+class MessageChallengeSolution(Message):
+    TYPE = 3
+
+    SOLUTION_STR = u"SOLUTION"
+
+    def __init__(self, solution="", sig="", timestamp=None, dict_repr=None):
+        """
+        Create a message with signed cryptographic challenge solution
+        :param str solution: challenge solution
+        :param str sig: signature
+        :param float timestamp: current timestamp
+        :param dict dict_repr: dictionary representation of a message
+        """
+        Message.__init__(self, sig, timestamp)
+
+        self.solution = solution
+
+        if dict_repr:
+            self.solution = dict_repr[self.SOLUTION_STR]
+
+    def dict_repr(self):
+        return {self.SOLUTION_STR: self.solution}
+
+
+################
+# P2P Messages #
+################
+
+P2P_MESSAGE_BASE = 1000
+
+
+class MessagePing(Message):
+    TYPE = P2P_MESSAGE_BASE + 1
+
+    PING_STR = u"PING"
+
+    def __init__(self, sig="", timestamp=None, dict_repr=None):
+        """
+        Create ping message
+        :param str sig: signature
+        :param float timestamp: current timestamp
+        :param dict dict_repr: dictionary representation of a message
+        """
+        Message.__init__(self, sig, timestamp)
+
+        if dict_repr:
+            if not dict_repr.get(self.PING_STR):
+                raise IOError("Ping message failed")
+
+    def dict_repr(self):
+        return {self.PING_STR: True}
+
+
+class MessagePong(Message):
+    TYPE = P2P_MESSAGE_BASE + 2
+
+    PONG_STR = u"PONG"
+
+    def __init__(self, sig="", timestamp=None, dict_repr=None):
+        """
+        Create pong message
+        :param str sig: signature
+        :param float timestamp: current timestamp
+        :param dict dict_repr: dictionary representation of a message
+        """
+        Message.__init__(self, sig, timestamp)
+
+        if dict_repr:
+            if dict_repr.get(self.PONG_STR) is None:
+                raise IOError("Pong message failed")
+
+    def dict_repr(self):
+        return {self.PONG_STR: True}
+
+
+class MessageGetPeers(Message):
+    TYPE = P2P_MESSAGE_BASE + 3
+
+    GET_PEERS_STR = u"GET_PEERS"
+
+    def __init__(self, sig="", timestamp=None, dict_repr=None):
+        """
+        Create request peers message
+        :param str sig: signature
+        :param float timestamp: current timestamp
+        :param dict dict_repr: dictionary representation of a message
+        """
+        Message.__init__(self, sig, timestamp)
+
+        if dict_repr:
+            if dict_repr.get(self.GET_PEERS_STR) is None:
+                raise IOError("Get peers message failed")
+
+    def dict_repr(self):
+        return {self.GET_PEERS_STR: True}
+
+
+class MessagePeers(Message):
+    TYPE = P2P_MESSAGE_BASE + 4
+
+    PEERS_STR = u"PEERS"
+
+    def __init__(self, peers_array=None, sig="", timestamp=None, dict_repr=None):
+        """
+        Create message containing information about peers
+        :param list peers_array: list of peers information
+        :param str sig: signature
+        :param float timestamp: current timestamp
+        :param dict dict_repr: dictionary representation of a message
+        """
+        Message.__init__(self, sig, timestamp)
+
+        if peers_array is None:
+            peers_array = []
+
+        self.peers_array = peers_array
+
+        if dict_repr:
+            self.peers_array = dict_repr[self.PEERS_STR]
+
+    def dict_repr(self):
+        return {self.PEERS_STR: self.peers_array}
+
+    def get_short_hash(self):
+        return SimpleHash.hash(SimpleSerializer.dumps(self._sort_obj(self.peers_array)))
+
+
+class MessageGetTasks(Message):
+    TYPE = P2P_MESSAGE_BASE + 5
+
+    GET_TASKS_STR = u"GET_TASKS"
+
+    def __init__(self, sig="", timestamp=None, dict_repr=None):
+        """ Create request task message
+        :param str sig: signature
+        :param float timestamp: current timestamp
+        :param dict dict_repr: dictionary representation of a message
+        """
+        Message.__init__(self, sig, timestamp)
+
+        if dict_repr:
+            if dict_repr.get(self.GET_TASKS_STR) is None:
+                raise IOError("Get tasks message failed")
+
+    def dict_repr(self):
+        return {self.GET_TASKS_STR: True}
+
+
+class MessageTasks(Message):
+    TYPE = P2P_MESSAGE_BASE + 6
+
+    TASKS_STR = u"TASKS"
+
+    def __init__(self, tasks_array=None, sig="", timestamp=None, dict_repr=None):
+        """
+        Create message containing information about tasks
+        :param list tasks_array: list of peers information
+        :param str sig: signature
+        :param float timestamp: current timestamp
+        :param dict dict_repr: dictionary representation of a message
+        """
+        Message.__init__(self, sig, timestamp)
+
+        if tasks_array is None:
+            tasks_array = []
+
+        self.tasks_array = tasks_array
+
+        if dict_repr:
+            self.tasks_array = dict_repr[self.TASKS_STR]
+
+    def dict_repr(self):
+        return {self.TASKS_STR: self.tasks_array}
+
+    def get_short_hash(self):
+        return SimpleHash.hash(SimpleSerializer.dumps(self._sort_obj(self.tasks_array)))
+
+
+class MessageRemoveTask(Message):
+    TYPE = P2P_MESSAGE_BASE + 7
+
+    REMOVE_TASK_STR = u"REMOVE_TASK"
+
+    def __init__(self, task_id=None, sig="", timestamp=None, dict_repr=None):
+        """
+        Create message with request to remove given task
+        :param str task_id: task to be removed
+        :param str sig: signature
+        :param float timestamp: current timestamp
+        :param dict dict_repr: dictionary representation of a message
+        """
+        Message.__init__(self, sig, timestamp)
+
+        self.task_id = task_id
+
+        if dict_repr:
+            self.task_id = dict_repr[self.REMOVE_TASK_STR]
+
+    def dict_repr(self):
+        return {self.REMOVE_TASK_STR: self.task_id}
+
+
+class MessageGetResourcePeers(Message):
+    TYPE = P2P_MESSAGE_BASE + 8
+
+    WANT_RESOURCE_PEERS_STR = u"WANT_RESOURCE_PEERS"
+
+    def __init__(self, sig="", timestamp=None, dict_repr=None):
+        """
+        Create request for resource peers
+        :param str sig: signature
+        :param float timestamp: current timestamp
+        :param dict dict_repr: dictionary representation of a message
+        """
+        Message.__init__(self, sig, timestamp)
+
+        if dict_repr:
+            if dict_repr.get(self.WANT_RESOURCE_PEERS_STR) is None:
+                raise IOError("Get resource peers message failed")
+
+    def dict_repr(self):
+        return {self.WANT_RESOURCE_PEERS_STR: True}
+
+
+class MessageResourcePeers(Message):
+    TYPE = P2P_MESSAGE_BASE + 9
+
+    RESOURCE_PEERS_STR = u"RESOURCE_PEERS"
+
+    def __init__(self, resource_peers=None, sig="", timestamp=None, dict_repr=None):
+        """
+        Create message containing information about resource peers
+        :param list resource_peers: list of peers information
+        :param str sig: signature
+        :param float timestamp: current timestamp
+        :param dict dict_repr: dictionary representation of a message
+        """
+        Message.__init__(self, sig, timestamp)
+
+        if resource_peers is None:
+            resource_peers = []
+
+        self.resource_peers = resource_peers
+
+        if dict_repr:
+            self.resource_peers = dict_repr[self.RESOURCE_PEERS_STR]
+
+    def dict_repr(self):
+        return {self.RESOURCE_PEERS_STR: self.resource_peers}
+
+    def get_short_hash(self):
+        return SimpleHash.hash(SimpleSerializer.dumps(self._sort_obj(self.resource_peers)))
+
+
+class MessageDegree(Message):
+    TYPE = P2P_MESSAGE_BASE + 10
+
+    DEGREE_STR = u"DEGREE"
+
+    def __init__(self, degree=None, sig="", timestamp=None, dict_repr=None):
+        """
+        Create message with information about node degree
+        :param int degree: node degree in golem network
+        :param str sig: signature
+        :param float timestamp: current timestamp
+        :param dict dict_repr: dictionary representation of a message
+        """
+        Message.__init__(self, sig, timestamp)
+
+        self.degree = degree
+
+        if dict_repr:
+            self.degree = dict_repr[self.DEGREE_STR]
+
+    def dict_repr(self):
+        return {self.DEGREE_STR: self.degree}
+
+
+class MessageGossip(Message):
+    TYPE = P2P_MESSAGE_BASE + 11
+
+    GOSSIP_STR = u"GOSSIP"
+
+    def __init__(self, gossip=None, sig="", timestamp=None, dict_repr=None):
+        """
+        Create gossip message
+        :param list gossip: gossip to be send
+        :param str sig: signature
+        :param float timestamp: current timestamp
+        :param dict dict_repr: dictionary representation of a message
+        """
+        Message.__init__(self, sig, timestamp)
+
+        self.gossip = gossip
+
+        if dict_repr:
+            self.gossip = dict_repr[self.GOSSIP_STR]
+
+    def dict_repr(self):
+        return {self.GOSSIP_STR: self.gossip}
+
+
+class MessageStopGossip(Message):
+    TYPE = P2P_MESSAGE_BASE + 12
+
+    STOP_GOSSIP_STR = u"STOP_GOSSIP"
+
+    def __init__(self, sig="", timestamp=None, dict_repr=None):
+        """ Create stop gossip message
+        :param str sig: signature
+        :param float timestamp: current timestamp
+        :param dict dict_repr: dictionary representation of a message
+        """
+        Message.__init__(self, sig, timestamp)
+
+        if dict_repr:
+            if dict_repr.get(self.STOP_GOSSIP_STR) is None:
+                raise IOError("Stop gossip message failed")
+
+    def dict_repr(self):
+        return {self.STOP_GOSSIP_STR: True}
+
+
+class MessageLocRank(Message):
+    TYPE = P2P_MESSAGE_BASE + 13
+
+    NODE_ID_STR = u"NODE_ID"
+    LOC_RANK_STR = u"LOC_RANK"
+
+    def __init__(self, node_id='', loc_rank='', sig="", timestamp=None, dict_repr=None):
+        """
+        Create message with local opinion about given node
+        :param uuid node_id: message contain opinion about node with this id
+        :param LocalRank loc_rank: opinion about node
+        :param str sig: signature
+        :param float timestamp: current timestamp
+        :param dict dict_repr: dictionary representation of a message
+        """
+        Message.__init__(self, sig, timestamp)
+
+        self.node_id = node_id
+        self.loc_rank = loc_rank
+
+        if dict_repr:
+            self.node_id = dict_repr[self.NODE_ID_STR]
+            self.loc_rank = dict_repr[self.LOC_RANK_STR]
+
+    def dict_repr(self):
+        return {self.NODE_ID_STR: self.node_id,
+                self.LOC_RANK_STR: self.loc_rank}
+
+
+class MessageFindNode(Message):
+    TYPE = P2P_MESSAGE_BASE + 14
+
+    NODE_KEY_ID_STR = u"NODE_KEY_ID"
+
+    def __init__(self, node_key_id='', sig="", timestamp=None, dict_repr=None):
+        """
+        Create find node message
+        :param str node_key_id: key of a node to be find
+        :param str sig: signature
+        :param float timestamp: current timestamp
+        :param dict dict_repr: dictionary representation of a message
+        """
+        Message.__init__(self, sig, timestamp)
+
+        self.node_key_id = node_key_id
+
+        if dict_repr:
+            self.node_key_id = dict_repr[self.NODE_KEY_ID_STR]
+
+    def dict_repr(self):
+        return {self.NODE_KEY_ID_STR: self.node_key_id}
+
+
+class MessageWantToStartTaskSession(Message):
+    TYPE = P2P_MESSAGE_BASE + 15
+
+    NODE_INFO_STR = u"NODE_INFO"
+    CONN_ID_STR = u"CONN_ID"
+    SUPER_NODE_INFO_STR = u"SUPER_NODE_INFO"
+
+    def __init__(self, node_info=None, conn_id=None, super_node_info=None, sig="", timestamp=None,
+                 dict_repr=None):
+        """
+        Create request for starting task session with given node
+        :param Node node_info: information about this node
+        :param uuid conn_id: connection id for reference
+        :param Node|None super_node_info: information about known supernode
+        :param str sig: signature
+        :param float timestamp: current timestamp
+        :param dict dict_repr: dictionary representation of a message
+        """
+        Message.__init__(self, sig, timestamp)
+
+        self.node_info = node_info
+        self.conn_id = conn_id
+        self.super_node_info = super_node_info
+
+        if dict_repr:
+            self.node_info = dict_repr[self.NODE_INFO_STR]
+            self.conn_id = dict_repr[self.CONN_ID_STR]
+            self.super_node_info = dict_repr[self.SUPER_NODE_INFO_STR]
+
+    def dict_repr(self):
+        return {
+            self.NODE_INFO_STR: self.node_info,
+            self.CONN_ID_STR: self.conn_id,
+            self.SUPER_NODE_INFO_STR: self.super_node_info
+        }
+
+
+class MessageSetTaskSession(Message):
+    TYPE = P2P_MESSAGE_BASE + 16
+
+    KEY_ID_STR = u"KEY_ID"
+    NODE_INFO_STR = u"NODE_INFO"
+    CONN_ID_STR = u"CONN_ID"
+    SUPER_NODE_INFO_STR = u"SUPER_NODE_INFO"
+
+    def __init__(self, key_id=None, node_info=None, conn_id=None, super_node_info=None, sig="", timestamp=None,
+                 dict_repr=None):
+        """
+        Create message with information that node from node_info want to start task session with key_id node
+        :param key_id: target node key
+        :param Node node_info: information about requestor
+        :param uuid conn_id: connection id for reference
+        :param Node|None super_node_info: information about known supernode
+        :param str sig: signature
+        :param float timestamp: current timestamp
+        :param dict dict_repr: dictionary representation of a message
+        """
+        Message.__init__(self, sig, timestamp)
+
+        self.key_id = key_id
+        self.node_info = node_info
+        self.conn_id = conn_id
+        self.super_node_info = super_node_info
+
+        if dict_repr:
+            self.key_id = dict_repr[self.KEY_ID_STR]
+            self.node_info = dict_repr[self.NODE_INFO_STR]
+            self.conn_id = dict_repr[self.CONN_ID_STR]
+            self.super_node_info = dict_repr[self.SUPER_NODE_INFO_STR]
+
+    def dict_repr(self):
+        return {
+            self.KEY_ID_STR: self.key_id,
+            self.NODE_INFO_STR: self.node_info,
+            self.CONN_ID_STR: self.conn_id,
+            self.SUPER_NODE_INFO_STR: self.super_node_info
+        }
+
+
+class MessageNatHole(Message):
+    TYPE = P2P_MESSAGE_BASE + 17
+
+    KEY_ID_STR = u"KEY_ID"
+    ADDR_STR = u"ADDR"
+    PORT_STR = u"PORT"
+    CONN_ID_STR = u"CONN_ID"
+
+    def __init__(self, key_id=None, addr=None, port=None, conn_id=None, sig="", timestamp=None,
+                 dict_repr=None):
+        """
+        Create message with information about nat hole
+        :param key_id: key of the node behind nat hole
+        :param str addr: address of the nat hole
+        :param int port: port of the nat hole
+        :param uuid conn_id: connection id for reference
+        :param str sig: signature
+        :param float timestamp: current timestamp
+        :param dict dict_repr: dictionary representation of a message
+        """
+        Message.__init__(self, sig, timestamp)
+
+        self.key_id = key_id
+        self.addr = addr
+        self.port = port
+        self.conn_id = conn_id
+
+        if dict_repr:
+            self.key_id = dict_repr[self.KEY_ID_STR]
+            self.addr = dict_repr[self.ADDR_STR]
+            self.port = dict_repr[self.PORT_STR]
+            self.conn_id = dict_repr[self.CONN_ID_STR]
+
+    def dict_repr(self):
+        return {
+            self.KEY_ID_STR: self.key_id,
+            self.ADDR_STR: self.addr,
+            self.PORT_STR: self.port,
+            self.CONN_ID_STR: self.conn_id
+        }
+
+
+class MessageNatTraverseFailure(Message):
+    TYPE = P2P_MESSAGE_BASE + 18
+
+    CONN_ID_STR = u"CONN_ID"
+
+    def __init__(self, conn_id=None, sig="", timestamp=None, dict_repr=None):
+        """
+        Create message with information about unsuccessful nat traverse
+        :param uuid conn_id: connection id for reference
+        :param str sig: signature
+        :param float timestamp: current timestamp
+        :param dict dict_repr: dictionary representation of a message
+        """
+        Message.__init__(self, sig, timestamp)
+
+        self.conn_id = conn_id
+
+        if dict_repr:
+            self.conn_id = dict_repr[self.CONN_ID_STR]
+
+    def dict_repr(self):
+        return {
+            self.CONN_ID_STR: self.conn_id
+        }
+
+
+class MessageInformAboutNatTraverseFailure(Message):
+    TYPE = P2P_MESSAGE_BASE + 19
+
+    KEY_ID_STR = u"KEY_ID"
+    CONN_ID_STR = u"CONN_ID"
+
+    def __init__(self, key_id=None, conn_id=None, sig="", timestamp=None, dict_repr=None):
+        """
+        Create request to inform node with key_id about unsuccessful nat traverse.
+        :param key_id: key of the node that should be inform about failure
+        :param uuid conn_id: connection id for reference
+        :param str sig: signature
+        :param float timestamp: current timestamp
+        :param dict dict_repr: dictionary representation of a message
+        """
+        Message.__init__(self, sig, timestamp)
+
+        self.key_id = key_id
+        self.conn_id = conn_id
+
+        if dict_repr:
+            self.key_id = dict_repr[self.KEY_ID_STR]
+            self.conn_id = dict_repr[self.CONN_ID_STR]
+
+    def dict_repr(self):
+        return {
+            self.KEY_ID_STR: self.key_id,
+            self.CONN_ID_STR: self.conn_id
+        }
+
+
+TASK_MSG_BASE = 2000
+
+
+class MessageWantToComputeTask(Message):
+    TYPE = TASK_MSG_BASE + 1
+
+    NODE_NAME_STR = u"NODE_NAME"
+    TASK_ID_STR = u"TASK_ID"
+    PERF_INDEX_STR = u"PERF_INDEX"
+    MAX_RES_STR = u"MAX_RES"
+    MAX_MEM_STR = u"MAX_MEM"
+    NUM_CORES_STR = u"NUM_CORES"
+    PRICE_STR = u"PRICE"
+
+    def __init__(self, node_name=0, task_id=0, perf_index=0, price=0, max_resource_size=0, max_memory_size=0,
+                 num_cores=0, sig="", timestamp=None, dict_repr=None):
+        """
+        Create message with information that node wants to compute given task
+        :param str node_name: id of that node
+        :param uuid task_id: if of a task that node wants to compute
+        :param float perf_index: benchmark result for this task type
+        :param int max_resource_size: how much disk space can this node offer
+        :param int max_memory_size: how much ram can this node offer
+        :param int num_cores: how many cpu cores this node can offer
+        :param str sig: signature
+        :param float timestamp: current timestamp
+        :param dict dict_repr: dictionary representation of a message
+        """
+        Message.__init__(self, sig, timestamp)
+
+        self.node_name = node_name
+        self.task_id = task_id
+        self.perf_index = perf_index
+        self.max_resource_size = max_resource_size
+        self.max_memory_size = max_memory_size
+        self.num_cores = num_cores
+        self.price = price
+
+        if dict_repr:
+            self.node_name = dict_repr[self.NODE_NAME_STR]
+            self.task_id = dict_repr[self.TASK_ID_STR]
+            self.perf_index = dict_repr[self.PERF_INDEX_STR]
+            self.max_resource_size = dict_repr[self.MAX_RES_STR]
+            self.max_memory_size = dict_repr[self.MAX_MEM_STR]
+            self.num_cores = dict_repr[self.NUM_CORES_STR]
+            self.price = dict_repr[self.PRICE_STR]
+
+    def dict_repr(self):
+        return {self.NODE_NAME_STR: self.node_name,
+                self.TASK_ID_STR: self.task_id,
+                self.PERF_INDEX_STR: self.perf_index,
+                self.MAX_RES_STR: self.max_resource_size,
+                self.MAX_MEM_STR: self.max_memory_size,
+                self.NUM_CORES_STR: self.num_cores,
+                self.PRICE_STR: self.price}
+
+
+class MessageTaskToCompute(Message):
+    TYPE = TASK_MSG_BASE + 2
+
+    COMPUTE_TASK_DEF_STR = u"COMPUTE_TASK_DEF"
+
+    def __init__(self, ctd=None, sig="", timestamp=None, dict_repr=None):
+        """
+        Create message with information about subtask to compute
+        :param ComputeTaskDef ctd: definition of a subtask that should be computed
+        :param str sig: signature
+        :param float timestamp: current timestamp
+        :param dict dict_repr: dictionary representation of a message
+        """
+        Message.__init__(self, sig, timestamp)
+
+        self.ctd = ctd
+
+        if dict_repr:
+            self.ctd = dict_repr[self.COMPUTE_TASK_DEF_STR]
+
+    def dict_repr(self):
+        return {self.COMPUTE_TASK_DEF_STR: self.ctd}
+
+    def get_short_hash(self):
+        return SimpleHash.hash(SimpleSerializer.dumps(self._sort_obj(self.ctd)))
+
+
+class MessageCannotAssignTask(Message):
+    TYPE = TASK_MSG_BASE + 3
+
+    REASON_STR = u"REASON"
+    TASK_ID_STR = u"TASK_ID"
+
+    def __init__(self, task_id=0, reason="", sig="", timestamp=None, dict_repr=None):
+        """
+        Create message with information that node can't get task to compute
+        :param task_id: task that cannot be assigned
+        :param str reason: reason why task cannot be assigned to asking node
+        :param str sig: signature
+        :param float timestamp: current timestamp
+        :param dict dict_repr: dictionary representation of a message
+        """
+        Message.__init__(self, sig, timestamp)
+
+        self.task_id = task_id
+        self.reason = reason
+
+        if dict_repr:
+            self.task_id = dict_repr[self.TASK_ID_STR]
+            self.reason = dict_repr[self.REASON_STR]
+
+    def dict_repr(self):
+        return {self.TASK_ID_STR: self.task_id,
+                self.REASON_STR: self.reason}
+
+
+class MessageReportComputedTask(Message):
+    # FIXME this message should be simpler
+    TYPE = TASK_MSG_BASE + 4
+
+    SUB_TASK_ID_STR = u"SUB_TASK_ID"
+    RESULT_TYPE_STR = u"RESULT_TYPE"
+    COMPUTATION_TIME_STR = u"COMPUTATION_TIME"
+    NODE_NAME_STR = u"NODE_NAME"
+    ADDR_STR = u"ADDR"
+    NODE_INFO_STR = u"NODE_INFO"
+    PORT_STR = u"PORT"
+    KEY_ID_STR = u"KEY_ID"
+    EXTRA_DATA_STR = u"EXTRA_DATA"
+    ETH_ACCOUNT_STR = u"ETH_ACCOUNT"
+
+    def __init__(self, subtask_id=0, result_type=None, computation_time='', node_name='', address='',
+                 port='', key_id='', node_info=None, eth_account='', extra_data=None,
+                 sig="", timestamp=None, dict_repr=None):
+        """
+        Create message with information about finished computation
+        :param str subtask_id: finished subtask id
+        :param int result_type: type of a result (from result_types dict)
+        :param float computation_time: how long does it take to  compute this subtask
+        :param node_name: task result owner name
+        :param str address: task result owner address
+        :param int port: task result owner port
+        :param key_id: task result owner key
+        :param Node node_info: information about this node
+        :param str eth_account: ethereum address (bytes20) of task result owner
+        :param extra_data: additional information, eg. list of files
+        :param str sig: signature
+        :param float timestamp: current timestamp
+        :param dict dict_repr: dictionary representation of a message
+        """
+        Message.__init__(self, sig, timestamp)
+
+        self.subtask_id = subtask_id
+        self.result_type = result_type
+        self.extra_data = extra_data
+        self.computation_time = computation_time
+        self.node_name = node_name
+        self.address = address
+        self.port = port
+        self.key_id = key_id
+        self.eth_account = eth_account
+        self.node_info = node_info
+
+        if dict_repr:
+            self.subtask_id = dict_repr[self.SUB_TASK_ID_STR]
+            self.result_type = dict_repr[self.RESULT_TYPE_STR]
+            self.computation_time = dict_repr[self.COMPUTATION_TIME_STR]
+            self.node_name = dict_repr[self.NODE_NAME_STR]
+            self.address = dict_repr[self.ADDR_STR]
+            self.port = dict_repr[self.PORT_STR]
+            self.key_id = dict_repr[self.KEY_ID_STR]
+            self.eth_account = dict_repr[self.ETH_ACCOUNT_STR]
+            self.extra_data = dict_repr[self.EXTRA_DATA_STR]
+            self.node_info = dict_repr[self.NODE_INFO_STR]
+
+    def dict_repr(self):
+        return {self.SUB_TASK_ID_STR: self.subtask_id,
+                self.RESULT_TYPE_STR: self.result_type,
+                self.COMPUTATION_TIME_STR: self.computation_time,
+                self.NODE_NAME_STR: self.node_name,
+                self.ADDR_STR: self.address,
+                self.PORT_STR: self.port,
+                self.KEY_ID_STR: self.key_id,
+                self.ETH_ACCOUNT_STR: self.eth_account,
+                self.EXTRA_DATA_STR: self.extra_data,
+                self.NODE_INFO_STR: self.node_info}
+
+
+class MessageGetTaskResult(Message):
+    TYPE = TASK_MSG_BASE + 5
+
+    SUB_TASK_ID_STR = u"SUB_TASK_ID"
+
+    def __init__(self, subtask_id="", sig="", timestamp=None, dict_repr=None):
+        """
+        Create request for task result
+        :param str subtask_id: finished subtask id
+        :param str sig: signature
+        :param float timestamp: current timestamp
+        :param dict dict_repr: dictionary representation of a message
+        """
+        Message.__init__(self, sig, timestamp)
+
+        self.subtask_id = subtask_id
+
+        if dict_repr:
+            self.subtask_id = dict_repr[self.SUB_TASK_ID_STR]
+
+    def dict_repr(self):
+        return {self.SUB_TASK_ID_STR: self.subtask_id}
+
+
+# It's an old form of sending task result (don't use if it isn't necessary)
+class MessageTaskResult(Message):
+    TYPE = TASK_MSG_BASE + 6
+
+    SUB_TASK_ID_STR = u"SUB_TASK_ID"
+    RESULT_STR = u"RESULT"
+
+    def __init__(self, subtask_id=0, result=None, sig="", timestamp=None, dict_repr=None):
+        """
+        Create message with task results
+        :param str subtask_id: id of finished subtask
+        :param result: task result in binary form
+        :param str sig: signature
+        :param float timestamp: current timestamp
+        :param dict dict_repr: dictionary representation of a message
+        """
+        warnings.warn("It's an old form of sending task result (don't use if it isn't necessary)", DeprecationWarning)
+        Message.__init__(self, sig, timestamp)
+
+        self.subtask_id = subtask_id
+        self.result = result
+
+        if dict_repr:
+            self.subtask_id = dict_repr[self.SUB_TASK_ID_STR]
+            self.result = dict_repr[self.RESULT_STR]
+
+    def dict_repr(self):
+        return {self.SUB_TASK_ID_STR: self.subtask_id,
+                self.RESULT_STR: self.result}
+
+
+class MessageTaskResultHash(Message):
+    TYPE = TASK_MSG_BASE + 7
+
+    SUB_TASK_ID_STR = u"SUB_TASK_ID"
+    MULTIHASH_STR = u"MULTIHASH"
+    SECRET_STR = u"SECRET"
+    OPTIONS_STR = u"OPTIONS"
+
+    def __init__(self, subtask_id=0, multihash="", secret="", options=None, sig="", timestamp=None, dict_repr=None):
+
+        Message.__init__(self, sig, timestamp)
+
+        self.subtask_id = subtask_id
+        self.multihash = multihash
+        self.secret = secret
+        self.options = options
+
+        if dict_repr:
+            self.subtask_id = dict_repr[self.SUB_TASK_ID_STR]
+            self.multihash = dict_repr[self.MULTIHASH_STR]
+            self.secret = dict_repr[self.SECRET_STR]
+            self.options = dict_repr[self.OPTIONS_STR]
+
+    def dict_repr(self):
+        return {self.SUB_TASK_ID_STR: self.subtask_id,
+                self.MULTIHASH_STR: self.multihash,
+                self.SECRET_STR: self.secret,
+                self.OPTIONS_STR: self.options}
+
+
+class MessageGetResource(Message):
+    TYPE = TASK_MSG_BASE + 8
+
+    TASK_ID_STR = u"SUB_TASK_ID"
+    RESOURCE_HEADER_STR = u"RESOURCE_HEADER"
+
+    def __init__(self, task_id="", resource_header=None, sig="", timestamp=None, dict_repr=None):
+        """
+        Send request for resource to given task
+        :param uuid task_id: given task id
+        :param ResourceHeader resource_header: description of resources that current node has
+        :param str sig: signature
+        :param float timestamp: current timestamp
+        :param dict dict_repr: dictionary representation of a message
+        """
+        Message.__init__(self, sig, timestamp)
+
+        self.task_id = task_id
+        self.resource_header = resource_header
+
+        if dict_repr:
+            self.task_id = dict_repr[self.TASK_ID_STR]
+            self.resource_header = dict_repr[self.RESOURCE_HEADER_STR]
+
+    def dict_repr(self):
+        return {self.TASK_ID_STR: self.task_id,
+                self.RESOURCE_HEADER_STR: self.resource_header
+                }
+
+
+# Old method of sending resource. Don't use if it isn't necessary.
+class MessageResource(Message):
+    TYPE = TASK_MSG_BASE + 9
+
+    SUB_TASK_ID_STR = u"SUB_TASK_ID"
+    RESOURCE_STR = u"RESOURCE"
+
+    def __init__(self, subtask_id=0, resource=None, sig="", timestamp=None, dict_repr=None):
+        """
+        Create message with resource
+        :param str subtask_id: attached resource is needed for this subtask computation
+        :param resource: resource in binary for
+        :param str sig: signature
+        :param float timestamp: current timestamp
+        :param dict dict_repr: dictionary representation of a message
+        """
+        warnings.warn("Old method of sending resource. Don't use if it isn't necessary.", DeprecationWarning)
+        Message.__init__(self, sig, timestamp)
+
+        self.subtask_id = subtask_id
+        self.resource = resource
+
+        if dict_repr:
+            self.subtask_id = dict_repr[self.SUB_TASK_ID_STR]
+            self.resource = dict_repr[self.RESOURCE_STR]
+
+    def dict_repr(self):
+        return {self.SUB_TASK_ID_STR: self.subtask_id,
+                self.RESOURCE_STR: self.resource
+                }
+
+
+class MessageSubtaskResultAccepted(Message):
+    TYPE = TASK_MSG_BASE + 10
+
+    SUB_TASK_ID_STR = u"SUB_TASK_ID"
+    NODE_ID_STR = u"NODE_ID"
+    REWARD_STR = u"REWARD"
+
+    def __init__(self, subtask_id=0, reward=0, sig="", timestamp=None, dict_repr=None):
+        """
+        Create message with information that subtask result was accepted
+        :param str subtask_id: accepted subtask id
+        :param float reward: payment for computations
+        :param str sig: signature
+        :param float timestamp: current timestamp
+        :param dict dict_repr: dictionary representation of a message
+        """
+        Message.__init__(self, sig, timestamp)
+
+        self.subtask_id = subtask_id
+        self.reward = reward
+
+        if dict_repr:
+            self.subtask_id = dict_repr[self.SUB_TASK_ID_STR]
+            self.reward = dict_repr[self.REWARD_STR]
+
+    def dict_repr(self):
+        return {
+            self.SUB_TASK_ID_STR: self.subtask_id,
+            self.REWARD_STR: self.reward
+        }
+
+
+class MessageSubtaskResultRejected(Message):
+    TYPE = TASK_MSG_BASE + 11
+
+    SUB_TASK_ID_STR = u"SUB_TASK_ID"
+
+    def __init__(self, subtask_id=0, sig="", timestamp=None, dict_repr=None):
+        """
+        Create message with information that subtask result was rejected
+        :param str subtask_id: id of rejected subtask
+        :param str sig: signature
+        :param float timestamp: current timestamp
+        :param dict dict_repr: dictionary representation of a message
+        """
+        Message.__init__(self, sig, timestamp)
+
+        self.subtask_id = subtask_id
+
+        if dict_repr:
+            self.subtask_id = dict_repr[self.SUB_TASK_ID_STR]
+
+    def dict_repr(self):
+        return {
+            self.SUB_TASK_ID_STR: self.subtask_id
+        }
+
+
+class MessageDeltaParts(Message):
+    TYPE = TASK_MSG_BASE + 12
+
+    TASK_ID_STR = u"TASK_ID"
+    DELTA_HEADER_STR = u"DELTA_HEADER"
+    PARTS_STR = u"PARTS"
+    NODE_NAME_STR = u"NODE_NAME"
+    ADDR_STR = u"ADDR"
+    PORT_STR = u"PORT"
+    NODE_INFO_STR = u"node info"
+
+    def __init__(self, task_id=0, delta_header=None, parts=None, node_name='',
+                 node_info=None, addr='', port='', sig="", timestamp=None,
+                 dict_repr=None):
+        """
+        Create message with resource description in form of "delta parts".
+        :param task_id: resources are for task with this id
+        :param TaskResourceHeader delta_header: resource header containing only parts that computing node doesn't have
+        :param list parts: list of all files that are needed to create resources
+        :param str node_name: resource owner name
+        :param Node node_info: information about resource owner
+        :param addr: resource owner address
+        :param port: resource owner port
+        :param str sig: signature
+        :param float timestamp: current timestamp
+        :param dict dict_repr: dictionary representation of a message
+        """
+        Message.__init__(self, sig, timestamp)
+
+        self.task_id = task_id
+        self.delta_header = delta_header
+        self.parts = parts
+        self.node_name = node_name
+        self.addr = addr
+        self.port = port
+        self.node_info = node_info
+
+        if dict_repr:
+            self.task_id = dict_repr[self.TASK_ID_STR]
+            self.delta_header = dict_repr[self.DELTA_HEADER_STR]
+            self.parts = dict_repr[self.PARTS_STR]
+            self.node_name = dict_repr[self.NODE_NAME_STR]
+            self.addr = dict_repr[self.ADDR_STR]
+            self.port = dict_repr[self.PORT_STR]
+            self.node_info = dict_repr[self.NODE_INFO_STR]
+
+    def dict_repr(self):
+        return {
+            self.TASK_ID_STR: self.task_id,
+            self.DELTA_HEADER_STR: self.delta_header,
+            self.PARTS_STR: self.parts,
+            self.NODE_NAME_STR: self.node_name,
+            self.ADDR_STR: self.addr,
+            self.PORT_STR: self.port,
+            self.NODE_INFO_STR: self.node_info
+        }
+
+
+class MessageResourceFormat(Message):
+    TYPE = TASK_MSG_BASE + 13
+
+    USE_DISTRIBUTED_RESOURCE_STR = u"USE_DISTRIBUTED_RESOURCE"
+
+    def __init__(self, use_distributed_resource=0, sig="", timestamp=None, dict_repr=None):
+        """
+        Create message with information about resource format
+        :param bool use_distributed_resource: false if resource will be sent directly, true if resource should be pulled
+            from network  with resource server
+        :param str sig: signature
+        :param float timestamp: current timestamp
+        :param dict dict_repr: dictionary representation of a message
+        """
+        Message.__init__(self, sig, timestamp)
+
+        self.use_distributed_resource = use_distributed_resource
+
+        if dict_repr:
+            self.use_distributed_resource = dict_repr[self.USE_DISTRIBUTED_RESOURCE_STR]
+
+    def dict_repr(self):
+        return {
+            self.USE_DISTRIBUTED_RESOURCE_STR: self.use_distributed_resource
+        }
+
+
+class MessageAcceptResourceFormat(Message):
+    TYPE = TASK_MSG_BASE + 14
+
+    ACCEPT_RESOURCE_FORMAT_STR = u"ACCEPT_RESOURCE_FORMAT"
+
+    def __init__(self, sig="", timestamp=None, dict_repr=None):
+        """
+        Create message with resource format confirmation
+        :param str sig: signature
+        :param float timestamp: current timestamp
+        :param dict dict_repr: dictionary representation of a message
+        """
+        Message.__init__(self, sig, timestamp)
+
+        if dict_repr:
+            if dict_repr.get(self.ACCEPT_RESOURCE_FORMAT_STR) is None:
+                raise IOError("Accept resource format message failed")
+
+    def dict_repr(self):
+        return {self.ACCEPT_RESOURCE_FORMAT_STR: True}
+
+
+class MessageTaskFailure(Message):
+    TYPE = TASK_MSG_BASE + 15
+
+    SUBTASK_ID_STR = u"SUBTASK_ID"
+    ERR_STR = u"ERR"
+
+    def __init__(self, subtask_id="", err="", sig="", timestamp=None, dict_repr=None):
+        """
+        Create message with information about task computation failure
+        :param str subtask_id: id of a failed subtask
+        :param str err: error message that occur during computations
+        :param str sig: signature
+        :param float timestamp: current timestamp
+        :param dict dict_repr: dictionary representation of a message
+        """
+        Message.__init__(self, sig, timestamp)
+
+        self.subtask_id = subtask_id
+        self.err = err
+
+        if dict_repr:
+            self.subtask_id = dict_repr[self.SUBTASK_ID_STR]
+            self.err = dict_repr[self.ERR_STR]
+
+    def dict_repr(self):
+        return {
+            self.SUBTASK_ID_STR: self.subtask_id,
+            self.ERR_STR: self.err
+        }
+
+
+class MessageStartSessionResponse(Message):
+    TYPE = TASK_MSG_BASE + 16
+
+    CONN_ID_STR = u"CONN_ID"
+
+    def __init__(self, conn_id=None, sig="", timestamp=None, dict_repr=None):
+        """
+        Create message with information that this session was started as an answer for a request to start task session
+        :param uuid conn_id: connection id for reference
+        :param str sig: signature
+        :param float timestamp: current timestamp
+        :param dict dict_repr: dictionary representation of a message
+        """
+        Message.__init__(self, sig, timestamp)
+
+        self.conn_id = conn_id
+
+        if dict_repr:
+            self.conn_id = dict_repr[self.CONN_ID_STR]
+
+    def dict_repr(self):
+        return {self.CONN_ID_STR: self.conn_id}
+
+
+class MessageMiddleman(Message):
+    TYPE = TASK_MSG_BASE + 17
+
+    ASKING_NODE_STR = u"ASKING_NODE"
+    DEST_NODE_STR = u"DEST_NODE"
+    ASK_CONN_ID_STR = u"ASK_CONN_ID"
+
+    def __init__(self, asking_node=None, dest_node=None, ask_conn_id=None, sig="", timestamp=None,
+                 dict_repr=None):
+        """
+        Create message that is used to ask node to become middleman in the communication with other node
+        :param Node asking_node: other node information. Middleman should connect with that node.
+        :param Node dest_node: information about this node
+        :param ask_conn_id: connection id that asking node gave for reference
+        :param str sig: signature
+        :param float timestamp: current timestamp
+        :param dict dict_repr: dictionary representation of a message
+        """
+        Message.__init__(self, sig, timestamp)
+
+        self.asking_node = asking_node
+        self.dest_node = dest_node
+        self.ask_conn_id = ask_conn_id
+
+        if dict_repr:
+            self.asking_node = dict_repr[self.ASKING_NODE_STR]
+            self.dest_node = dict_repr[self.DEST_NODE_STR]
+            self.ask_conn_id = dict_repr[self.ASK_CONN_ID_STR]
+
+    def dict_repr(self):
+        return {
+            self.ASKING_NODE_STR: self.asking_node,
+            self.DEST_NODE_STR: self.dest_node,
+            self.ASK_CONN_ID_STR: self.ask_conn_id
+        }
+
+
+class MessageJoinMiddlemanConn(Message):
+    TYPE = TASK_MSG_BASE + 18
+
+    CONN_ID_STR = u"CONN_ID"
+    KEY_ID_STR = u"KEY_ID"
+    DEST_NODE_KEY_ID_STR = u"DEST_NODE_KEY_ID"
+
+    def __init__(self, key_id=None, conn_id=None, dest_node_key_id=None, sig="", timestamp=None, dict_repr=None):
+        """
+        Create message that is used to ask node communicate with other through middleman connection (this node
+        is the middleman and connection with other node is already opened
+        :param key_id:  this node public key
+        :param conn_id: connection id for reference
+        :param dest_node_key_id: public key of the other node of the middleman connection
+        :param str sig: signature
+        :param float timestamp: current timestamp
+        :param dict dict_repr: dictionary representation of a message
+        """
+        Message.__init__(self, sig, timestamp)
+
+        self.conn_id = conn_id
+        self.key_id = key_id
+        self.dest_node_key_id = dest_node_key_id
+
+        if dict_repr:
+            self.conn_id = dict_repr[self.CONN_ID_STR]
+            self.key_id = dict_repr[self.KEY_ID_STR]
+            self.dest_node_key_id = dict_repr[self.DEST_NODE_KEY_ID_STR]
+
+    def dict_repr(self):
+        return {self.CONN_ID_STR: self.conn_id,
+                self.KEY_ID_STR: self.key_id,
+                self.DEST_NODE_KEY_ID_STR: self.dest_node_key_id}
+
+
+class MessageBeingMiddlemanAccepted(Message):
+    TYPE = TASK_MSG_BASE + 19
+
+    MIDDLEMAN_STR = u"MIDDLEMAN"
+
+    def __init__(self, sig="", timestamp=None, dict_repr=None):
+        """
+        Create message with information that node accepted being a middleman
+        :param str sig: signature
+        :param float timestamp: current timestamp
+        :param dict dict_repr: dictionary representation of a message
+        """
+        Message.__init__(self, sig, timestamp)
+
+        if dict_repr:
+            if dict_repr.get(self.MIDDLEMAN_STR) is None:
+                raise IOError("Being middleman accept message failed")
+
+    def dict_repr(self):
+        return {self.MIDDLEMAN_STR: True}
+
+
+class MessageMiddlemanAccepted(Message):
+    TYPE = TASK_MSG_BASE + 20
+
+    MIDDLEMAN_STR = u"MIDDLEMAN"
+
+    def __init__(self, sig="", timestamp=None, dict_repr=None):
+        """
+        Create message with information that this node accepted connection with middleman.
+        :param str sig: signature
+        :param float timestamp: current timestamp
+        :param dict dict_repr: dictionary representation of a message
+        """
+        Message.__init__(self, sig, timestamp)
+
+        if dict_repr:
+            if dict_repr.get(self.MIDDLEMAN_STR) is None:
+                raise IOError("Middleman accept message failed")
+
+    def dict_repr(self):
+        return {self.MIDDLEMAN_STR: True}
+
+
+class MessageMiddlemanReady(Message):
+    TYPE = TASK_MSG_BASE + 21
+
+    MIDDLEMAN_STR = u"MIDDLEMAN"
+
+    def __init__(self, sig="", timestamp=None, dict_repr=None):
+        """
+        Create message with information that other node connected and middleman session may be started
+        :param str sig: signature
+        :param float timestamp: current timestamp
+        :param dict dict_repr: dictionary representation of a message
+        """
+        Message.__init__(self, sig, timestamp)
+
+        if dict_repr:
+            if dict_repr.get(self.MIDDLEMAN_STR) is None:
+                raise IOError("Middleman ready message failed")
+
+    def dict_repr(self):
+        return {self.MIDDLEMAN_STR: True}
+
+
+class MessageNatPunch(Message):
+    TYPE = TASK_MSG_BASE + 22
+
+    ASKING_NODE_STR = u"ASKING_NODE"
+    DEST_NODE_STR = u"DEST_NODE"
+    ASK_CONN_ID_STR = u"ASK_CONN_ID"
+
+    def __init__(self, asking_node=None, dest_node=None, ask_conn_id=None, sig="", timestamp=None,
+                 dict_repr=None):
+        """
+        Create message that is used to ask node to inform other node about nat hole that this node will prepare
+        with this connection
+        :param Node asking_node: node that should be informed about potential hole based on this connection
+        :param Node dest_node: node that will try to end this connection and open hole in it's NAT
+        :param uuid ask_conn_id: connection id that asking node gave for reference
+        :param str sig: signature
+        :param float timestamp: current timestamp
+        :param dict dict_repr: dictionary representation of a message
+        """
+        Message.__init__(self, sig, timestamp)
+
+        self.asking_node = asking_node
+        self.dest_node = dest_node
+        self.ask_conn_id = ask_conn_id
+
+        if dict_repr:
+            self.asking_node = dict_repr[self.ASKING_NODE_STR]
+            self.dest_node = dict_repr[self.DEST_NODE_STR]
+            self.ask_conn_id = dict_repr[self.ASK_CONN_ID_STR]
+
+    def dict_repr(self):
+        return {
+            self.ASKING_NODE_STR: self.asking_node,
+            self.DEST_NODE_STR: self.dest_node,
+            self.ASK_CONN_ID_STR: self.ask_conn_id
+        }
+
+
+class MessageWaitForNatTraverse(Message):
+    TYPE = TASK_MSG_BASE + 23
+
+    PORT_STR = u"PORT"
+
+    def __init__(self, port=None, sig="", timestamp=None, dict_repr=None):
+        """
+        Create message that inform node that it should start listening on given port (to open nat hole)
+        :param int port: this connection goes out from this port, other node should listen on this port
+        :param str sig: signature
+        :param float timestamp: current timestamp
+        :param dict dict_repr: dictionary representation of a message
+        """
+        Message.__init__(self, sig, timestamp)
+
+        self.port = port
+
+        if dict_repr:
+            self.port = dict_repr[self.PORT_STR]
+
+    def dict_repr(self):
+        return {self.PORT_STR: self.port}
+
+
+class MessageNatPunchFailure(Message):
+    TYPE = TASK_MSG_BASE + 24
+
+    NAT_PUNCH_FAILURE_STR = u"NAT_PUNCH_FAILURE"
+
+    def __init__(self, sig="", timestamp=None, dict_repr=None):
+        """
+        Create message that informs node about unsuccessful nat punch
+        :param str sig: signature
+        :param float timestamp: current timestamp
+        :param dict dict_repr: dictionary representation of a message
+        """
+        Message.__init__(self, sig, timestamp)
+
+        if dict_repr:
+            if dict_repr.get(self.NAT_PUNCH_FAILURE_STR) is None:
+                raise IOError("Nat punch failure message failed")
+
+    def dict_repr(self):
+        return {self.NAT_PUNCH_FAILURE_STR: True}
+
+
+class MessageWaitingForResults(Message):
+    TYPE = TASK_MSG_BASE + 25
+
+    WAITING_FOR_RESULTS_STR = u"WAITING_FOR_RESULTS"
+    TASK_ID_STR = u"TASK_ID"
+
+    def __init__(self, task_id=None, sig="", timestamp=None, dict_repr=None):
+        """
+        Message informs that the node is waiting for results
+        :param str sig: signature
+        :param float timestamp: current timestamp
+        :param dict dict_repr: dictionary representation of a message
+        """
+        Message.__init__(self, sig, timestamp)
+
+        self.task_id = task_id
+
+        if dict_repr:
+            if dict_repr.get(self.WAITING_FOR_RESULTS_STR) is None:
+                raise IOError("Waiting for results message failed")
+            self.task_id = dict_repr[MessageWaitingForResults.TASK_ID_STR]
+
+    def dict_repr(self):
+        return {self.WAITING_FOR_RESULTS_STR: True,
+                self.TASK_ID_STR: self.task_id}
+
+
+class MessageCannotComputeTask(Message):
+    TYPE = TASK_MSG_BASE + 26
+
+    REASON_STR = u"REASON"
+    SUBTASK_ID_STR = u"SUBTASK_ID"
+
+    def __init__(self, subtask_id=None, reason=None, sig="", timestamp=None, dict_repr=None):
+        """
+        Message informs that the node is waiting for results
+        :param str sig: signature
+        :param float timestamp: current timestamp
+        :param dict dict_repr: dictionary representation of a message
+        """
+        Message.__init__(self, sig, timestamp)
+
+        self.reason = reason
+        self.subtask_id = subtask_id
+
+        if dict_repr:
+            self.reason = dict_repr[self.REASON_STR]
+            self.subtask_id = dict_repr[self.SUBTASK_ID_STR]
+
+    def dict_repr(self):
+        return {self.REASON_STR: self.reason,
+                self.SUBTASK_ID_STR: self.subtask_id}
+
+RESOURCE_MSG_BASE = 3000
+
+
+class MessagePushResource(Message):
+    TYPE = RESOURCE_MSG_BASE + 1
+
+    RESOURCE_STR = u"resource"
+    COPIES_STR = u"copies"
+
+    def __init__(self, resource=None, copies=0, sig="", timestamp=None, dict_repr=None):
+        """
+        Create message with information that expected number of copies of given resource should be pushed to the network
+        :param str resource: resource name
+        :param int copies: number of copies
+        :param str sig: signature
+        :param float timestamp: current timestamp
+        :param dict dict_repr: dictionary representation of a message
+        """
+        Message.__init__(self, sig, timestamp)
+        self.resource = resource
+        self.copies = copies
+
+        if dict_repr:
+            self.resource = dict_repr[self.RESOURCE_STR]
+            self.copies = dict_repr[self.COPIES_STR]
+
+    def dict_repr(self):
+        return {self.RESOURCE_STR: self.resource,
+                self.COPIES_STR: self.copies
+                }
+
+
+class MessageHasResource(Message):
+    TYPE = RESOURCE_MSG_BASE + 2
+
+    RESOURCE_STR = u"resource"
+
+    def __init__(self, resource=None, sig="", timestamp=None, dict_repr=None):
+        """
+        Create message with information about having given resource
+        :param str resource: resource name
+        :param str sig: signature
+        :param float timestamp: current timestamp
+        :param dict dict_repr: dictionary representation of a message
+        """
+        Message.__init__(self, sig, timestamp)
+        self.resource = resource
+
+        if dict_repr:
+            self.resource = dict_repr[self.RESOURCE_STR]
+
+    def dict_repr(self):
+        return {self.RESOURCE_STR: self.resource}
+
+
+class MessageWantsResource(Message):
+    TYPE = RESOURCE_MSG_BASE + 3
+
+    RESOURCE_STR = u"resource"
+
+    def __init__(self, resource=None, sig="", timestamp=None, dict_repr=None):
+        """
+        Send information that node want to receive given resource
+        :param str resource: resource name
+        :param str sig: signature
+        :param float timestamp: current timestamp
+        :param dict dict_repr: dictionary representation of a message
+        """
+        Message.__init__(self, sig, timestamp)
+        self.resource = resource
+
+        if dict_repr:
+            self.resource = dict_repr[self.RESOURCE_STR]
+
+    def dict_repr(self):
+        return {self.RESOURCE_STR: self.resource}
+
+
+class MessagePullResource(Message):
+    TYPE = RESOURCE_MSG_BASE + 4
+
+    RESOURCE_STR = u"resource"
+
+    def __init__(self, resource=None, sig="", timestamp=None, dict_repr=None):
+        """
+        Create message with information that given resource is needed
+        :param str resource: resource name
+        :param str sig: signature
+        :param float timestamp: current timestamp
+        :param dict dict_repr: dictionary representation of a message
+        """
+        Message.__init__(self, sig, timestamp)
+        self.resource = resource
+
+        if dict_repr:
+            self.resource = dict_repr[self.RESOURCE_STR]
+
+    def dict_repr(self):
+        return {self.RESOURCE_STR: self.resource}
+
+
+class MessagePullAnswer(Message):
+    TYPE = RESOURCE_MSG_BASE + 5
+
+    RESOURCE_STR = u"resource"
+    HAS_RESOURCE_STR = u"has resource"
+
+    def __init__(self, resource=None, has_resource=False, sig="", timestamp=None, dict_repr=None):
+        """
+        Create message with information whether current peer has given resource and may send it
+        :param str resource: resource name
+        :param bool has_resource: information if user has resource
+        :param str sig: signature
+        :param float timestamp: current timestamp
+        :param dict dict_repr: dictionary representation of a message
+        """
+        Message.__init__(self, sig, timestamp)
+        self.resource = resource
+        self.has_resource = has_resource
+
+        if dict_repr:
+            self.resource = dict_repr[self.RESOURCE_STR]
+            self.has_resource = dict_repr[self.HAS_RESOURCE_STR]
+
+    def dict_repr(self):
+        return {self.RESOURCE_STR: self.resource,
+                self.HAS_RESOURCE_STR: self.has_resource}
+
+
+# Old message. Don't use if it isn't necessary.
+class MessageSendResource(Message):
+    TYPE = RESOURCE_MSG_BASE + 6
+
+    RESOURCE_STR = u"resource"
+
+    def __init__(self, resource=None, sig="", timestamp=None, dict_repr=None):
+        """
+        Create message with resource request
+        :param str resource: resource name
+        :param str sig: signature
+        :param float timestamp: current timestamp
+        :param dict dict_repr: dictionary representation of a message
+        """
+        warnings.warn("Old message. Don't use if it isn't necessary.", DeprecationWarning)
+        Message.__init__(self, sig, timestamp)
+        self.resource = resource
+
+        if dict_repr:
+            self.resource = dict_repr[self.RESOURCE_STR]
+
+    def dict_repr(self):
+        return {self.RESOURCE_STR: self.resource}
+
+
+class MessageResourceList(Message):
+    TYPE = RESOURCE_MSG_BASE + 7
+
+    RESOURCES_STR = u"resources"
+    OPTIONS_STR = u"options"
+
+    def __init__(self, resources=None, options=None, sig="", timestamp=None, dict_repr=None):
+        """
+        Create message with resource request
+        :param str resources: resource list
+        :param str sig: signature
+        :param float timestamp: current timestamp
+        :param dict dict_repr: dictionary representation of a message
+        """
+        Message.__init__(self, sig, timestamp)
+        self.resources = resources
+        self.options = options
+
+        if dict_repr:
+            self.resources = dict_repr[self.RESOURCES_STR]
+            self.options = dict_repr[self.OPTIONS_STR]
+
+    def dict_repr(self):
+        return {self.RESOURCES_STR: self.resources,
+                self.OPTIONS_STR: self.options}
+
+
+def init_messages():
+    """Add supported messages to register messages list"""
+    # Basic messages
+    MessageHello()
+    MessageRandVal()
+    MessageDisconnect()
+    MessageChallengeSolution()
+
+    # P2P messages
+    MessagePing()
+    MessagePong()
+    MessageGetPeers()
+    MessageGetTasks()
+    MessagePeers()
+    MessageTasks()
+    MessageRemoveTask()
+    MessageFindNode()
+    MessageGetResourcePeers()
+    MessageResourcePeers()
+    MessageWantToStartTaskSession()
+    MessageSetTaskSession()
+    MessageNatHole()
+    MessageNatTraverseFailure()
+    MessageInformAboutNatTraverseFailure()
+    # Ranking messages
+    MessageDegree()
+    MessageGossip()
+    MessageStopGossip()
+    MessageLocRank()
+
+    # Task messages
+    MessageCannotAssignTask()
+    MessageCannotComputeTask()
+    MessageTaskToCompute()
+    MessageWantToComputeTask()
+    MessageReportComputedTask()
+    MessageTaskResult()
+    MessageTaskResultHash()
+    MessageTaskFailure()
+    MessageGetTaskResult()
+    MessageStartSessionResponse()
+    MessageMiddleman()
+    MessageJoinMiddlemanConn()
+    MessageBeingMiddlemanAccepted()
+    MessageMiddlemanAccepted()
+    MessageMiddlemanReady()
+    MessageNatPunch()
+    MessageWaitForNatTraverse()
+    MessageNatPunchFailure()
+    MessageWaitingForResults()
+    MessageSubtaskResultAccepted()
+    MessageSubtaskResultRejected()
+    MessageDeltaParts()
+    MessageResourceFormat()
+    MessageAcceptResourceFormat()
+
+    # Resource messages
+    MessageGetResource()
+    MessageResource()
+    MessagePushResource()
+    MessageHasResource()
+    MessageWantsResource()
+    MessagePullResource()
+    MessagePullAnswer()
+    MessageSendResource()
+    MessageResourceList()