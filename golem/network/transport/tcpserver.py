--- conflicted
+++ resolved
@@ -1,360 +1,349 @@
-import logging
-import time
-from typing import Callable, Dict, List, Optional, Set
-
-from golem.clientconfigdescriptor import ClientConfigDescriptor
-from golem.core.types import Kwargs
-from golem.core.hostaddress import ip_address_private, ip_network_contains, \
-    ipv4_networks
-from golem.core.variables import MAX_CONNECT_SOCKET_ADDRESSES
-
-from .session import BasicSession
-from .tcpnetwork import TCPNetwork, TCPListeningInfo, TCPListenInfo, \
-    SocketAddress, TCPConnectInfo
-
-logger = logging.getLogger('golem.network.transport.tcpserver')
-
-
-<<<<<<< HEAD
-def shorten_key_id(key_id):
-    if not isinstance(key_id, str):
-        return key_id
-    return key_id[:16] + "..." + key_id[-16:]
-
-
-class TCPServer(Server):
-=======
-class TCPServer:
->>>>>>> f0acd12f
-    """ Basic tcp server that can start listening on given port """
-
-    def __init__(self,
-                 config_desc: ClientConfigDescriptor,
-                 network: TCPNetwork) -> None:
-        """
-        Create new server
-        :param config_desc: config descriptor for listening port
-        :param network: network that server will use
-        """
-        self.config_desc = config_desc
-        self.network = network
-        self.active = True
-        self.cur_port = 0  # current listening port
-        self.use_ipv6 = config_desc.use_ipv6 if config_desc else False
-        self.ipv4_networks = ipv4_networks()
-
-    def change_config(self, config_desc: ClientConfigDescriptor):
-        """ Change configuration descriptor. If listening port is changed, than stop listening on old port and start
-        listening on a new one.
-        :param config_desc: new config descriptor
-        """
-        self.config_desc = config_desc
-        if self.config_desc.start_port <= self.cur_port <= self.config_desc.end_port:
-            return
-
-        if self.cur_port != 0:
-            listening_info = TCPListeningInfo(self.cur_port, self._stopped_callback, self._stopped_errback)
-            self.network.stop_listening(listening_info)
-
-        self.start_accepting()
-
-    def start_accepting(self, listening_established=None, listening_failure=None):
-        """ Start listening and accept connections """
-        def established(port):
-            self._listening_established(port)
-            if listening_established:
-                listening_established(port)
-
-        def failure():
-            self._listening_failure()
-            if listening_failure:
-                listening_failure()
-
-        listen_info = TCPListenInfo(self.config_desc.start_port,
-                                    self.config_desc.end_port,
-                                    established, failure)
-        self.network.listen(listen_info)
-
-    def stop_accepting(self):
-        if self.network and self.cur_port:
-            self.network.stop_listening(TCPListeningInfo(self.cur_port))
-            self.cur_port = None
-
-    def pause(self):
-        self.active = False
-
-    def resume(self):
-        self.active = True
-
-    def _stopped_callback(self):
-        logger.debug("Stopped listening on previous port")
-
-    def _stopped_errback(self):
-        logger.debug("Failed to stop listening on previous port")
-
-    def _listening_established(self, port):
-        self.cur_port = port
-        logger.debug("Port {} opened - listening.".format(self.cur_port))
-
-    def _listening_failure(self):
-        logger.error("Listening on ports {} to {} failure.".format(self.config_desc.start_port,
-                                                                   self.config_desc.end_port))
-
-
-class PendingConnectionsServer(TCPServer):
-    """ TCP Server that keeps a list of pending connections and tries different methods
-    if connection attempt is unsuccessful."""
-
-    def __init__(self,
-                 config_desc: ClientConfigDescriptor,
-                 network: TCPNetwork) -> None:
-        """ Create new server
-        :param config_desc: config descriptor for listening port
-        :param network: network that server will use
-        """
-        # Pending connections
-        #  Connections that should be accomplished
-        self.pending_connections: Dict[str, PendingConnection] = {}
-        #  Sessions a.k.a Peers before handshake
-        self.pending_sessions: Set[BasicSession] = set()
-        #  Reactions for established connections of certain types
-        self.conn_established_for_type: Dict[int, Callable] = {}
-        #  Reactions for failed connection attempts of certain types
-        self.conn_failure_for_type: Dict[int, Callable] = {}
-        #  Reactions for final connection attempts failure
-        self.conn_final_failure_for_type: Dict[int, Callable] = {}
-
-        # Set reactions
-        self._set_conn_established()
-        self._set_conn_failure()
-        self._set_conn_final_failure()
-
-        TCPServer.__init__(self, config_desc, network)
-
-    def verified_conn(self, conn_id):
-        """ React to the information that connection was established and verified, remove given connection from
-        pending connections list.
-        :param uuid|None conn_id: id of verified connection
-        """
-        self.remove_pending_conn(conn_id)
-
-    def remove_pending_conn(self, conn_id):
-        return self.pending_connections.pop(conn_id, None)
-
-    def final_conn_failure(self, conn_id):
-        """ React to the information that all connection attempts failed. Call specific for this connection type
-        method and then remove it from pending connections list.
-        :param uuid|None conn_id: id of verified connection
-        """
-        conn: PendingConnection = self.pending_connections.get(conn_id)
-        if conn:
-            conn.final_failure()
-            self.remove_pending_conn(conn_id)
-        else:
-            logger.debug("Connection %s is unknown", conn_id)
-
-    def _add_pending_request(self, request_type, node,  # noqa # pylint: disable=too-many-arguments
-                             prv_port, pub_port, args) -> bool:
-        if not self.active:
-            return False
-
-        logger.debug('_add_pending_request(%r, %r, %r, %r, %r)',
-                     request_type, node, prv_port, pub_port, args)
-
-        sockets = [sock for sock
-                   in self.get_socket_addresses(node, prv_port, pub_port)
-                   if self._is_address_accessible(sock)]
-
-<<<<<<< HEAD
-        if not sockets:
-            return False
-
-        logger.info("Connecting to peer %r using addresses: %r",
-                    shorten_key_id(node.key),
-                    [str(socket) for socket in sockets])
-=======
-        pc = PendingConnection(req_type, sockets,
-                               self.conn_established_for_type[req_type],
-                               self.conn_failure_for_type[req_type],
-                               self.conn_final_failure_for_type[req_type],
-                               args)
->>>>>>> f0acd12f
-
-        pc = PendingConnection(request_type,
-                               sockets,
-                               self.conn_established_for_type[request_type],
-                               self.conn_failure_for_type[request_type],
-                               args)
-        self.pending_connections[pc.id] = pc
-        return True
-
-    def _is_address_accessible(self, socket_addr):
-        """ Checks if an address is directly accessible. The IP address has to be public or in a private
-        network that this node might have access to.
-        :param socket_addr: A destination address
-        :return: bool
-        """
-        logger.debug('_is_address_accessible(%r)', socket_addr)
-        if not socket_addr:
-            return False
-        elif socket_addr.ipv6:
-            return self.use_ipv6
-
-        addr = socket_addr.address
-        if ip_address_private(addr):
-            logger.debug('_is_address_accessible(%r) PRIVATE', socket_addr)
-            return self._is_address_in_network(addr, self.ipv4_networks)
-        logger.debug('_is_address_accessible(%r) PUBLIC', socket_addr)
-        return True
-
-    @staticmethod
-    def _is_address_in_network(addr, networks):
-        return any(ip_network_contains(net, mask, addr) for net, mask in networks)
-
-    def _sync_pending(self):
-        conns = [pen for pen in list(self.pending_connections.values()) if
-                 pen.status in PendingConnection.connect_statuses]
-
-        for conn in conns:
-            if len(conn.socket_addresses) == 0:
-                conn.status = PenConnStatus.WaitingAlt
-                conn.failure()
-                # TODO Implement proper way to deal with failures
-            else:
-                conn.status = PenConnStatus.Waiting
-                conn.last_try_time = time.time()
-                self.network.connect(conn.connect_info)
-
-    def get_socket_addresses(self, node_info, prv_port=None, pub_port=None):
-        addresses = []
-
-        # Primary public address
-        if self._is_address_valid(node_info.pub_addr, pub_port):
-            addresses.append(SocketAddress(node_info.pub_addr, pub_port))
-
-        # Primary private address
-        if node_info.prv_addr != node_info.pub_addr:
-            if self._is_address_valid(node_info.prv_addr, prv_port):
-                addresses.append(SocketAddress(node_info.prv_addr, prv_port))
-
-        # The rest of private addresses
-        if not isinstance(node_info.prv_addresses, list):
-            return addresses
-
-        for prv_address in node_info.prv_addresses:
-
-            if self._is_address_valid(prv_address, prv_port):
-                address = SocketAddress(prv_address, prv_port)
-                if address not in addresses:
-                    addresses.append(address)
-
-            if len(addresses) >= MAX_CONNECT_SOCKET_ADDRESSES:
-                break
-
-        return addresses
-
-    @classmethod
-    def _is_address_valid(cls, address: str, port: int) -> bool:
-        try:
-            # FIXME: Where did None become 'None'?
-            if address == 'None':
-                logger.debug('Got "None" as socket address. Skipping...')
-                return False
-            return port > 0 and SocketAddress.is_proper_address(address, port)
-        except TypeError:
-            return False
-
-    @classmethod
-    def _prepend_address(cls, addresses, address):
-        try:
-            index = addresses.index(address)
-        except ValueError:
-            addresses.insert(0, address)
-        else:
-            addresses.insert(0, addresses.pop(index))
-
-    def sync_network(self, timeout=1.0):
-        for session in frozenset(self.pending_sessions):
-            if (time.time() - session.last_message_time) < timeout:
-                continue
-            # Timeouting connection
-            session.dropped()
-
-    def _set_conn_established(self):
-        pass
-
-    def _set_conn_failure(self):
-        pass
-
-    def _set_conn_final_failure(self):
-        pass
-
-    def _mark_connected(self, conn_id, addr, port):
-        ad = SocketAddress(addr, port)
-        pc = self.pending_connections.get(conn_id)
-        if pc:
-            pc.status = PenConnStatus.Connected
-            if ad in pc.socket_addresses:
-                pc.socket_addresses.remove(ad)
-            pc.socket_addresses = [ad] + pc.socket_addresses
-
-
-class PenConnStatus(object):
-    """ Pending Connection Status """
-    Inactive = 1
-    Waiting = 2
-    Connected = 3
-    Failure = 4
-    WaitingAlt = 5
-
-
-class PendingConnection:
-    """ Describe pending connections parameters for PendingConnectionsServer """
-    connect_statuses = [PenConnStatus.Inactive, PenConnStatus.Failure]
-
-    # pylint: disable-msg=too-many-arguments
-    def __init__(self,
-                 type_: int,
-                 socket_addresses: List[SocketAddress],
-                 established: Optional[Callable] = None,
-                 failure: Optional[Callable] = None,
-                 final_failure: Optional[Callable] = None,
-                 kwargs: Kwargs = {}) -> None:
-        """ Create new pending connection
-        :param type_: connection type that allows to select proper reactions
-        :param socket_addresses: list of socket_addresses that the node should
-                                 try to connect to
-        :param established: established connection callback
-        :param failure: connection errback
-        :param kwargs: arguments that should be passed to established or
-                       failure function
-        """
-        self.connect_info = TCPConnectInfo(socket_addresses, established,
-                                           failure, final_failure, kwargs)
-        self.last_try_time = time.time()
-        self.type = type_
-        self.status = PenConnStatus.Inactive
-
-    @property
-    def id(self):
-        return self.connect_info.id
-
-    @property
-    def socket_addresses(self):
-        return self.connect_info.socket_addresses
-
-    @socket_addresses.setter
-    def socket_addresses(self, new_addresses):
-        self.connect_info.socket_addresses = new_addresses
-
-    @property
-    def established(self):
-        return self.connect_info.established_callback
-
-    @property
-    def failure(self):
-        return self.connect_info.failure_callback
-
-    @property
-    def final_failure(self):
-        return self.connect_info.final_failure_callback
+import logging
+import time
+from typing import Callable, Dict, List, Optional, Set
+
+from golem.clientconfigdescriptor import ClientConfigDescriptor
+from golem.core.types import Kwargs
+from golem.core.hostaddress import ip_address_private, ip_network_contains, \
+    ipv4_networks
+from golem.core.variables import MAX_CONNECT_SOCKET_ADDRESSES
+
+from .session import BasicSession
+from .tcpnetwork import TCPNetwork, TCPListeningInfo, TCPListenInfo, \
+    SocketAddress, TCPConnectInfo
+
+logger = logging.getLogger('golem.network.transport.tcpserver')
+
+
+def shorten_key_id(key_id):
+    if not isinstance(key_id, str):
+        return key_id
+    return key_id[:16] + "..." + key_id[-16:]
+
+
+class TCPServer:
+    """ Basic tcp server that can start listening on given port """
+
+    def __init__(self,
+                 config_desc: ClientConfigDescriptor,
+                 network: TCPNetwork) -> None:
+        """
+        Create new server
+        :param config_desc: config descriptor for listening port
+        :param network: network that server will use
+        """
+        self.config_desc = config_desc
+        self.network = network
+        self.active = True
+        self.cur_port = 0  # current listening port
+        self.use_ipv6 = config_desc.use_ipv6 if config_desc else False
+        self.ipv4_networks = ipv4_networks()
+
+    def change_config(self, config_desc: ClientConfigDescriptor):
+        """ Change configuration descriptor. If listening port is changed, than stop listening on old port and start
+        listening on a new one.
+        :param config_desc: new config descriptor
+        """
+        self.config_desc = config_desc
+        if self.config_desc.start_port <= self.cur_port <= self.config_desc.end_port:
+            return
+
+        if self.cur_port != 0:
+            listening_info = TCPListeningInfo(self.cur_port, self._stopped_callback, self._stopped_errback)
+            self.network.stop_listening(listening_info)
+
+        self.start_accepting()
+
+    def start_accepting(self, listening_established=None, listening_failure=None):
+        """ Start listening and accept connections """
+        def established(port):
+            self._listening_established(port)
+            if listening_established:
+                listening_established(port)
+
+        def failure():
+            self._listening_failure()
+            if listening_failure:
+                listening_failure()
+
+        listen_info = TCPListenInfo(self.config_desc.start_port,
+                                    self.config_desc.end_port,
+                                    established, failure)
+        self.network.listen(listen_info)
+
+    def stop_accepting(self):
+        if self.network and self.cur_port:
+            self.network.stop_listening(TCPListeningInfo(self.cur_port))
+            self.cur_port = None
+
+    def pause(self):
+        self.active = False
+
+    def resume(self):
+        self.active = True
+
+    def _stopped_callback(self):
+        logger.debug("Stopped listening on previous port")
+
+    def _stopped_errback(self):
+        logger.debug("Failed to stop listening on previous port")
+
+    def _listening_established(self, port):
+        self.cur_port = port
+        logger.debug("Port {} opened - listening.".format(self.cur_port))
+
+    def _listening_failure(self):
+        logger.error("Listening on ports {} to {} failure.".format(self.config_desc.start_port,
+                                                                   self.config_desc.end_port))
+
+
+class PendingConnectionsServer(TCPServer):
+    """ TCP Server that keeps a list of pending connections and tries different methods
+    if connection attempt is unsuccessful."""
+
+    def __init__(self,
+                 config_desc: ClientConfigDescriptor,
+                 network: TCPNetwork) -> None:
+        """ Create new server
+        :param config_desc: config descriptor for listening port
+        :param network: network that server will use
+        """
+        # Pending connections
+        #  Connections that should be accomplished
+        self.pending_connections: Dict[str, PendingConnection] = {}
+        #  Sessions a.k.a Peers before handshake
+        self.pending_sessions: Set[BasicSession] = set()
+        #  Reactions for established connections of certain types
+        self.conn_established_for_type: Dict[int, Callable] = {}
+        #  Reactions for failed connection attempts of certain types
+        self.conn_failure_for_type: Dict[int, Callable] = {}
+        #  Reactions for final connection attempts failure
+        self.conn_final_failure_for_type: Dict[int, Callable] = {}
+
+        # Set reactions
+        self._set_conn_established()
+        self._set_conn_failure()
+        self._set_conn_final_failure()
+
+        TCPServer.__init__(self, config_desc, network)
+
+    def verified_conn(self, conn_id):
+        """ React to the information that connection was established and verified, remove given connection from
+        pending connections list.
+        :param uuid|None conn_id: id of verified connection
+        """
+        self.remove_pending_conn(conn_id)
+
+    def remove_pending_conn(self, conn_id):
+        return self.pending_connections.pop(conn_id, None)
+
+    def final_conn_failure(self, conn_id):
+        """ React to the information that all connection attempts failed. Call specific for this connection type
+        method and then remove it from pending connections list.
+        :param uuid|None conn_id: id of verified connection
+        """
+        conn: PendingConnection = self.pending_connections.get(conn_id)
+        if conn:
+            conn.final_failure()
+            self.remove_pending_conn(conn_id)
+        else:
+            logger.debug("Connection %s is unknown", conn_id)
+
+    def _add_pending_request(self, request_type, node,  # noqa # pylint: disable=too-many-arguments
+                             prv_port, pub_port, args) -> bool:
+        if not self.active:
+            return False
+
+        logger.debug('_add_pending_request(%r, %r, %r, %r, %r)',
+                     request_type, node, prv_port, pub_port, args)
+
+        sockets = [sock for sock
+                   in self.get_socket_addresses(node, prv_port, pub_port)
+                   if self._is_address_accessible(sock)]
+
+        if not sockets:
+            return False
+
+        logger.info("Connecting to peer %r using addresses: %r",
+                    shorten_key_id(node.key),
+                    [str(socket) for socket in sockets])
+
+        pc = PendingConnection(request_type,
+                               sockets,
+                               self.conn_established_for_type[request_type],
+                               self.conn_failure_for_type[request_type],
+                               self.conn_final_failure_for_type[request_type],
+                               args)
+        self.pending_connections[pc.id] = pc
+        return True
+
+    def _is_address_accessible(self, socket_addr):
+        """ Checks if an address is directly accessible. The IP address has to be public or in a private
+        network that this node might have access to.
+        :param socket_addr: A destination address
+        :return: bool
+        """
+        logger.debug('_is_address_accessible(%r)', socket_addr)
+        if not socket_addr:
+            return False
+        elif socket_addr.ipv6:
+            return self.use_ipv6
+
+        addr = socket_addr.address
+        if ip_address_private(addr):
+            logger.debug('_is_address_accessible(%r) PRIVATE', socket_addr)
+            return self._is_address_in_network(addr, self.ipv4_networks)
+        logger.debug('_is_address_accessible(%r) PUBLIC', socket_addr)
+        return True
+
+    @staticmethod
+    def _is_address_in_network(addr, networks):
+        return any(ip_network_contains(net, mask, addr) for net, mask in networks)
+
+    def _sync_pending(self):
+        conns = [pen for pen in list(self.pending_connections.values()) if
+                 pen.status in PendingConnection.connect_statuses]
+
+        for conn in conns:
+            if len(conn.socket_addresses) == 0:
+                conn.status = PenConnStatus.WaitingAlt
+                conn.failure()
+                # TODO Implement proper way to deal with failures
+            else:
+                conn.status = PenConnStatus.Waiting
+                conn.last_try_time = time.time()
+                self.network.connect(conn.connect_info)
+
+    def get_socket_addresses(self, node_info, prv_port=None, pub_port=None):
+        addresses = []
+
+        # Primary public address
+        if self._is_address_valid(node_info.pub_addr, pub_port):
+            addresses.append(SocketAddress(node_info.pub_addr, pub_port))
+
+        # Primary private address
+        if node_info.prv_addr != node_info.pub_addr:
+            if self._is_address_valid(node_info.prv_addr, prv_port):
+                addresses.append(SocketAddress(node_info.prv_addr, prv_port))
+
+        # The rest of private addresses
+        if not isinstance(node_info.prv_addresses, list):
+            return addresses
+
+        for prv_address in node_info.prv_addresses:
+
+            if self._is_address_valid(prv_address, prv_port):
+                address = SocketAddress(prv_address, prv_port)
+                if address not in addresses:
+                    addresses.append(address)
+
+            if len(addresses) >= MAX_CONNECT_SOCKET_ADDRESSES:
+                break
+
+        return addresses
+
+    @classmethod
+    def _is_address_valid(cls, address: str, port: int) -> bool:
+        try:
+            # FIXME: Where did None become 'None'?
+            if address == 'None':
+                logger.debug('Got "None" as socket address. Skipping...')
+                return False
+            return port > 0 and SocketAddress.is_proper_address(address, port)
+        except TypeError:
+            return False
+
+    @classmethod
+    def _prepend_address(cls, addresses, address):
+        try:
+            index = addresses.index(address)
+        except ValueError:
+            addresses.insert(0, address)
+        else:
+            addresses.insert(0, addresses.pop(index))
+
+    def sync_network(self, timeout=1.0):
+        for session in frozenset(self.pending_sessions):
+            if (time.time() - session.last_message_time) < timeout:
+                continue
+            # Timeouting connection
+            session.dropped()
+
+    def _set_conn_established(self):
+        pass
+
+    def _set_conn_failure(self):
+        pass
+
+    def _set_conn_final_failure(self):
+        pass
+
+    def _mark_connected(self, conn_id, addr, port):
+        ad = SocketAddress(addr, port)
+        pc = self.pending_connections.get(conn_id)
+        if pc:
+            pc.status = PenConnStatus.Connected
+            if ad in pc.socket_addresses:
+                pc.socket_addresses.remove(ad)
+            pc.socket_addresses = [ad] + pc.socket_addresses
+
+
+class PenConnStatus(object):
+    """ Pending Connection Status """
+    Inactive = 1
+    Waiting = 2
+    Connected = 3
+    Failure = 4
+    WaitingAlt = 5
+
+
+class PendingConnection:
+    """ Describe pending connections parameters for PendingConnectionsServer """
+    connect_statuses = [PenConnStatus.Inactive, PenConnStatus.Failure]
+
+    # pylint: disable-msg=too-many-arguments
+    def __init__(self,
+                 type_: int,
+                 socket_addresses: List[SocketAddress],
+                 established: Optional[Callable] = None,
+                 failure: Optional[Callable] = None,
+                 final_failure: Optional[Callable] = None,
+                 kwargs: Kwargs = {}) -> None:
+        """ Create new pending connection
+        :param type_: connection type that allows to select proper reactions
+        :param socket_addresses: list of socket_addresses that the node should
+                                 try to connect to
+        :param established: established connection callback
+        :param failure: connection errback
+        :param kwargs: arguments that should be passed to established or
+                       failure function
+        """
+        self.connect_info = TCPConnectInfo(socket_addresses, established,
+                                           failure, final_failure, kwargs)
+        self.last_try_time = time.time()
+        self.type = type_
+        self.status = PenConnStatus.Inactive
+
+    @property
+    def id(self):
+        return self.connect_info.id
+
+    @property
+    def socket_addresses(self):
+        return self.connect_info.socket_addresses
+
+    @socket_addresses.setter
+    def socket_addresses(self, new_addresses):
+        self.connect_info.socket_addresses = new_addresses
+
+    @property
+    def established(self):
+        return self.connect_info.established_callback
+
+    @property
+    def failure(self):
+        return self.connect_info.failure_callback
+
+    @property
+    def final_failure(self):
+        return self.connect_info.final_failure_callback