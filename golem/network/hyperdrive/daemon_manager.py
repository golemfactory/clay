--- conflicted
+++ resolved
@@ -29,7 +29,6 @@
         self._monitor.add_callbacks(self._start)
 
         self._dir = os.path.join(datadir, self._executable)
-<<<<<<< HEAD
         self._log_file = os.path.join(datadir, 'hyperg.log')
 
         self._command = [
@@ -38,8 +37,6 @@
             '--logfile', self._log_file,
             '--loglevel', 'debug'
         ]
-=======
->>>>>>> f8b3e1fc
 
         atexit.register(self.stop)
         logsdir = os.path.join(datadir, "logs")
