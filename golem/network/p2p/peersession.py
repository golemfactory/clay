import logging
import time

from devp2p.crypto import ECIESDecryptionError

from golem.network.transport.message import MessageHello, MessagePing, MessagePong, MessageGetPeers,\
    MessagePeers, MessageGetTasks, MessageTasks, MessageRemoveTask, MessageGetResourcePeers, MessageResourcePeers, \
    MessageDegree, MessageGossip, MessageStopGossip, MessageLocRank, MessageFindNode, MessageRandVal, \
    MessageWantToStartTaskSession, MessageSetTaskSession, MessageNatHole, MessageNatTraverseFailure, \
    MessageInformAboutNatTraverseFailure, MessageChallengeSolution
from golem.network.transport.session import BasicSafeSession
from golem.network.transport.tcpnetwork import SafeProtocol

logger = logging.getLogger(__name__)


class PeerSession(BasicSafeSession):
    """ Session for Golem P2P Network. """

    ConnectionStateType = SafeProtocol

    # Disconnect reason
    DCRDuplicatePeers = "Duplicate peers"
    DCRTooManyPeers = "Too many peers"
    DCRRefresh = "Refresh"

    def __init__(self, conn):
        """
        Create new session
        :param Protocol conn: connection protocol implementation that this session should enhance
        :return None:
        """
        BasicSafeSession.__init__(self, conn)
        self.p2p_service = self.conn.server

        # Information about peer
        self.degree = 0
        self.node_name = ""
        self.node_info = None
        self.listen_port = None

        self.conn_id = None

        self.solve_challenge = False  # Verification by challenge not a random value
        self.challenge = None
        self.difficulty = 0

        self.can_be_unverified.extend([MessageHello.Type, MessageRandVal.Type, MessageChallengeSolution.Type])
        self.can_be_unsigned.extend([MessageHello.Type])
        self.can_be_not_encrypted.extend([MessageHello.Type])

        self.__set_msg_interpretations()

    def __str__(self):
        return "{} : {}".format(self.address, self.port)

    def dropped(self):
        """
        Close connection and inform p2p service about disconnection
        """
        BasicSafeSession.dropped(self)
        self.p2p_service.remove_peer(self)

    def interpret(self, msg):
        """
        React to specific message. Disconnect, if message type is unknown for that session.
        Inform p2p service about last message.
        :param Message msg: Message to interpret and react to.
        :return None:
        """
        self.p2p_service.set_last_message("<-", self.key_id, time.localtime(), msg, self.address, self.port)
        BasicSafeSession.interpret(self, msg)

    def send(self, message, send_unverified=False):
        """ Send given message if connection was verified or send_unverified option is set to True.
        :param Message message: message to be sent.
        :param boolean send_unverified: should message be sent even if the connection hasn't been verified yet?
        """
        BasicSafeSession.send(self, message, send_unverified)
        self.p2p_service.set_last_message("->", self.key_id, time.localtime(), message, self.address, self.port)

    def sign(self, msg):
        """ Sign given message
        :param Message msg: message to be signed
        :return Message: signed message
        """
        if self.p2p_service is None:
            logger.error("P2PService is None, can't sign a message.")
            return None

        msg.sig = self.p2p_service.sign(msg.get_short_hash())
        return msg

    def verify(self, msg):
        """ Verify signature on given message. Check if message was signed with key_id from this connection.
        :param Message msg: message to be verified
        :return boolean: True if message was signed with key_id from this connection
        """
        return self.p2p_service.verify_sig(msg.sig, msg.get_short_hash(), self.key_id)

    def encrypt(self, data):
        """ Encrypt given data using key_id from this connection.
        :param str data: serialized message to be encrypted
        :return str: encrypted message
        """
        return self.p2p_service.encrypt(data, self.key_id)

    def decrypt(self, data):
        """
        Decrypt given data using private key. If during decryption AssertionError occurred this may mean that
        data is not encrypted simple serialized message. In that case unaltered data are returned.
        :param str data: data to be decrypted
        :return str msg: decrypted message
        """
        if not self.p2p_service:
            return data

        try:
            msg = self.p2p_service.decrypt(data)
        except ECIESDecryptionError as err:
            logger.warning("Failed to decrypt message, maybe it's not encrypted? {}".format(err))
            msg = data

        return msg

    def start(self):
        """
        Send first hello message
        """
        logger.info("Starting peer session {} : {}".format(self.address, self.port))
        self.__send_hello()

    def ping(self, interval):
        """ Will send ping message if time from last message was longer than interval
        :param float interval: number of seconds that should pass until ping message may be send
        """
        if time.time() - self.last_message_time > interval:
            self.__send_ping()

    def send_get_peers(self):
        """  Send get peers message """
        self.send(MessageGetPeers())

    def send_get_tasks(self):
        """  Send get tasks message """
        self.send(MessageGetTasks())

    def send_remove_task(self, task_id):
        """  Send remove task  message
         :param uuid task_id: task to be removed
        """
        self.send(MessageRemoveTask(task_id))

    def send_get_resource_peers(self):
        """ Send get resource peers message """
        self.send(MessageGetResourcePeers())

    def send_degree(self, degree):
        """ Send degree message
         :param int degree: degree of this node
        """
        self.send(MessageDegree(degree))

    def send_gossip(self, gossip):
        """ Send message with gossip
         :param list gossip: gossip to be send
        """
        self.send(MessageGossip(gossip))

    def send_stop_gossip(self):
        """ Send stop gossip message """
        self.send(MessageStopGossip())

    def send_loc_rank(self, node_id, loc_rank):
        """ Send local opinion about given node
        :param node_id: send opinion about node with this id
        :param LocalRank loc_rank: opinion bout node
        :return:
        """
        self.send(MessageLocRank(node_id, loc_rank))

    def send_find_node(self, key_num):
        """ Send find node message
        :param long key_num: key of a node to be find """
        self.send(MessageFindNode(key_num))

    def send_want_to_start_task_session(self, node_info, conn_id, super_node_info):
        """ Send request for starting task session with given node
        :param Node node_info: information about this node.
        :param uuid conn_id: connection id for reference
        :param Node|None super_node_info: information about known supernode
        """
        self.send(MessageWantToStartTaskSession(node_info, conn_id, super_node_info))

    def send_set_task_session(self, key_id, node_info, conn_id, super_node_info):
        """ Send information that node from node_info want to start task session with key_id node
        :param key_id: target node key
        :param Node node_info: information about requester
        :param uuid conn_id: connection id for reference
        :param Node|None super_node_info: information about known supernode
        """
        self.send(MessageSetTaskSession(key_id, node_info, conn_id, super_node_info))

    def send_task_nat_hole(self, key_id, address, port, conn_id):
        """
        Send information about nat hole
        :param key_id: key of the node behind nat hole
        :param str address: address of the nat hole
        :param int port: port of the nat hole
        :param uuid conn_id: connection id for reference
        """
        self.send(MessageNatHole(key_id, address, port, conn_id))

    def send_inform_about_nat_traverse_failure(self, key_id, conn_id):
        """
        Send request to inform node with key_id about unsuccessful nat traverse.
        :param key_id: key of the node that should be inform about failure
        :param uuid conn_id: connection id for reference
        """
        self.send(MessageInformAboutNatTraverseFailure(key_id, conn_id))

    def send_nat_traverse_failure(self, conn_id):
        """
        Send information about unsuccessful nat traverse
        :param uuid conn_id: connection id for reference
        :return:
        """
        self.send(MessageNatTraverseFailure(conn_id))

    def _react_to_ping(self, msg):
        self._send_pong()

    def _react_to_pong(self, msg):
        self.p2p_service.pong_received(self.key_id)

    def _react_to_hello(self, msg):
        self.node_name = msg.node_name
        self.node_info = msg.node_info
        self.listen_port = msg.port

        next_hello = self.key_id == msg.client_key_id
        self.key_id = msg.client_key_id

<<<<<<< HEAD
=======
        self.listen_port = msg.port
        metadata = msg.metadata
>>>>>>> 76d75e4e
        solve_challenge = msg.solve_challenge
        challenge = msg.challenge
        difficulty = msg.difficulty

        if not self.verify(msg):
            logger.error("Wrong signature for Hello msg")
            self.disconnect(PeerSession.DCRUnverified)
            return

        redundant_peers = self.p2p_service.redundant_peers()
        p = self.p2p_service.find_peer(self.key_id)
        self.p2p_service.add_to_peer_keeper(self.node_info)
        self.p2p_service.interpret_metadata(metadata,
                                            self.address,
                                            self.listen_port,
                                            self.node_info)

        if self.key_id in redundant_peers:
            logger_msg = "TOO MANY PEERS, DROPPING CONNECTION: {} {}: {}" \
                .format(self.node_name, self.address, self.port)
            logger.info(logger_msg)
            nodes_info = self.p2p_service.find_node(self.p2p_service.get_key_id())
            self.send(MessagePeers(nodes_info))
            self.disconnect(PeerSession.DCRTooManyPeers)

            self.p2p_service.try_to_add_peer({"address": self.address,
                                              "port": msg.port,
                                              "node": self.node_info,
                                              "node_name": self.node_name,
                                              "conn_trials": 0})
            return

        if p:
            if not next_hello and p != self and p.conn.opened:
                # self.sendPing()
                logger_msg = "PEER DUPLICATED: {} {} : {}".format(p.node_name, p.address, p.port)
                logger.warning("{} AND {} : {}".format(logger_msg, msg.node_name, msg.port))
                self.disconnect(PeerSession.DCRDuplicatePeers)
                return

            if solve_challenge and not self.verified:
                self._solve_challenge(challenge, difficulty)
        else:
            self.p2p_service.add_peer(self.key_id, self)
            if solve_challenge:
                self._solve_challenge(challenge, difficulty)
            else:
                self.send(MessageRandVal(msg.rand_val), send_unverified=True)
            self.__send_hello()

        # print "Add peer to client uid:{} address:{} port:{}".format(self.node_name, self.address, self.port)

    def _solve_challenge(self, challenge, difficulty):
        solution = self.p2p_service.solve_challenge(self.key_id, challenge, difficulty)
        self.send(MessageChallengeSolution(solution), send_unverified=True)

    def _react_to_get_peers(self, msg):
        self.__send_peers()

    def _react_to_peers(self, msg):
        peers_info = msg.peers_array
        self.degree = len(peers_info)
        for pi in peers_info:
            self.p2p_service.try_to_add_peer(pi)

    def _react_to_get_tasks(self, msg):
        tasks = self.p2p_service.get_tasks_headers()
        self.__send_tasks(tasks)

    def _react_to_tasks(self, msg):
        for t in msg.tasks_array:
            if not self.p2p_service.add_task_header(t):
                self.disconnect(PeerSession.DCRBadProtocol)

    def _react_to_remove_task(self, msg):
        self.p2p_service.remove_task_header(msg.task_id)

    def _react_to_get_resource_peers(self, msg):
        self.__send_resource_peers()

    def _react_to_resource_peers(self, msg):
        self.p2p_service.set_resource_peers(msg.resource_peers)

    def _react_to_degree(self, msg):
        self.degree = msg.degree

    def _react_to_gossip(self, msg):
        self.p2p_service.hear_gossip(msg.gossip)

    def _react_to_stop_gossip(self, msg):
        self.p2p_service.stop_gossip(self.key_id)

    def _react_to_loc_rank(self, msg):
        self.p2p_service.safe_neighbour_loc_rank(self.key_id, msg.node_id, msg.loc_rank)

    def _react_to_find_node(self, msg):
        nodes_info = self.p2p_service.find_node(msg.node_key_id)
        self.send(MessagePeers(nodes_info))

    def _react_to_rand_val(self, msg):
        #if self.solve_challenge:
        #    return
        if self.rand_val == msg.rand_val:
            self.__set_verified_conn()
        else:
            self.disconnect(PeerSession.DCRUnverified)

    def _react_to_challenge_solution(self, msg):
        if not self.solve_challenge:
            self.disconnect(PeerSession.DCRBadProtocol)
            return
        good_solution = self.p2p_service.check_solution(msg.solution, self.challenge, self.difficulty)
        if good_solution:
            self.__set_verified_conn()
            self.solve_challenge = False
        else:
            self.disconnect(PeerSession.DCRUnverified)

    def _react_to_want_to_start_task_session(self, msg):
        self.p2p_service.peer_want_task_session(msg.node_info, msg.super_node_info, msg.conn_id)

    def _react_to_set_task_session(self, msg):
        self.p2p_service.want_to_start_task_session(msg.key_id, msg.node_info, msg.conn_id, msg.super_node_info)

    def _react_to_nat_hole(self, msg):
        self.p2p_service.traverse_nat(msg.key_id, msg.addr, msg.port, msg.conn_id, self.key_id)

    def _react_to_nat_traverse_failure(self, msg):
        self.p2p_service.traverse_nat_failure(msg.conn_id)

    def _react_to_inform_about_nat_traverse_failure(self, msg):
        self.p2p_service.send_nat_traverse_failure(msg.key_id, msg.conn_id)

    def _react_to_disconnect(self, msg):
        key_id = self.node_info.key
        peer = self.p2p_service.peers.get(key_id)

        if peer:
            self.p2p_service.remove_peer(peer)
        super(PeerSession, self)._react_to_disconnect(msg)

    def _send_pong(self):
        self.send(MessagePong())

    def __send_hello(self):
        listen_params = self.p2p_service.get_listen_params(self.key_id, self.rand_val)
        self.solve_challenge = listen_params[6]
        if self.solve_challenge:
            self.challenge = listen_params[7]
            self.difficulty = listen_params[8]
        self.send(MessageHello(*listen_params), send_unverified=True)

    def __send_ping(self):
        self.send(MessagePing())

    def __send_peers(self):
        peers_info = []
        for p in self.p2p_service.peers.values():
            peers_info.append({
                "address": p.address,
                "port": p.listen_port,
                "node_name": p.node_name,
                "node": p.node_info
            })
        self.send(MessagePeers(peers_info))

    def __send_tasks(self, tasks):
        self.send(MessageTasks(tasks))

    def __send_resource_peers(self):
        resource_peers = self.p2p_service.get_resource_peers()
        self.send(MessageResourcePeers(resource_peers))

    def __set_verified_conn(self):
        self.verified = True
        self.p2p_service.verified_conn(self.conn_id)
        self.p2p_service.set_suggested_address(self.key_id, self.address, self.port)

    def __set_msg_interpretations(self):
        self.__set_basic_msg_interpretations()
        self.__set_resource_msg_interpretations()
        self.__set_ranking_msg_interpretations()

    def __set_basic_msg_interpretations(self):
        self._interpretation.update({
            MessagePing.Type: self._react_to_ping,
            MessagePong.Type: self._react_to_pong,
            MessageHello.Type: self._react_to_hello,
            MessageChallengeSolution.Type: self._react_to_challenge_solution,
            MessageGetPeers.Type: self._react_to_get_peers,
            MessagePeers.Type: self._react_to_peers,
            MessageGetTasks.Type: self._react_to_get_tasks,
            MessageTasks.Type: self._react_to_tasks,
            MessageRemoveTask.Type: self._react_to_remove_task,
            MessageFindNode.Type: self._react_to_find_node,
            MessageRandVal.Type: self._react_to_rand_val,
            MessageWantToStartTaskSession.Type: self._react_to_want_to_start_task_session,
            MessageSetTaskSession.Type: self._react_to_set_task_session,
            MessageNatHole.Type: self._react_to_nat_hole,
            MessageNatTraverseFailure.Type: self._react_to_nat_traverse_failure,
            MessageInformAboutNatTraverseFailure.Type: self._react_to_inform_about_nat_traverse_failure
        })

    def __set_resource_msg_interpretations(self):
        self._interpretation.update({
            MessageGetResourcePeers.Type: self._react_to_get_resource_peers,
            MessageResourcePeers.Type: self._react_to_resource_peers,
        })

    def __set_ranking_msg_interpretations(self):
        self._interpretation.update({
            MessageDegree.Type: self._react_to_degree,
            MessageGossip.Type: self._react_to_gossip,
            MessageLocRank.Type: self._react_to_loc_rank,
            MessageStopGossip.Type: self._react_to_stop_gossip,
        })
<|MERGE_RESOLUTION|>--- conflicted
+++ resolved
@@ -1,464 +1,460 @@
-import logging
-import time
-
-from devp2p.crypto import ECIESDecryptionError
-
-from golem.network.transport.message import MessageHello, MessagePing, MessagePong, MessageGetPeers,\
-    MessagePeers, MessageGetTasks, MessageTasks, MessageRemoveTask, MessageGetResourcePeers, MessageResourcePeers, \
-    MessageDegree, MessageGossip, MessageStopGossip, MessageLocRank, MessageFindNode, MessageRandVal, \
-    MessageWantToStartTaskSession, MessageSetTaskSession, MessageNatHole, MessageNatTraverseFailure, \
-    MessageInformAboutNatTraverseFailure, MessageChallengeSolution
-from golem.network.transport.session import BasicSafeSession
-from golem.network.transport.tcpnetwork import SafeProtocol
-
-logger = logging.getLogger(__name__)
-
-
-class PeerSession(BasicSafeSession):
-    """ Session for Golem P2P Network. """
-
-    ConnectionStateType = SafeProtocol
-
-    # Disconnect reason
-    DCRDuplicatePeers = "Duplicate peers"
-    DCRTooManyPeers = "Too many peers"
-    DCRRefresh = "Refresh"
-
-    def __init__(self, conn):
-        """
-        Create new session
-        :param Protocol conn: connection protocol implementation that this session should enhance
-        :return None:
-        """
-        BasicSafeSession.__init__(self, conn)
-        self.p2p_service = self.conn.server
-
-        # Information about peer
-        self.degree = 0
-        self.node_name = ""
-        self.node_info = None
-        self.listen_port = None
-
-        self.conn_id = None
-
-        self.solve_challenge = False  # Verification by challenge not a random value
-        self.challenge = None
-        self.difficulty = 0
-
-        self.can_be_unverified.extend([MessageHello.Type, MessageRandVal.Type, MessageChallengeSolution.Type])
-        self.can_be_unsigned.extend([MessageHello.Type])
-        self.can_be_not_encrypted.extend([MessageHello.Type])
-
-        self.__set_msg_interpretations()
-
-    def __str__(self):
-        return "{} : {}".format(self.address, self.port)
-
-    def dropped(self):
-        """
-        Close connection and inform p2p service about disconnection
-        """
-        BasicSafeSession.dropped(self)
-        self.p2p_service.remove_peer(self)
-
-    def interpret(self, msg):
-        """
-        React to specific message. Disconnect, if message type is unknown for that session.
-        Inform p2p service about last message.
-        :param Message msg: Message to interpret and react to.
-        :return None:
-        """
-        self.p2p_service.set_last_message("<-", self.key_id, time.localtime(), msg, self.address, self.port)
-        BasicSafeSession.interpret(self, msg)
-
-    def send(self, message, send_unverified=False):
-        """ Send given message if connection was verified or send_unverified option is set to True.
-        :param Message message: message to be sent.
-        :param boolean send_unverified: should message be sent even if the connection hasn't been verified yet?
-        """
-        BasicSafeSession.send(self, message, send_unverified)
-        self.p2p_service.set_last_message("->", self.key_id, time.localtime(), message, self.address, self.port)
-
-    def sign(self, msg):
-        """ Sign given message
-        :param Message msg: message to be signed
-        :return Message: signed message
-        """
-        if self.p2p_service is None:
-            logger.error("P2PService is None, can't sign a message.")
-            return None
-
-        msg.sig = self.p2p_service.sign(msg.get_short_hash())
-        return msg
-
-    def verify(self, msg):
-        """ Verify signature on given message. Check if message was signed with key_id from this connection.
-        :param Message msg: message to be verified
-        :return boolean: True if message was signed with key_id from this connection
-        """
-        return self.p2p_service.verify_sig(msg.sig, msg.get_short_hash(), self.key_id)
-
-    def encrypt(self, data):
-        """ Encrypt given data using key_id from this connection.
-        :param str data: serialized message to be encrypted
-        :return str: encrypted message
-        """
-        return self.p2p_service.encrypt(data, self.key_id)
-
-    def decrypt(self, data):
-        """
-        Decrypt given data using private key. If during decryption AssertionError occurred this may mean that
-        data is not encrypted simple serialized message. In that case unaltered data are returned.
-        :param str data: data to be decrypted
-        :return str msg: decrypted message
-        """
-        if not self.p2p_service:
-            return data
-
-        try:
-            msg = self.p2p_service.decrypt(data)
-        except ECIESDecryptionError as err:
-            logger.warning("Failed to decrypt message, maybe it's not encrypted? {}".format(err))
-            msg = data
-
-        return msg
-
-    def start(self):
-        """
-        Send first hello message
-        """
-        logger.info("Starting peer session {} : {}".format(self.address, self.port))
-        self.__send_hello()
-
-    def ping(self, interval):
-        """ Will send ping message if time from last message was longer than interval
-        :param float interval: number of seconds that should pass until ping message may be send
-        """
-        if time.time() - self.last_message_time > interval:
-            self.__send_ping()
-
-    def send_get_peers(self):
-        """  Send get peers message """
-        self.send(MessageGetPeers())
-
-    def send_get_tasks(self):
-        """  Send get tasks message """
-        self.send(MessageGetTasks())
-
-    def send_remove_task(self, task_id):
-        """  Send remove task  message
-         :param uuid task_id: task to be removed
-        """
-        self.send(MessageRemoveTask(task_id))
-
-    def send_get_resource_peers(self):
-        """ Send get resource peers message """
-        self.send(MessageGetResourcePeers())
-
-    def send_degree(self, degree):
-        """ Send degree message
-         :param int degree: degree of this node
-        """
-        self.send(MessageDegree(degree))
-
-    def send_gossip(self, gossip):
-        """ Send message with gossip
-         :param list gossip: gossip to be send
-        """
-        self.send(MessageGossip(gossip))
-
-    def send_stop_gossip(self):
-        """ Send stop gossip message """
-        self.send(MessageStopGossip())
-
-    def send_loc_rank(self, node_id, loc_rank):
-        """ Send local opinion about given node
-        :param node_id: send opinion about node with this id
-        :param LocalRank loc_rank: opinion bout node
-        :return:
-        """
-        self.send(MessageLocRank(node_id, loc_rank))
-
-    def send_find_node(self, key_num):
-        """ Send find node message
-        :param long key_num: key of a node to be find """
-        self.send(MessageFindNode(key_num))
-
-    def send_want_to_start_task_session(self, node_info, conn_id, super_node_info):
-        """ Send request for starting task session with given node
-        :param Node node_info: information about this node.
-        :param uuid conn_id: connection id for reference
-        :param Node|None super_node_info: information about known supernode
-        """
-        self.send(MessageWantToStartTaskSession(node_info, conn_id, super_node_info))
-
-    def send_set_task_session(self, key_id, node_info, conn_id, super_node_info):
-        """ Send information that node from node_info want to start task session with key_id node
-        :param key_id: target node key
-        :param Node node_info: information about requester
-        :param uuid conn_id: connection id for reference
-        :param Node|None super_node_info: information about known supernode
-        """
-        self.send(MessageSetTaskSession(key_id, node_info, conn_id, super_node_info))
-
-    def send_task_nat_hole(self, key_id, address, port, conn_id):
-        """
-        Send information about nat hole
-        :param key_id: key of the node behind nat hole
-        :param str address: address of the nat hole
-        :param int port: port of the nat hole
-        :param uuid conn_id: connection id for reference
-        """
-        self.send(MessageNatHole(key_id, address, port, conn_id))
-
-    def send_inform_about_nat_traverse_failure(self, key_id, conn_id):
-        """
-        Send request to inform node with key_id about unsuccessful nat traverse.
-        :param key_id: key of the node that should be inform about failure
-        :param uuid conn_id: connection id for reference
-        """
-        self.send(MessageInformAboutNatTraverseFailure(key_id, conn_id))
-
-    def send_nat_traverse_failure(self, conn_id):
-        """
-        Send information about unsuccessful nat traverse
-        :param uuid conn_id: connection id for reference
-        :return:
-        """
-        self.send(MessageNatTraverseFailure(conn_id))
-
-    def _react_to_ping(self, msg):
-        self._send_pong()
-
-    def _react_to_pong(self, msg):
-        self.p2p_service.pong_received(self.key_id)
-
-    def _react_to_hello(self, msg):
-        self.node_name = msg.node_name
-        self.node_info = msg.node_info
-        self.listen_port = msg.port
-
-        next_hello = self.key_id == msg.client_key_id
-        self.key_id = msg.client_key_id
-
-<<<<<<< HEAD
-=======
-        self.listen_port = msg.port
-        metadata = msg.metadata
->>>>>>> 76d75e4e
-        solve_challenge = msg.solve_challenge
-        challenge = msg.challenge
-        difficulty = msg.difficulty
-
-        if not self.verify(msg):
-            logger.error("Wrong signature for Hello msg")
-            self.disconnect(PeerSession.DCRUnverified)
-            return
-
-        redundant_peers = self.p2p_service.redundant_peers()
-        p = self.p2p_service.find_peer(self.key_id)
-        self.p2p_service.add_to_peer_keeper(self.node_info)
-        self.p2p_service.interpret_metadata(metadata,
-                                            self.address,
-                                            self.listen_port,
-                                            self.node_info)
-
-        if self.key_id in redundant_peers:
-            logger_msg = "TOO MANY PEERS, DROPPING CONNECTION: {} {}: {}" \
-                .format(self.node_name, self.address, self.port)
-            logger.info(logger_msg)
-            nodes_info = self.p2p_service.find_node(self.p2p_service.get_key_id())
-            self.send(MessagePeers(nodes_info))
-            self.disconnect(PeerSession.DCRTooManyPeers)
-
-            self.p2p_service.try_to_add_peer({"address": self.address,
-                                              "port": msg.port,
-                                              "node": self.node_info,
-                                              "node_name": self.node_name,
-                                              "conn_trials": 0})
-            return
-
-        if p:
-            if not next_hello and p != self and p.conn.opened:
-                # self.sendPing()
-                logger_msg = "PEER DUPLICATED: {} {} : {}".format(p.node_name, p.address, p.port)
-                logger.warning("{} AND {} : {}".format(logger_msg, msg.node_name, msg.port))
-                self.disconnect(PeerSession.DCRDuplicatePeers)
-                return
-
-            if solve_challenge and not self.verified:
-                self._solve_challenge(challenge, difficulty)
-        else:
-            self.p2p_service.add_peer(self.key_id, self)
-            if solve_challenge:
-                self._solve_challenge(challenge, difficulty)
-            else:
-                self.send(MessageRandVal(msg.rand_val), send_unverified=True)
-            self.__send_hello()
-
-        # print "Add peer to client uid:{} address:{} port:{}".format(self.node_name, self.address, self.port)
-
-    def _solve_challenge(self, challenge, difficulty):
-        solution = self.p2p_service.solve_challenge(self.key_id, challenge, difficulty)
-        self.send(MessageChallengeSolution(solution), send_unverified=True)
-
-    def _react_to_get_peers(self, msg):
-        self.__send_peers()
-
-    def _react_to_peers(self, msg):
-        peers_info = msg.peers_array
-        self.degree = len(peers_info)
-        for pi in peers_info:
-            self.p2p_service.try_to_add_peer(pi)
-
-    def _react_to_get_tasks(self, msg):
-        tasks = self.p2p_service.get_tasks_headers()
-        self.__send_tasks(tasks)
-
-    def _react_to_tasks(self, msg):
-        for t in msg.tasks_array:
-            if not self.p2p_service.add_task_header(t):
-                self.disconnect(PeerSession.DCRBadProtocol)
-
-    def _react_to_remove_task(self, msg):
-        self.p2p_service.remove_task_header(msg.task_id)
-
-    def _react_to_get_resource_peers(self, msg):
-        self.__send_resource_peers()
-
-    def _react_to_resource_peers(self, msg):
-        self.p2p_service.set_resource_peers(msg.resource_peers)
-
-    def _react_to_degree(self, msg):
-        self.degree = msg.degree
-
-    def _react_to_gossip(self, msg):
-        self.p2p_service.hear_gossip(msg.gossip)
-
-    def _react_to_stop_gossip(self, msg):
-        self.p2p_service.stop_gossip(self.key_id)
-
-    def _react_to_loc_rank(self, msg):
-        self.p2p_service.safe_neighbour_loc_rank(self.key_id, msg.node_id, msg.loc_rank)
-
-    def _react_to_find_node(self, msg):
-        nodes_info = self.p2p_service.find_node(msg.node_key_id)
-        self.send(MessagePeers(nodes_info))
-
-    def _react_to_rand_val(self, msg):
-        #if self.solve_challenge:
-        #    return
-        if self.rand_val == msg.rand_val:
-            self.__set_verified_conn()
-        else:
-            self.disconnect(PeerSession.DCRUnverified)
-
-    def _react_to_challenge_solution(self, msg):
-        if not self.solve_challenge:
-            self.disconnect(PeerSession.DCRBadProtocol)
-            return
-        good_solution = self.p2p_service.check_solution(msg.solution, self.challenge, self.difficulty)
-        if good_solution:
-            self.__set_verified_conn()
-            self.solve_challenge = False
-        else:
-            self.disconnect(PeerSession.DCRUnverified)
-
-    def _react_to_want_to_start_task_session(self, msg):
-        self.p2p_service.peer_want_task_session(msg.node_info, msg.super_node_info, msg.conn_id)
-
-    def _react_to_set_task_session(self, msg):
-        self.p2p_service.want_to_start_task_session(msg.key_id, msg.node_info, msg.conn_id, msg.super_node_info)
-
-    def _react_to_nat_hole(self, msg):
-        self.p2p_service.traverse_nat(msg.key_id, msg.addr, msg.port, msg.conn_id, self.key_id)
-
-    def _react_to_nat_traverse_failure(self, msg):
-        self.p2p_service.traverse_nat_failure(msg.conn_id)
-
-    def _react_to_inform_about_nat_traverse_failure(self, msg):
-        self.p2p_service.send_nat_traverse_failure(msg.key_id, msg.conn_id)
-
-    def _react_to_disconnect(self, msg):
-        key_id = self.node_info.key
-        peer = self.p2p_service.peers.get(key_id)
-
-        if peer:
-            self.p2p_service.remove_peer(peer)
-        super(PeerSession, self)._react_to_disconnect(msg)
-
-    def _send_pong(self):
-        self.send(MessagePong())
-
-    def __send_hello(self):
-        listen_params = self.p2p_service.get_listen_params(self.key_id, self.rand_val)
-        self.solve_challenge = listen_params[6]
-        if self.solve_challenge:
-            self.challenge = listen_params[7]
-            self.difficulty = listen_params[8]
-        self.send(MessageHello(*listen_params), send_unverified=True)
-
-    def __send_ping(self):
-        self.send(MessagePing())
-
-    def __send_peers(self):
-        peers_info = []
-        for p in self.p2p_service.peers.values():
-            peers_info.append({
-                "address": p.address,
-                "port": p.listen_port,
-                "node_name": p.node_name,
-                "node": p.node_info
-            })
-        self.send(MessagePeers(peers_info))
-
-    def __send_tasks(self, tasks):
-        self.send(MessageTasks(tasks))
-
-    def __send_resource_peers(self):
-        resource_peers = self.p2p_service.get_resource_peers()
-        self.send(MessageResourcePeers(resource_peers))
-
-    def __set_verified_conn(self):
-        self.verified = True
-        self.p2p_service.verified_conn(self.conn_id)
-        self.p2p_service.set_suggested_address(self.key_id, self.address, self.port)
-
-    def __set_msg_interpretations(self):
-        self.__set_basic_msg_interpretations()
-        self.__set_resource_msg_interpretations()
-        self.__set_ranking_msg_interpretations()
-
-    def __set_basic_msg_interpretations(self):
-        self._interpretation.update({
-            MessagePing.Type: self._react_to_ping,
-            MessagePong.Type: self._react_to_pong,
-            MessageHello.Type: self._react_to_hello,
-            MessageChallengeSolution.Type: self._react_to_challenge_solution,
-            MessageGetPeers.Type: self._react_to_get_peers,
-            MessagePeers.Type: self._react_to_peers,
-            MessageGetTasks.Type: self._react_to_get_tasks,
-            MessageTasks.Type: self._react_to_tasks,
-            MessageRemoveTask.Type: self._react_to_remove_task,
-            MessageFindNode.Type: self._react_to_find_node,
-            MessageRandVal.Type: self._react_to_rand_val,
-            MessageWantToStartTaskSession.Type: self._react_to_want_to_start_task_session,
-            MessageSetTaskSession.Type: self._react_to_set_task_session,
-            MessageNatHole.Type: self._react_to_nat_hole,
-            MessageNatTraverseFailure.Type: self._react_to_nat_traverse_failure,
-            MessageInformAboutNatTraverseFailure.Type: self._react_to_inform_about_nat_traverse_failure
-        })
-
-    def __set_resource_msg_interpretations(self):
-        self._interpretation.update({
-            MessageGetResourcePeers.Type: self._react_to_get_resource_peers,
-            MessageResourcePeers.Type: self._react_to_resource_peers,
-        })
-
-    def __set_ranking_msg_interpretations(self):
-        self._interpretation.update({
-            MessageDegree.Type: self._react_to_degree,
-            MessageGossip.Type: self._react_to_gossip,
-            MessageLocRank.Type: self._react_to_loc_rank,
-            MessageStopGossip.Type: self._react_to_stop_gossip,
-        })
+import logging
+import time
+
+from devp2p.crypto import ECIESDecryptionError
+
+from golem.network.transport.message import MessageHello, MessagePing, MessagePong, MessageGetPeers,\
+    MessagePeers, MessageGetTasks, MessageTasks, MessageRemoveTask, MessageGetResourcePeers, MessageResourcePeers, \
+    MessageDegree, MessageGossip, MessageStopGossip, MessageLocRank, MessageFindNode, MessageRandVal, \
+    MessageWantToStartTaskSession, MessageSetTaskSession, MessageNatHole, MessageNatTraverseFailure, \
+    MessageInformAboutNatTraverseFailure, MessageChallengeSolution
+from golem.network.transport.session import BasicSafeSession
+from golem.network.transport.tcpnetwork import SafeProtocol
+
+logger = logging.getLogger(__name__)
+
+
+class PeerSession(BasicSafeSession):
+    """ Session for Golem P2P Network. """
+
+    ConnectionStateType = SafeProtocol
+
+    # Disconnect reason
+    DCRDuplicatePeers = "Duplicate peers"
+    DCRTooManyPeers = "Too many peers"
+    DCRRefresh = "Refresh"
+
+    def __init__(self, conn):
+        """
+        Create new session
+        :param Protocol conn: connection protocol implementation that this session should enhance
+        :return None:
+        """
+        BasicSafeSession.__init__(self, conn)
+        self.p2p_service = self.conn.server
+
+        # Information about peer
+        self.degree = 0
+        self.node_name = ""
+        self.node_info = None
+        self.listen_port = None
+
+        self.conn_id = None
+
+        self.solve_challenge = False  # Verification by challenge not a random value
+        self.challenge = None
+        self.difficulty = 0
+
+        self.can_be_unverified.extend([MessageHello.Type, MessageRandVal.Type, MessageChallengeSolution.Type])
+        self.can_be_unsigned.extend([MessageHello.Type])
+        self.can_be_not_encrypted.extend([MessageHello.Type])
+
+        self.__set_msg_interpretations()
+
+    def __str__(self):
+        return "{} : {}".format(self.address, self.port)
+
+    def dropped(self):
+        """
+        Close connection and inform p2p service about disconnection
+        """
+        BasicSafeSession.dropped(self)
+        self.p2p_service.remove_peer(self)
+
+    def interpret(self, msg):
+        """
+        React to specific message. Disconnect, if message type is unknown for that session.
+        Inform p2p service about last message.
+        :param Message msg: Message to interpret and react to.
+        :return None:
+        """
+        self.p2p_service.set_last_message("<-", self.key_id, time.localtime(), msg, self.address, self.port)
+        BasicSafeSession.interpret(self, msg)
+
+    def send(self, message, send_unverified=False):
+        """ Send given message if connection was verified or send_unverified option is set to True.
+        :param Message message: message to be sent.
+        :param boolean send_unverified: should message be sent even if the connection hasn't been verified yet?
+        """
+        BasicSafeSession.send(self, message, send_unverified)
+        self.p2p_service.set_last_message("->", self.key_id, time.localtime(), message, self.address, self.port)
+
+    def sign(self, msg):
+        """ Sign given message
+        :param Message msg: message to be signed
+        :return Message: signed message
+        """
+        if self.p2p_service is None:
+            logger.error("P2PService is None, can't sign a message.")
+            return None
+
+        msg.sig = self.p2p_service.sign(msg.get_short_hash())
+        return msg
+
+    def verify(self, msg):
+        """ Verify signature on given message. Check if message was signed with key_id from this connection.
+        :param Message msg: message to be verified
+        :return boolean: True if message was signed with key_id from this connection
+        """
+        return self.p2p_service.verify_sig(msg.sig, msg.get_short_hash(), self.key_id)
+
+    def encrypt(self, data):
+        """ Encrypt given data using key_id from this connection.
+        :param str data: serialized message to be encrypted
+        :return str: encrypted message
+        """
+        return self.p2p_service.encrypt(data, self.key_id)
+
+    def decrypt(self, data):
+        """
+        Decrypt given data using private key. If during decryption AssertionError occurred this may mean that
+        data is not encrypted simple serialized message. In that case unaltered data are returned.
+        :param str data: data to be decrypted
+        :return str msg: decrypted message
+        """
+        if not self.p2p_service:
+            return data
+
+        try:
+            msg = self.p2p_service.decrypt(data)
+        except ECIESDecryptionError as err:
+            logger.warning("Failed to decrypt message, maybe it's not encrypted? {}".format(err))
+            msg = data
+
+        return msg
+
+    def start(self):
+        """
+        Send first hello message
+        """
+        logger.info("Starting peer session {} : {}".format(self.address, self.port))
+        self.__send_hello()
+
+    def ping(self, interval):
+        """ Will send ping message if time from last message was longer than interval
+        :param float interval: number of seconds that should pass until ping message may be send
+        """
+        if time.time() - self.last_message_time > interval:
+            self.__send_ping()
+
+    def send_get_peers(self):
+        """  Send get peers message """
+        self.send(MessageGetPeers())
+
+    def send_get_tasks(self):
+        """  Send get tasks message """
+        self.send(MessageGetTasks())
+
+    def send_remove_task(self, task_id):
+        """  Send remove task  message
+         :param uuid task_id: task to be removed
+        """
+        self.send(MessageRemoveTask(task_id))
+
+    def send_get_resource_peers(self):
+        """ Send get resource peers message """
+        self.send(MessageGetResourcePeers())
+
+    def send_degree(self, degree):
+        """ Send degree message
+         :param int degree: degree of this node
+        """
+        self.send(MessageDegree(degree))
+
+    def send_gossip(self, gossip):
+        """ Send message with gossip
+         :param list gossip: gossip to be send
+        """
+        self.send(MessageGossip(gossip))
+
+    def send_stop_gossip(self):
+        """ Send stop gossip message """
+        self.send(MessageStopGossip())
+
+    def send_loc_rank(self, node_id, loc_rank):
+        """ Send local opinion about given node
+        :param node_id: send opinion about node with this id
+        :param LocalRank loc_rank: opinion bout node
+        :return:
+        """
+        self.send(MessageLocRank(node_id, loc_rank))
+
+    def send_find_node(self, key_num):
+        """ Send find node message
+        :param long key_num: key of a node to be find """
+        self.send(MessageFindNode(key_num))
+
+    def send_want_to_start_task_session(self, node_info, conn_id, super_node_info):
+        """ Send request for starting task session with given node
+        :param Node node_info: information about this node.
+        :param uuid conn_id: connection id for reference
+        :param Node|None super_node_info: information about known supernode
+        """
+        self.send(MessageWantToStartTaskSession(node_info, conn_id, super_node_info))
+
+    def send_set_task_session(self, key_id, node_info, conn_id, super_node_info):
+        """ Send information that node from node_info want to start task session with key_id node
+        :param key_id: target node key
+        :param Node node_info: information about requester
+        :param uuid conn_id: connection id for reference
+        :param Node|None super_node_info: information about known supernode
+        """
+        self.send(MessageSetTaskSession(key_id, node_info, conn_id, super_node_info))
+
+    def send_task_nat_hole(self, key_id, address, port, conn_id):
+        """
+        Send information about nat hole
+        :param key_id: key of the node behind nat hole
+        :param str address: address of the nat hole
+        :param int port: port of the nat hole
+        :param uuid conn_id: connection id for reference
+        """
+        self.send(MessageNatHole(key_id, address, port, conn_id))
+
+    def send_inform_about_nat_traverse_failure(self, key_id, conn_id):
+        """
+        Send request to inform node with key_id about unsuccessful nat traverse.
+        :param key_id: key of the node that should be inform about failure
+        :param uuid conn_id: connection id for reference
+        """
+        self.send(MessageInformAboutNatTraverseFailure(key_id, conn_id))
+
+    def send_nat_traverse_failure(self, conn_id):
+        """
+        Send information about unsuccessful nat traverse
+        :param uuid conn_id: connection id for reference
+        :return:
+        """
+        self.send(MessageNatTraverseFailure(conn_id))
+
+    def _react_to_ping(self, msg):
+        self._send_pong()
+
+    def _react_to_pong(self, msg):
+        self.p2p_service.pong_received(self.key_id)
+
+    def _react_to_hello(self, msg):
+        self.node_name = msg.node_name
+        self.node_info = msg.node_info
+        self.listen_port = msg.port
+
+        next_hello = self.key_id == msg.client_key_id
+        self.key_id = msg.client_key_id
+
+        metadata = msg.metadata
+        solve_challenge = msg.solve_challenge
+        challenge = msg.challenge
+        difficulty = msg.difficulty
+
+        if not self.verify(msg):
+            logger.error("Wrong signature for Hello msg")
+            self.disconnect(PeerSession.DCRUnverified)
+            return
+
+        redundant_peers = self.p2p_service.redundant_peers()
+        p = self.p2p_service.find_peer(self.key_id)
+        self.p2p_service.add_to_peer_keeper(self.node_info)
+        self.p2p_service.interpret_metadata(metadata,
+                                            self.address,
+                                            self.listen_port,
+                                            self.node_info)
+
+        if self.key_id in redundant_peers:
+            logger_msg = "TOO MANY PEERS, DROPPING CONNECTION: {} {}: {}" \
+                .format(self.node_name, self.address, self.port)
+            logger.info(logger_msg)
+            nodes_info = self.p2p_service.find_node(self.p2p_service.get_key_id())
+            self.send(MessagePeers(nodes_info))
+            self.disconnect(PeerSession.DCRTooManyPeers)
+
+            self.p2p_service.try_to_add_peer({"address": self.address,
+                                              "port": msg.port,
+                                              "node": self.node_info,
+                                              "node_name": self.node_name,
+                                              "conn_trials": 0})
+            return
+
+        if p:
+            if not next_hello and p != self and p.conn.opened:
+                # self.sendPing()
+                logger_msg = "PEER DUPLICATED: {} {} : {}".format(p.node_name, p.address, p.port)
+                logger.warning("{} AND {} : {}".format(logger_msg, msg.node_name, msg.port))
+                self.disconnect(PeerSession.DCRDuplicatePeers)
+                return
+
+            if solve_challenge and not self.verified:
+                self._solve_challenge(challenge, difficulty)
+        else:
+            self.p2p_service.add_peer(self.key_id, self)
+            if solve_challenge:
+                self._solve_challenge(challenge, difficulty)
+            else:
+                self.send(MessageRandVal(msg.rand_val), send_unverified=True)
+            self.__send_hello()
+
+        # print "Add peer to client uid:{} address:{} port:{}".format(self.node_name, self.address, self.port)
+
+    def _solve_challenge(self, challenge, difficulty):
+        solution = self.p2p_service.solve_challenge(self.key_id, challenge, difficulty)
+        self.send(MessageChallengeSolution(solution), send_unverified=True)
+
+    def _react_to_get_peers(self, msg):
+        self.__send_peers()
+
+    def _react_to_peers(self, msg):
+        peers_info = msg.peers_array
+        self.degree = len(peers_info)
+        for pi in peers_info:
+            self.p2p_service.try_to_add_peer(pi)
+
+    def _react_to_get_tasks(self, msg):
+        tasks = self.p2p_service.get_tasks_headers()
+        self.__send_tasks(tasks)
+
+    def _react_to_tasks(self, msg):
+        for t in msg.tasks_array:
+            if not self.p2p_service.add_task_header(t):
+                self.disconnect(PeerSession.DCRBadProtocol)
+
+    def _react_to_remove_task(self, msg):
+        self.p2p_service.remove_task_header(msg.task_id)
+
+    def _react_to_get_resource_peers(self, msg):
+        self.__send_resource_peers()
+
+    def _react_to_resource_peers(self, msg):
+        self.p2p_service.set_resource_peers(msg.resource_peers)
+
+    def _react_to_degree(self, msg):
+        self.degree = msg.degree
+
+    def _react_to_gossip(self, msg):
+        self.p2p_service.hear_gossip(msg.gossip)
+
+    def _react_to_stop_gossip(self, msg):
+        self.p2p_service.stop_gossip(self.key_id)
+
+    def _react_to_loc_rank(self, msg):
+        self.p2p_service.safe_neighbour_loc_rank(self.key_id, msg.node_id, msg.loc_rank)
+
+    def _react_to_find_node(self, msg):
+        nodes_info = self.p2p_service.find_node(msg.node_key_id)
+        self.send(MessagePeers(nodes_info))
+
+    def _react_to_rand_val(self, msg):
+        #if self.solve_challenge:
+        #    return
+        if self.rand_val == msg.rand_val:
+            self.__set_verified_conn()
+        else:
+            self.disconnect(PeerSession.DCRUnverified)
+
+    def _react_to_challenge_solution(self, msg):
+        if not self.solve_challenge:
+            self.disconnect(PeerSession.DCRBadProtocol)
+            return
+        good_solution = self.p2p_service.check_solution(msg.solution, self.challenge, self.difficulty)
+        if good_solution:
+            self.__set_verified_conn()
+            self.solve_challenge = False
+        else:
+            self.disconnect(PeerSession.DCRUnverified)
+
+    def _react_to_want_to_start_task_session(self, msg):
+        self.p2p_service.peer_want_task_session(msg.node_info, msg.super_node_info, msg.conn_id)
+
+    def _react_to_set_task_session(self, msg):
+        self.p2p_service.want_to_start_task_session(msg.key_id, msg.node_info, msg.conn_id, msg.super_node_info)
+
+    def _react_to_nat_hole(self, msg):
+        self.p2p_service.traverse_nat(msg.key_id, msg.addr, msg.port, msg.conn_id, self.key_id)
+
+    def _react_to_nat_traverse_failure(self, msg):
+        self.p2p_service.traverse_nat_failure(msg.conn_id)
+
+    def _react_to_inform_about_nat_traverse_failure(self, msg):
+        self.p2p_service.send_nat_traverse_failure(msg.key_id, msg.conn_id)
+
+    def _react_to_disconnect(self, msg):
+        key_id = self.node_info.key
+        peer = self.p2p_service.peers.get(key_id)
+
+        if peer:
+            self.p2p_service.remove_peer(peer)
+        super(PeerSession, self)._react_to_disconnect(msg)
+
+    def _send_pong(self):
+        self.send(MessagePong())
+
+    def __send_hello(self):
+        listen_params = self.p2p_service.get_listen_params(self.key_id, self.rand_val)
+        self.solve_challenge = listen_params[6]
+        if self.solve_challenge:
+            self.challenge = listen_params[7]
+            self.difficulty = listen_params[8]
+        self.send(MessageHello(*listen_params), send_unverified=True)
+
+    def __send_ping(self):
+        self.send(MessagePing())
+
+    def __send_peers(self):
+        peers_info = []
+        for p in self.p2p_service.peers.values():
+            peers_info.append({
+                "address": p.address,
+                "port": p.listen_port,
+                "node_name": p.node_name,
+                "node": p.node_info
+            })
+        self.send(MessagePeers(peers_info))
+
+    def __send_tasks(self, tasks):
+        self.send(MessageTasks(tasks))
+
+    def __send_resource_peers(self):
+        resource_peers = self.p2p_service.get_resource_peers()
+        self.send(MessageResourcePeers(resource_peers))
+
+    def __set_verified_conn(self):
+        self.verified = True
+        self.p2p_service.verified_conn(self.conn_id)
+        self.p2p_service.set_suggested_address(self.key_id, self.address, self.port)
+
+    def __set_msg_interpretations(self):
+        self.__set_basic_msg_interpretations()
+        self.__set_resource_msg_interpretations()
+        self.__set_ranking_msg_interpretations()
+
+    def __set_basic_msg_interpretations(self):
+        self._interpretation.update({
+            MessagePing.Type: self._react_to_ping,
+            MessagePong.Type: self._react_to_pong,
+            MessageHello.Type: self._react_to_hello,
+            MessageChallengeSolution.Type: self._react_to_challenge_solution,
+            MessageGetPeers.Type: self._react_to_get_peers,
+            MessagePeers.Type: self._react_to_peers,
+            MessageGetTasks.Type: self._react_to_get_tasks,
+            MessageTasks.Type: self._react_to_tasks,
+            MessageRemoveTask.Type: self._react_to_remove_task,
+            MessageFindNode.Type: self._react_to_find_node,
+            MessageRandVal.Type: self._react_to_rand_val,
+            MessageWantToStartTaskSession.Type: self._react_to_want_to_start_task_session,
+            MessageSetTaskSession.Type: self._react_to_set_task_session,
+            MessageNatHole.Type: self._react_to_nat_hole,
+            MessageNatTraverseFailure.Type: self._react_to_nat_traverse_failure,
+            MessageInformAboutNatTraverseFailure.Type: self._react_to_inform_about_nat_traverse_failure
+        })
+
+    def __set_resource_msg_interpretations(self):
+        self._interpretation.update({
+            MessageGetResourcePeers.Type: self._react_to_get_resource_peers,
+            MessageResourcePeers.Type: self._react_to_resource_peers,
+        })
+
+    def __set_ranking_msg_interpretations(self):
+        self._interpretation.update({
+            MessageDegree.Type: self._react_to_degree,
+            MessageGossip.Type: self._react_to_gossip,
+            MessageLocRank.Type: self._react_to_loc_rank,
+            MessageStopGossip.Type: self._react_to_stop_gossip,
+        })