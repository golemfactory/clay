from golem.core.deferred import sync_wait
from golem.interface.command import group, Argument, command, CommandResult, doc
from golem.network.transport.tcpnetwork import SocketAddress
from ethereum.utils import encode_hex

@group(help="Manage network")
class Network(object):

    client = None

<<<<<<< HEAD
    node_table_headers = ['ip', 'port', 'id']
=======
    node_table_headers = ['ip', 'port', 'id', 'name', 'version']
>>>>>>> 12460968

    ip_arg = Argument('ip', help='Remote IP address')
    port_arg = Argument('port', help='Remote port address')
    node_id_arg = Argument('node_id', help='Remote node_id address')

    full_table = Argument(
        '--full',
        optional=True,
        help="Show full table contents"
    )
    sort_nodes = Argument(
        '--sort',
        choices=node_table_headers,
        optional=True,
        help="Sort nodes"
    )

    @doc("Show client status")
    def status(self):
        deferred = Network.client.connection_status()
        status = sync_wait(deferred) or "unknown"
        return status

    @command(arguments=(ip_arg, port_arg, node_id_arg), help="Connect to a node")
    def connect(self, ip, port, node_id):
        try:
            sa = SocketAddress(ip, int(port))
            Network.client.connect((sa.address, sa.port), node_id)
        except Exception as exc:
            return CommandResult(error="Cannot connect to {}:{}: {}"
                                       .format(ip, port, exc))

    @command(arguments=(sort_nodes, full_table), help="Show connected nodes")
    def show(self, sort, full):
        deferred = Network.client.get_connected_peers()
        peers = sync_wait(deferred) or []
        return self.__peers(peers, sort, full)

    @command(arguments=(sort_nodes, full_table), help="Show known nodes")
    def dht(self, sort, full):
        deferred = Network.client.get_known_peers()
        peers = sync_wait(deferred) or []
        return self.__peers(peers, sort, full)

    @staticmethod
    def __peers(peers, sort, full):
        values = []

<<<<<<< HEAD
        for peer in peers:
            ip = peer['ip_port'][0]
            port = str(peer['ip_port'][1])
            values.append([
                str(ip),
                port,
                Network.__key_id(encode_hex(peer['remote_pubkey']), full),
                str(peer['node_name'])
=======
        for p in peers:
            addr = Network.__one_of(p, 'address', 'pub_addr')
            port = Network.__one_of(p, 'port', 'p2p_pub_port', 'p2p_prv_port')
            key = Network.__one_of(p, 'key_id', 'key')
            version = Network.__one_of(p, 'client_ver')

            values.append([
                str(addr), str(port),
                Network.__key_id(key, full),
                str(p['node_name']),
                str(version)
>>>>>>> 12460968
            ])

        return CommandResult.to_tabular(Network.node_table_headers, values,
                                        sort=sort)

    @staticmethod
    def __one_of(dictionary, *keys):
        for key in keys:
            value = dictionary.get(key)
            if value is not None:
                return value

    @staticmethod
    def __key_id(key_id, full=False):
        if full:
            return key_id
        return key_id[:16] + b"..." + key_id[-16:]<|MERGE_RESOLUTION|>--- conflicted
+++ resolved
@@ -8,11 +8,7 @@
 
     client = None
 
-<<<<<<< HEAD
-    node_table_headers = ['ip', 'port', 'id']
-=======
-    node_table_headers = ['ip', 'port', 'id', 'name', 'version']
->>>>>>> 12460968
+    node_table_headers = ['ip', 'port', 'id', 'version']
 
     ip_arg = Argument('ip', help='Remote IP address')
     port_arg = Argument('port', help='Remote port address')
@@ -61,7 +57,6 @@
     def __peers(peers, sort, full):
         values = []
 
-<<<<<<< HEAD
         for peer in peers:
             ip = peer['ip_port'][0]
             port = str(peer['ip_port'][1])
@@ -70,19 +65,6 @@
                 port,
                 Network.__key_id(encode_hex(peer['remote_pubkey']), full),
                 str(peer['node_name'])
-=======
-        for p in peers:
-            addr = Network.__one_of(p, 'address', 'pub_addr')
-            port = Network.__one_of(p, 'port', 'p2p_pub_port', 'p2p_prv_port')
-            key = Network.__one_of(p, 'key_id', 'key')
-            version = Network.__one_of(p, 'client_ver')
-
-            values.append([
-                str(addr), str(port),
-                Network.__key_id(key, full),
-                str(p['node_name']),
-                str(version)
->>>>>>> 12460968
             ])
 
         return CommandResult.to_tabular(Network.node_table_headers, values,
