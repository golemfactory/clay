# pylint: disable=protected-access
from ethereum.utils import denoms

from golem.core.common import to_unicode, short_node_id
from golem.core.deferred import sync_wait
from golem.interface.command import command, Argument, CommandResult

incomes_table_headers = ['payer', 'status', 'value']
payments_table_headers = ['subtask', 'payee', 'status', 'value', 'fee']
deposit_payments_table_headers = ['tx', 'status', 'value', 'fee']

filterable_statuses = ['awaiting', 'confirmed']

full_table = Argument(
    '--full',
    optional=True,
    default=False,
    help="Expand shortened columns"
)

sort_incomes = Argument(
    '--sort',
    choices=incomes_table_headers,
    optional=True,
    default=None,
    help="Sort incomes"
)

sort_payments = Argument(
    '--sort',
    choices=payments_table_headers,
    optional=True,
    default=None,
    help="Sort payments"
)

sort_deposit_payments = Argument(
    '--sort',
    choices=deposit_payments_table_headers,
    optional=True,
    default=None,
    help="Sort deposit payments",
)

status_filter = Argument(
    'status',
    optional=True,
    choices=filterable_statuses,
    help="Filter by status"
)


def __value(value, currency):
    return f"{float(value) / denoms.ether:.8f} {currency}"


def filter_by_status(results, status):
    return [v for v in results if v['status'] == status]


@command(arguments=(sort_incomes, status_filter, full_table),
         help="Display incomes", root=True)
def incomes(sort, status, full=False):
<<<<<<< HEAD
    deferred = incomes.client.get_incomes_list()
=======
    deferred = incomes.client._call('pay.incomes')
>>>>>>> 3deffcd5
    result = sync_wait(deferred) or []

    values = []
    if status is not None:
        result = filter_by_status(result, status)

    for income in result:
        payer_str = to_unicode(income["payer"])
        entry = [
            payer_str if full else short_node_id(payer_str),
            to_unicode(income["status"]),
            __value(float(income["value"]), "GNT"),
        ]
        values.append(entry)

    return CommandResult.to_tabular(incomes_table_headers, values, sort=sort)


@command(arguments=(sort_payments, status_filter, full_table),
         help="Display payments", root=True)
def payments(sort, status, full=False):

    deferred = payments.client._call('pay.payments')
    result = sync_wait(deferred) or []

    values = []
    if status is not None:
        result = filter_by_status(result, status)

    for payment in result:

        payment_value = float(payment["value"])
        payment_fee = payment["fee"] or ""
        payee_str = to_unicode(payment["payee"])

        if payment_fee:
            payment_fee = __value(payment_fee, "ETH")

        entry = [
            to_unicode(payment["subtask"]),
            payee_str if full else short_node_id(payee_str),
            to_unicode(payment["status"]),
            __value(payment_value, "GNT"),
            to_unicode(payment_fee)
        ]

        values.append(entry)

    return CommandResult.to_tabular(payments_table_headers, values, sort=sort)


@command(
    arguments=(sort_deposit_payments, status_filter),
    help="Display deposit payments",
    root=True,
)
def deposit_payments(sort, status):

    deferred = payments.client._call('pay.deposit_payments')
    result = sync_wait(deferred) or []

    values = []
    if status is not None:
        result = filter_by_status(result, status)

    for payment in result:

        payment_value = float(payment["value"])
        payment_fee = payment["fee"] or ""

        if payment_fee:
            payment_fee = __value(payment_fee, "ETH")

        entry = [
            to_unicode(payment["tx"]),
            to_unicode(payment["status"]),
            __value(payment_value, "GNT"),
            to_unicode(payment_fee)
        ]

        values.append(entry)

    return CommandResult.to_tabular(
        deposit_payments_table_headers,
        values,
        sort=sort
    )<|MERGE_RESOLUTION|>--- conflicted
+++ resolved
@@ -61,11 +61,7 @@
 @command(arguments=(sort_incomes, status_filter, full_table),
          help="Display incomes", root=True)
 def incomes(sort, status, full=False):
-<<<<<<< HEAD
-    deferred = incomes.client.get_incomes_list()
-=======
     deferred = incomes.client._call('pay.incomes')
->>>>>>> 3deffcd5
     result = sync_wait(deferred) or []
 
     values = []
