--- conflicted
+++ resolved
@@ -2,12 +2,7 @@
 
 from datetime import timedelta
 import json
-<<<<<<< HEAD
-from typing import Any, Optional
-=======
-import re
 from typing import Any, Optional, Tuple
->>>>>>> 90ea5786
 
 from apps.core.task.coretaskstate import TaskDefinition
 from golem.core.deferred import sync_wait
@@ -200,13 +195,8 @@
             return progress
         return '{:.2f} %'.format(progress * 100.0)
 
-<<<<<<< HEAD
-    def __create_from_json(self, jsondata: str) -> Any:
-=======
     def __create_from_json(self, jsondata: str) \
             -> Tuple[Optional[str], Optional[str]]:
-        task_name = ""
->>>>>>> 90ea5786
         dictionary = json.loads(jsondata)
         deferred = Tasks.client.create_task(dictionary)
         return sync_wait(deferred, CREATE_TASK_TIMEOUT)
