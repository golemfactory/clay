--- conflicted
+++ resolved
@@ -20,15 +20,8 @@
         from twisted.internet import reactor, threads
 
         def on_connected(_):
-<<<<<<< HEAD
-            method_map = CORE_METHOD_MAP
-            method_map['accept_terms'] = 'golem.terms.accept'
-            method_map['show_terms'] = 'golem.terms.show'
-            core_client = Client(self.session, method_map)
-=======
             methods = {**CORE_METHOD_MAP, **NODE_METHOD_MAP}
             core_client = Client(self.session, methods)
->>>>>>> 439a7db3
             self.cli.register_client(core_client)
             threads.deferToThread(self.cli.execute, *args, **kwargs) \
                 .addBoth(self.shutdown)
