from enum import Enum
import logging
import os
from pathlib import Path
import subprocess
from typing import Any, ClassVar, Dict, Iterable, List, Optional

from os_win.constants import HOST_SHUTDOWN_ACTION_SAVE, \
    VM_SNAPSHOT_TYPE_DISABLED, HYPERV_VM_STATE_SUSPENDED, \
    HYPERV_VM_STATE_ENABLED, HOST_SHUTDOWN_ACTION_SHUTDOWN, \
    HYPERV_VM_STATE_DISABLED
from os_win.exceptions import OSWinException
from os_win.utils.compute.vmutils import VMUtils
import psutil
from pydispatch import dispatcher

from golem import hardware
from golem.core.common import get_golem_path, retry
from golem.core.windows import run_powershell
from golem.docker import smbshare
from golem.docker.client import local_client
from golem.docker.config import CONSTRAINT_KEYS, MIN_CONSTRAINTS
from golem.docker.hypervisor.docker_machine import DockerMachineHypervisor
from golem.docker.task_thread import DockerBind
from golem.report import Component, Stage, report_calls
from golem.rpc.mapping.rpceventnames import Golem

logger = logging.getLogger(__name__)


class events(Enum):
    SMB = 'smb_blocked'
    MEM = 'lowered_memory'
    DISK = 'low_diskspace'


MESSAGES = {
    events.SMB: 'Port {SMB_PORT} unreachable. Please check firewall settings.',
    events.MEM: 'Not enough free RAM to start the VM, '
                'lowering memory to {mem_mb} MB',
    events.DISK: 'Not enough disk space. Creating VM with min memory',
}

EVENTS = {
    events.SMB: {
        'component': Component.hypervisor,
        'method': 'setup',
        'stage': Stage.exception,
        'data': None,
    },
    events.MEM: {
        'component': Component.hypervisor,
        'method': 'start_vm',
        'stage': Stage.warning,
        'data': None,
    },
    events.DISK: {
        'component': Component.hypervisor,
        'method': 'start_vm',
        'stage': Stage.warning,
        'data': None,
    },
}


def publish_event(event: Dict) -> None:
    dispatcher.send(
        signal=Golem.evt_golem_status,
        event='publish',
        **event
    )


class HyperVHypervisor(DockerMachineHypervisor):

    DRIVER_NAME: ClassVar[str] = 'hyperv'
    OPTIONS = dict(
        mem='--hyperv-memory',
        cpu='--hyperv-cpu-count',
        disk='--hyperv-disk-size',
        boot2docker_url='--hyperv-boot2docker-url',
        no_virt_mem='--hyperv-disable-dynamic-memory',
        virtual_switch='--hyperv-virtual-switch'
    )
    BOOT2DOCKER_URL = "https://s3.eu-central-1.amazonaws.com/" \
                      "golem-bootdocker/boot2docker/v18.06.1-ce%2Bdvn-v0.35/" \
                      "boot2docker-v18.06.1-ce%2Bdvn-v0.35-release.iso"
    DOCKER_USER = "golem-docker"
    DOCKER_PASSWORD = "golem-docker"
    VOLUME_SIZE = "5000"  # = 5GB; default was 20GB
    VOLUME_DRIVER = "cifs"
    SMB_PORT = "445"

    SCRIPTS_PATH = os.path.join(get_golem_path(), 'scripts', 'docker')
    GET_VSWITCH_SCRIPT_PATH = \
        os.path.join(SCRIPTS_PATH, 'get-default-vswitch.ps1')
    START_VM_SCRIPT_PATH = \
        os.path.join(SCRIPTS_PATH, 'start-hyperv-docker-vm.ps1')
    SCRIPT_TIMEOUT = 5  # seconds
<<<<<<< HEAD
    START_VM_TIMEOUT = 60  # seconds
    START_VM_RETRIES = 2  # retries, not start attempts
=======
    START_VM_TIMEOUT = 120  # seconds
>>>>>>> c8f4a93c

    def __init__(self, *args, **kwargs):
        super().__init__(*args, **kwargs)
        self._vm_utils = VMUtils()

    def setup(self) -> None:
        super().setup()
        self._check_smb_port()

    def _check_smb_port(self) -> None:
        ok_str = 'Port check OK'
        hostname = self._get_hostname_for_sharing()
        output = self.command('execute', args=[
            self._vm_name,
            f'if nc -z -w 1 {hostname} {self.SMB_PORT} ; then echo {ok_str} ; '
            f'else echo Error ; fi'
        ])
        # We use splitlines() because output may contain multiple lines with
        # debug information
        if output is None or ok_str not in output.splitlines():
            self._log_and_publish_event(events.SMB, SMB_PORT=self.SMB_PORT)

    @report_calls(Component.hypervisor, 'vm.save')
    def save_vm(self, vm_name: Optional[str] = None) -> None:
        vm_name = vm_name or self._vm_name
        logger.info('Hyper-V: Saving state of VM %s ...', vm_name)
        try:
            self._vm_utils.set_vm_state(vm_name, HYPERV_VM_STATE_SUSPENDED)
        except OSWinException:
            logger.exception(
                'Hyper-V: Saving VM %s state failed. Stopping VM ...', vm_name)
            self.stop_vm(vm_name)

    @report_calls(Component.hypervisor, 'vm.restore')
    def restore_vm(self, vm_name: Optional[str] = None) -> None:
        vm_name = vm_name or self._vm_name
        vm_state = self._vm_utils.get_vm_state(vm_name)

        if vm_state == HYPERV_VM_STATE_SUSPENDED:

            if self._check_memory():
                logger.info('Hyper-V: Restoring VM %s ...', vm_name)
                try:
                    self._vm_utils.set_vm_state(
                        vm_name,
                        HYPERV_VM_STATE_ENABLED
                    )
                    return
                except OSWinException:
                    logger.exception(f'Hyper-V: Failed to restore VM {vm_name}')

            # If check_memory returned false or resuming raised an exception
            # try to remove the saved state and restart it
            logger.info('Hyper-V: VM %s cannot be restored. '
                        'Removing the saved state ...', vm_name)
            self._vm_utils.set_vm_state(vm_name, HYPERV_VM_STATE_DISABLED)

        logger.info(
            'Hyper-V: VM %s cannot be restored. Booting ...', vm_name)
        self.start_vm(vm_name)

    @retry(
        (subprocess.CalledProcessError, RuntimeError),
        count=START_VM_RETRIES
    )
    def start_vm(self, name: Optional[str] = None) -> None:
        name = name or self._vm_name
        constr = self.constraints()

        if not self._check_memory(constr):
            mem_key = CONSTRAINT_KEYS['mem']
            max_memory = self._memory_cap(constr[mem_key])
            constr[mem_key] = hardware.cap_memory(constr[mem_key], max_memory,
                                                  unit=hardware.MemSize.mebi)
            self._log_and_publish_event(events.MEM, mem_mb=constr[mem_key])

        # Always constrain to set the appropriate shutdown action
        self.constrain(name, **constr)

        try:
            # The windows VM fails to start when too much memory is assigned
            logger.info("Hyper-V: Starting VM %s ...", name)
            run_powershell(
                script=self.START_VM_SCRIPT_PATH,
                args=[
                    '-VMName', name,
                    '-IPTimeoutSeconds', str(self.START_VM_TIMEOUT)
                ],
                timeout=self.START_VM_TIMEOUT
            )
            logger.info("Hyper-V: VM %s started successfully", name)
        except subprocess.CalledProcessError:
            logger.error(
                "Hyper-V: VM failed to start, this can be caused "
                "by insufficient RAM or HD free on the host machine")
            raise

    @classmethod
    def is_available(cls) -> bool:
        command = "@(Get-Module -ListAvailable hyper-v).Name | Get-Unique"
        try:
            output = run_powershell(command=command)
            return output == "Hyper-V"
        except (RuntimeError, OSError) as e:
            logger.warning(f"Error checking Hyper-V availability: {e}")
            return False

    # pylint: disable=arguments-differ
    def _parse_create_params(
            self,
            cpu: Optional[int] = None,
            mem: Optional[int] = None,
            **params: Any) -> List[str]:

        args = super()._parse_create_params(**params)
        virtual_switch = self._get_vswitch_name()
        args += [
            self.OPTIONS['boot2docker_url'], self.BOOT2DOCKER_URL,
            self.OPTIONS['virtual_switch'], virtual_switch,
            self.OPTIONS['disk'], self.VOLUME_SIZE,
            self.OPTIONS['no_virt_mem'],
        ]

        if cpu is not None:
            args += [self.OPTIONS['cpu'], str(cpu)]
        if mem is not None:
            # cap_mem = self._memory_cap(mem)
            # if cap_mem != mem:
            #     self._log_and_publish_event(events.MEM, mem_mb=cap_mem)
            #
            # if self._check_system_drive_space(cap_mem):
            #     args += [self.OPTIONS['mem'], str(cap_mem)]
            # else:
            #     self._log_and_publish_event(events.DISK)
            #     mem_key = CONSTRAINT_KEYS['mem']
            #     args += [self.OPTIONS['mem'], str(MIN_CONSTRAINTS[mem_key])]

            # TODO: Restore when we have a better estimation of available RAM
            mem_key = CONSTRAINT_KEYS['mem']
            args += [self.OPTIONS['mem'], str(MIN_CONSTRAINTS[mem_key])]

        return args

    def _failed_to_create(self, vm_name: Optional[str] = None):
        name = vm_name or self._vm_name
        logger.error(
            f'{ self.DRIVER_NAME}: VM failed to create, this can be '
            'caused by insufficient RAM or HD free on the host machine')
        try:
            self.command('rm', name, args=['-f'])
        except subprocess.CalledProcessError:
            logger.error(
                f'{ self.DRIVER_NAME}: Failed to clean up a (possible) '
                'corrupt machine, please run: '
                f'`docker-machine rm -y -f {name}`')

    def constraints(self, name: Optional[str] = None) -> Dict:
        name = name or self._vm_name
        try:
            summary = self._vm_utils.get_vm_summary_info(name)
            mem_settings = self._vm_utils.get_vm_memory_info(name)
            logger.debug('raw hyperv info: summary=%r, memory=%r',
                         summary, mem_settings)
            result = dict()
            result[CONSTRAINT_KEYS['mem']] = mem_settings['Reservation']
            result[CONSTRAINT_KEYS['cpu']] = summary['NumberOfProcessors']
            return result
        except (OSWinException, KeyError):
            logger.exception(
                f'Hyper-V: reading configuration of VM "{name}" failed')
            return {}

    def constrain(self, name: Optional[str] = None, **params) -> None:
        name = name or self._vm_name
        mem_key = CONSTRAINT_KEYS['mem']
        mem = params.get(mem_key)
        assert isinstance(mem, int)
        cpu = params.get(CONSTRAINT_KEYS['cpu'])

        if self._check_system_drive_space(mem):
            shutdown_action = HOST_SHUTDOWN_ACTION_SAVE
        else:
            logger.warning("Not enough space on system drive. VM state cannot"
                           "be saved on system shutdown")
            shutdown_action = HOST_SHUTDOWN_ACTION_SHUTDOWN

        try:
            self._vm_utils.update_vm(
                vm_name=name,
                memory_mb=mem,
                memory_per_numa_node=0,
                vcpus_num=cpu,
                vcpus_per_numa_node=0,
                limit_cpu_features=False,
                dynamic_mem_ratio=1,
                host_shutdown_action=shutdown_action,
                snapshot_type=VM_SNAPSHOT_TYPE_DISABLED,
            )
        except OSWinException:
            logger.exception(f'Hyper-V: reconfiguration of VM "{name}" failed')

        logger.info('Hyper-V: reconfiguration of VM "%s" finished', name)

    def update_work_dir(self, work_dir: Path) -> None:
        super().update_work_dir(work_dir)
        # Ensure that working directory is shared via SMB
        smbshare.create_share(self.DOCKER_USER, work_dir)

    @classmethod
    def _get_vswitch_name(cls) -> str:
        return run_powershell(script=cls.GET_VSWITCH_SCRIPT_PATH)

    @classmethod
    def _get_hostname_for_sharing(cls) -> str:
        """
        Get name of the host machine which could be used for sharing
        directories with Hyper-V VMs connected to Golem's virtual switch.
        """
        hostname = os.getenv('COMPUTERNAME')
        if not hostname:
            raise RuntimeError('COMPUTERNAME environment variable not set')
        return hostname

    @staticmethod
    def uses_volumes() -> bool:
        return True

    def create_volumes(self, binds: Iterable[DockerBind]) -> dict:
        hostname = self._get_hostname_for_sharing()
        return {
            self._create_volume(hostname, bind.source): {
                'bind': bind.target,
                'mode': bind.mode
            }
            for bind in binds
        }

    def _memory_cap(self, memory: int) -> int:
        return min(memory, self._get_max_memory())

    def _check_memory(self, constr: Optional[dict] = None) -> bool:
        """
        Checks if there is enough memory on the system to start the VM
        If not try to free memory and check again
        """
        if self.vm_running():
            return True

        constr = constr or self.constraints()
        mem = constr[CONSTRAINT_KEYS['mem']]

        if mem > self._get_max_memory():
            logger.info("Attempting to free memory (empty working sets of "
                        "running processes)")
            try:
                from golem.os import windows_ews
                windows_ews()
            except (ImportError, OSError):
                logger.exception('Failed to free memory')

        return mem <= self._get_max_memory(constr)

    @staticmethod
    def _check_system_drive_space(memory: int) -> bool:
        """
        Check if there is enough space on the system drive to dump virtual
        machine memory when the host machine is shutting down
        :param memory: VM assigned memory in MiB
        """
        drive = os.getenv('SystemDrive')
        free_space = psutil.disk_usage(drive).free // 1024 // 1024
        return memory < free_space

    def _get_max_memory(self, constr: Optional[dict] = None) -> int:
        max_mem_in_mb = hardware.memory_available() // 1024

        if self.vm_running():
            constr = constr or self.constraints()
            max_mem_in_mb += constr[CONSTRAINT_KEYS['mem']]

        return hardware.pad_memory(int(0.9 * max_mem_in_mb))

    @staticmethod
    def _log_and_publish_event(name, **kwargs) -> None:
        message = MESSAGES[name].format(**kwargs)
        event = EVENTS[name].copy()
        event['data'] = message

        if event['stage'] == Stage.warning:
            logger.warning(message)
        else:
            logger.error(message)

        publish_event(event)

    def _create_volume(self, hostname: str, shared_dir: Path) -> str:
        assert self._work_dir is not None
        try:
            relpath = shared_dir.relative_to(self._work_dir)
        except ValueError:
            raise ValueError(
                f'Cannot create docker volume: "{shared_dir}" is not a '
                f'subdirectory of docker work dir ("{self._work_dir}")')

        share_name = smbshare.get_share_name(self._work_dir)
        volume_name = f'{hostname}/{share_name}/{relpath.as_posix()}'

        # Client must be created here, do it in __init__() will not work since
        # environment variables are not set yet when __init__() is called
        client = local_client()
        client.create_volume(
            name=volume_name,
            driver=self.VOLUME_DRIVER,
            driver_opts={
                'username': self.DOCKER_USER,
                'password': self.DOCKER_PASSWORD
            }
        )

        return volume_name<|MERGE_RESOLUTION|>--- conflicted
+++ resolved
@@ -97,12 +97,8 @@
     START_VM_SCRIPT_PATH = \
         os.path.join(SCRIPTS_PATH, 'start-hyperv-docker-vm.ps1')
     SCRIPT_TIMEOUT = 5  # seconds
-<<<<<<< HEAD
-    START_VM_TIMEOUT = 60  # seconds
+    START_VM_TIMEOUT = 120  # seconds
     START_VM_RETRIES = 2  # retries, not start attempts
-=======
-    START_VM_TIMEOUT = 120  # seconds
->>>>>>> c8f4a93c
 
     def __init__(self, *args, **kwargs):
         super().__init__(*args, **kwargs)
