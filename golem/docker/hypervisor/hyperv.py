import logging
import os
from pathlib import Path
import subprocess
from subprocess import CalledProcessError, TimeoutExpired
from typing import Optional, Union, Any, List, Dict, ClassVar, Iterable
import psutil

from os_win.constants import HOST_SHUTDOWN_ACTION_SHUTDOWN, \
    VM_SNAPSHOT_TYPE_DISABLED
from os_win.exceptions import OSWinException
from os_win.utils.compute.vmutils import VMUtils

from golem.core.common import get_golem_path
from golem.docker import smbshare
from golem.docker.client import local_client
from golem.docker.config import CONSTRAINT_KEYS
from golem.docker.hypervisor.docker_machine import DockerMachineHypervisor
from golem.docker.task_thread import DockerBind

logger = logging.getLogger(__name__)


class HyperVHypervisor(DockerMachineHypervisor):

    DRIVER_NAME: ClassVar[str] = 'hyperv'
    OPTIONS = dict(
        mem='--hyperv-memory',
        cpu='--hyperv-cpu-count',
        disk='--hyperv-disk-size',
        boot2docker_url='--hyperv-boot2docker-url',
        no_virt_mem='--hyperv-disable-dynamic-memory',
        virtual_switch='--hyperv-virtual-switch'
    )
    BOOT2DOCKER_URL = "https://github.com/golemfactory/boot2docker/releases/" \
                      "download/v18.06.1-ce%2Bdvn-v0.35/boot2docker.iso"
    DOCKER_USER = "golem-docker"
    DOCKER_PASSWORD = "golem-docker"
    VOLUME_SIZE = "5000"  # = 5GB; default was 20GB
    VOLUME_DRIVER = "cifs"
    SMB_PORT = "445"

    GET_VSWITCH_SCRIPT_PATH = \
        os.path.join(get_golem_path(), 'scripts', 'get-default-vswitch.ps1')
    SCRIPT_TIMEOUT = 5  # seconds

    def __init__(self, *args, **kwargs):
        super().__init__(*args, **kwargs)
        self._vm_utils = VMUtils()

<<<<<<< HEAD
=======
    def setup(self) -> None:
        super().setup()
        self._check_smb_port()

    def _check_smb_port(self) -> None:
        hostname = self._get_hostname_for_sharing()
        output = self.command('execute', args=[
            self._vm_name,
            f'if nc -z -w 1 {hostname} {self.SMB_PORT} ; then echo OK ; '
            f'else echo Error ; fi'
        ])
        if output is None or output.strip() != 'OK':
            logger.error(
                f'Port {self.SMB_PORT} unreachable. '
                f'Please check firewall settings.')

>>>>>>> bec9f23d
    def start_vm(self, name: Optional[str] = None) -> None:
        constr = self.constraints()

        if not self._check_memory(constr):
            logger.info("Attempting to free memory (empty working sets of "
                        "running processes)")
            try:
                from golem.os import windows_ews
                windows_ews()
            except (ImportError, OSError):
                logger.exception('Failed to free memory')

        if not self._check_memory(constr):
            logger.warning('Not enough memory to start the VM, lowering memory')
            mem_key = CONSTRAINT_KEYS['mem']
            constr[mem_key] = self._memory_cap(constr[mem_key])
            constr[mem_key] = self.pad_memory(constr[mem_key])
            logger.debug('Memory capped by "free - 10%%": %r', constr[mem_key])
            self.constrain(name, **constr)

        try:
            # The windows VM fails to start when too much memory is assigned
            super().start_vm(name)
        except subprocess.CalledProcessError as e:
            logger.error(
                "HyperV: VM failed to start, this can be caused "
                "by insufficient RAM or HD free on the host machine")
            raise

    @classmethod
    def is_available(cls) -> bool:
        command = "@(Get-Module -ListAvailable hyper-v).Name | Get-Unique"
        try:
            output = cls._run_ps(command=command)
            return output == "Hyper-V"
        except (RuntimeError, OSError) as e:
            logger.warning(f"Error checking Hyper-V availability: {e}")
            return False

    # pylint: disable=arguments-differ
    def _parse_create_params(
            self,
            cpu: Optional[Union[str, int]] = None,
            mem: Optional[Union[str, int]] = None,
            **params: Any) -> List[str]:

        args = super()._parse_create_params(**params)
        virtual_switch = self._get_vswitch_name()
        args += [
            self.OPTIONS['boot2docker_url'], self.BOOT2DOCKER_URL,
            self.OPTIONS['virtual_switch'], virtual_switch,
            self.OPTIONS['disk'], self.VOLUME_SIZE,
            self.OPTIONS['no_virt_mem'],
        ]

        if cpu is not None:
            args += [self.OPTIONS['cpu'], str(cpu)]
        if mem is not None:
            args += [self.OPTIONS['mem'], str(mem)]

        return args

    def _failed_to_create(self, vm_name: Optional[str] = None):
        name = vm_name or self._vm_name
        logger.error(
            f'{ self.DRIVER_NAME}: VM failed to create, this can be '
            'caused by insufficient RAM or HD free on the host machine')
        try:
            self.command('rm', name, args=['-f'])
        except subprocess.CalledProcessError:
            logger.error(
                f'{ self.DRIVER_NAME}: Failed to clean up a (possible) '
                'corrupt machine, please run: '
                f'`docker-machine rm -y -f {name}`')

    def constraints(self, name: Optional[str] = None) -> Dict:
        name = name or self._vm_name
        try:
            summary = self._vm_utils.get_vm_summary_info(name)
            mem_settings = self._vm_utils.get_vm_memory_info(name)
            logger.debug('raw hyperv info: summary=%r, memory=%r',
                         summary, mem_settings)
            result = dict()
            result[CONSTRAINT_KEYS['mem']] = mem_settings['Limit']
            result[CONSTRAINT_KEYS['cpu']] = summary['NumberOfProcessors']
            return result
        except (OSWinException, KeyError):
            logger.exception(
                f'Hyper-V: reading configuration of VM "{name}" failed')
            return {}

    def constrain(self, name: Optional[str] = None, **params) -> None:
        name = name or self._vm_name
        mem_key = CONSTRAINT_KEYS['mem']
        mem = params.get(mem_key)
        assert isinstance(mem, int)
        cpu = params.get(CONSTRAINT_KEYS['cpu'])

        try:
            self._vm_utils.update_vm(
                vm_name=name,
                memory_mb=mem,
                memory_per_numa_node=0,
                vcpus_num=cpu,
                vcpus_per_numa_node=0,
                limit_cpu_features=False,
                dynamic_mem_ratio=1,
                host_shutdown_action=HOST_SHUTDOWN_ACTION_SHUTDOWN,
                snapshot_type=VM_SNAPSHOT_TYPE_DISABLED,
            )
        except OSWinException:
            logger.exception(f'Hyper-V: reconfiguration of VM "{name}" failed')

        logger.info('Hyper-V: reconfiguration of VM "%s" finished', name)

    def update_work_dir(self, work_dir: Path) -> None:
        super().update_work_dir(work_dir)
        # Ensure that working directory is shared via SMB
        smbshare.create_share(self.DOCKER_USER, work_dir)

    @classmethod
    def _get_vswitch_name(cls) -> str:
        return cls._run_ps(script=cls.GET_VSWITCH_SCRIPT_PATH)

    @classmethod
    def _get_hostname_for_sharing(cls) -> str:
        """
        Get name of the host machine which could be used for sharing
        directories with Hyper-V VMs connected to Golem's virtual switch.
        """
        hostname = os.getenv('COMPUTERNAME')
        if not hostname:
            raise RuntimeError('COMPUTERNAME environment variable not set')
        return hostname

    @classmethod
    def _run_ps(
            cls,
            script: Optional[str] = None,
            command: Optional[str] = None,
            timeout: int = SCRIPT_TIMEOUT
    ) -> str:
        """
        Run a powershell script or command and return its output in UTF8
        """
        if script and not command:
            cmd = [
                'powershell.exe',
                '-ExecutionPolicy', 'RemoteSigned',
                '-File', script
            ]
        elif command and not script:
            cmd = [
                'powershell.exe',
                '-Command', command
            ]
        else:
            raise ValueError("Exactly one of (script, command) is required")

        try:
            return subprocess\
                .run(
                    cmd,
                    timeout=timeout,  # seconds
                    check=True,
                    stdout=subprocess.PIPE,
                    stderr=subprocess.PIPE,
                )\
                .stdout\
                .decode('utf8')\
                .strip()
        except (CalledProcessError, TimeoutExpired) as exc:
            raise RuntimeError(exc.stderr.decode('utf8') if exc.stderr else '')

    @staticmethod
    def uses_volumes() -> bool:
        return True

    def create_volumes(self, binds: Iterable[DockerBind]) -> dict:
        hostname = self._get_hostname_for_sharing()
        return {
            self._create_volume(hostname, bind.source): {
                'bind': bind.target,
                'mode': bind.mode
            }
            for bind in binds
        }

    def _memory_cap(self, memory: int) -> int:
        max_mem_in_mb = self._get_max_memory()
        return min(memory, max_mem_in_mb - max_mem_in_mb // 10)

    def _check_memory(self, constr: Optional[dict] = None) -> bool:
        """
        Checks if there is enough memory on the system to start the VM
        """
        if self.vm_running():
            return True

        constr = constr or self.constraints()

        return constr[CONSTRAINT_KEYS['mem']] <= self._get_max_memory(constr)

    def _get_max_memory(self, constr: Optional[dict] = None) -> int:
        vmem = psutil.virtual_memory()
        logger.debug("System memory: %r", vmem)
        max_mem_in_mb = vmem.available // 1024 // 1024
        if self.vm_running():
            constr = constr or self.constraints()
            max_mem_in_mb += constr[CONSTRAINT_KEYS['mem']]

        return max_mem_in_mb

    def _create_volume(self, hostname: str, shared_dir: Path) -> str:
        assert self._work_dir is not None
        try:
            relpath = shared_dir.relative_to(self._work_dir)
        except ValueError:
            raise ValueError(
                f'Cannot create docker volume: "{shared_dir}" is not a '
                f'subdirectory of docker work dir ("{self._work_dir}")')

        share_name = smbshare.get_share_name(self._work_dir)
        volume_name = f'{hostname}/{share_name}/{relpath.as_posix()}'

        # Client must be created here, do it in __init__() will not work since
        # environment variables are not set yet when __init__() is called
        client = local_client()
        client.create_volume(
            name=volume_name,
            driver=self.VOLUME_DRIVER,
            driver_opts={
                'username': self.DOCKER_USER,
                'password': self.DOCKER_PASSWORD
            }
        )

        return volume_name<|MERGE_RESOLUTION|>--- conflicted
+++ resolved
@@ -48,8 +48,6 @@
         super().__init__(*args, **kwargs)
         self._vm_utils = VMUtils()
 
-<<<<<<< HEAD
-=======
     def setup(self) -> None:
         super().setup()
         self._check_smb_port()
@@ -66,7 +64,6 @@
                 f'Port {self.SMB_PORT} unreachable. '
                 f'Please check firewall settings.')
 
->>>>>>> bec9f23d
     def start_vm(self, name: Optional[str] = None) -> None:
         constr = self.constraints()
 
