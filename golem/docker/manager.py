--- conflicted
+++ resolved
@@ -187,20 +187,14 @@
     def build_images(self):
         entries = []
 
-<<<<<<< HEAD
-        for entry in cls._collect_images():
-            version = cls._image_version(entry)
-
-            if not cls._image_supported(entry):
+        for entry in self._collect_images():
+            version = self._image_version(entry)
+
+            if not self._image_supported(entry):
                 logger.warning('Image %s is not supported', version)
                 continue
 
-            if not cls.command('images', args=[version]):
-=======
-        for entry in self._collect_images():
-            version = self._image_version(entry)
             if not self.command('images', args=[version]):
->>>>>>> 4cfa18e8
                 entries.append(entry)
 
         if entries:
@@ -211,13 +205,8 @@
         cwd = os.getcwd()
 
         for entry in entries:
-<<<<<<< HEAD
             image, docker_file, _, build_dir = entry[:4]
-            version = cls._image_version(entry)
-=======
-            image, docker_file, tag, build_dir = entry
-            version = self._image_version(entry)
->>>>>>> 4cfa18e8
+            version = self._image_version(entry)
 
             try:
                 os.chdir(APPS_DIR)
@@ -233,20 +222,14 @@
     def pull_images(self):
         entries = []
 
-<<<<<<< HEAD
-        for entry in cls._collect_images():
-            version = cls._image_version(entry)
-
-            if not cls._image_supported(entry):
+        for entry in self._collect_images():
+            version = self._image_version(entry)
+
+            if not self._image_supported(entry):
                 logger.warning('Image %s is not supported', version)
                 continue
 
-            if not cls.command('images', args=[version]):
-=======
-        for entry in self._collect_images():
-            version = self._image_version(entry)
             if not self.command('images', args=[version]):
->>>>>>> 4cfa18e8
                 entries.append(entry)
 
         if entries:
