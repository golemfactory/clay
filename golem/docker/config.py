--- conflicted
+++ resolved
@@ -74,13 +74,8 @@
 
             try:
                 host_config['mem_limit'] = int(max_memory_size) * 1024
-<<<<<<< HEAD
             except (TypeError, ValueError) as exc:
-                logger.warning('Cannot set the CPU set: %r', exc)
-=======
-            except Exception as exc:  # pylint: disable=broad-except
                 logger.warning('Cannot set the memory limit: %r', exc)
->>>>>>> 5c3b8126
 
         self.container_host_config.update(host_config)
 
