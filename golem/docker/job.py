import logging
import os
import posixpath
import threading

import docker.errors

from golem.core.common import is_windows, nt_path_to_posix_path, is_osx
from .client import local_client

__all__ = ['DockerJob']

logger = logging.getLogger(__name__)

"""
The logger used for logging std streams of the process running in container.
"""
container_logger = logging.getLogger(__name__ + ".container")


# pylint:disable=too-many-instance-attributes
class DockerJob(object):
    STATE_NEW = "new"
    STATE_CREATED = "created"  # container created by docker
    STATE_RUNNING = "running"  # docker container running
    STATE_EXITED = "exited"  # docker container finished running
    STATE_STOPPED = "stopped"
    STATE_KILLED = "killed"
    STATE_REMOVED = "removed"

    # This dir contains static task resources.
    # Mounted read-only in the container.
    RESOURCES_DIR = "/golem/resources"

    # This dir contains task script and params file.
    # Mounted read-write in the container.
    WORK_DIR = "/golem/work"

    # All files in this dir are treated as output files after the task finishes.
    # Mounted read-write in the container.
    OUTPUT_DIR = "/golem/output"

    # these keys/values pairs will be saved in "params" module - it is
    # dynamically created during docker setup and available for import
    # inside docker
    PATH_PARAMS = {
        "RESOURCES_DIR": RESOURCES_DIR,
        "WORK_DIR": WORK_DIR,
        "OUTPUT_DIR": OUTPUT_DIR
    }

    # Name of the script file, relative to WORK_DIR
    TASK_SCRIPT = "job.py"

    # Name of the parameters file, relative to WORK_DIR
    PARAMS_FILE = "params.py"

    # pylint:disable=too-many-arguments
    def __init__(self, image, script_src, parameters,
                 resources_dir, work_dir, output_dir,
                 host_config=None, container_log_level=None):
        """
        :param DockerImage image: Docker image to use
        :param str script_src: source of the task script file
        :param dict parameters: parameters for the task script
        :param str resources_dir: directory with task resources
        :param str work_dir: directory for temporary work files
        :param str output_dir: directory for output files
        """
        from golem.docker.image import DockerImage
        if not isinstance(image, DockerImage):
            raise TypeError('Incorrect image type: {}. '
                            'Should be: DockerImage'.format(type(image)))
        self.image = image
        self.script_src = script_src
        self.parameters = parameters if parameters else {}

        self.parameters.update(self.PATH_PARAMS)

        self.host_config = host_config or {}

        self.resources_dir = resources_dir
        self.work_dir = work_dir
        self.output_dir = output_dir

        self.resources_dir_mod = None
        self.work_dir_mod = None
        self.output_dir_mod = None

        self.container = None
        self.container_id = None
        self.container_log = None
        self.state = self.STATE_NEW

        if container_log_level is None:
            container_log_level = container_logger.getEffectiveLevel()
        self.log_std_streams = 0 < container_log_level <= logging.DEBUG
        self.logging_thread = None
        self.stop_logging_thread = False

    def _prepare(self):
        self.work_dir_mod = self._host_dir_chmod(self.work_dir, "rw")
        self.resources_dir_mod = self._host_dir_chmod(self.resources_dir, "rw")
        self.output_dir_mod = self._host_dir_chmod(self.output_dir, "rw")

        # Save parameters in work_dir/PARAMS_FILE
        params_file_path = self._get_host_params_path()
        with open(params_file_path, "wb") as params_file:
            for key, value in self.parameters.items():
                line = "{} = {}\n".format(key, repr(value))
                params_file.write(bytearray(line, encoding='utf-8'))

        # Save the script in work_dir/TASK_SCRIPT
        task_script_path = self._get_host_script_path()
        with open(task_script_path, "wb") as script_file:
            script_file.write(bytearray(self.script_src, "utf-8"))

        # Setup volumes for the container
        client = local_client()

        # Docker config requires binds to be specified using posix paths,
        # even on Windows. Hence this function:
        def posix_path(path):
            if is_windows():
                return nt_path_to_posix_path(path)
            return path

        container_config = dict(self.host_config)
        cpuset = container_config.pop('cpuset', None)

        if is_windows():
            environment = None
        elif is_osx():
            environment = dict(OSX_USER=1)
        else:
            environment = dict(LOCAL_USER_ID=os.getuid())

        host_cfg = client.create_host_config(
            cpuset_cpus=cpuset,
            binds={
                posix_path(self.work_dir): {
                    "bind": self.WORK_DIR,
                    "mode": "rw"
                },
                posix_path(self.resources_dir): {
                    "bind": self.RESOURCES_DIR,
                    "mode": "ro"
                },
                posix_path(self.output_dir): {
                    "bind": self.OUTPUT_DIR,
                    "mode": "rw"
                }
            },
            **container_config
        )

        # The location of the task script when mounted in the container
        container_script_path = self._get_container_script_path()
        self.container = client.create_container(
            image=self.image.name,
            volumes=[self.WORK_DIR, self.RESOURCES_DIR, self.OUTPUT_DIR],
            host_config=host_cfg,
            command=[container_script_path],
            working_dir=self.WORK_DIR,
            environment=environment,
        )
        self.container_id = self.container["Id"]
        if self.container_id is None:
            raise KeyError("container does not have key: Id")

        logger.debug("Container %s prepared, image: %s, dirs: %s; %s; %s",
                     self.container_id, self.image.name, self.work_dir,
                     self.resources_dir, self.output_dir)

    def _cleanup(self):
        if self.container:
            client = local_client()
            self._host_dir_chmod(self.work_dir, self.work_dir_mod)
            self._host_dir_chmod(self.resources_dir, self.resources_dir_mod)
            self._host_dir_chmod(self.output_dir, self.output_dir_mod)
            try:
                client.remove_container(self.container_id, force=True)
                logger.debug("Container %s removed", self.container_id)
            except docker.errors.APIError:
                pass  # Already removed? Sometimes happens in CircleCI.
            self.container = None
            self.container_id = None
            self.state = self.STATE_REMOVED
        if self.logging_thread:
            self.stop_logging_thread = True
            self.logging_thread.join(1)
            if self.logging_thread.is_alive():
                logger.warning("Docker logging thread still running")
            else:
                logger.debug("Docker logging stopped")
            self.logging_thread = None

    def __enter__(self):
        self._prepare()
        return self

    def __exit__(self, exc_type, exc_value, traceback):
        self._cleanup()

    def _get_host_script_path(self):
        return os.path.join(self.work_dir, self.TASK_SCRIPT)

    def _get_host_params_path(self):
        return os.path.join(self.work_dir, self.PARAMS_FILE)

    @staticmethod
    def _host_dir_chmod(dst_dir, mod):
        if isinstance(mod, str):
            mod = 0o770 if mod == 'rw' else \
                0o550 if mod == 'ro' else 0
        prev_mod = None

        try:
            import stat
            prev_mod = stat.S_IMODE(os.stat(dst_dir).st_mode)
        except Exception as e:  # pylint:disable=broad-except
            logger.debug("Cannot get mode for %s, "
                         "reason: %s", dst_dir, e)

        if mod is not None:
            try:
                os.chmod(dst_dir, mod)
            except Exception as e:  # pylint:disable=broad-except
                logger.debug("Cannot chmod %s (%s): %s", dst_dir, mod, e)

        return prev_mod

    @staticmethod
    def _get_container_script_path():
        return posixpath.join(DockerJob.WORK_DIR, DockerJob.TASK_SCRIPT)

    @staticmethod
    def get_absolute_resource_path(relative_path):
        return posixpath.join(DockerJob.RESOURCES_DIR,
                              nt_path_to_posix_path(relative_path))

    def _start_logging_thread(self, client):

        def log_stream(s):
            for chunk in s:
                container_logger.debug(chunk)
                if self.stop_logging_thread:
                    break

        stream = client.attach(self.container_id, stdout=True, stderr=True,
                               stream=True, logs=True)
        self.logging_thread = threading.Thread(
            target=log_stream, args=(stream,), name="ContainerLoggingThread")
        self.logging_thread.start()

    def start(self):
        if self.get_status() == self.STATE_CREATED:
            client = local_client()
            client.start(self.container_id)
            result = client.inspect_container(self.container_id)
            self.state = result["State"]["Status"]
            logger.debug("Container %s started", self.container_id)
            if self.log_std_streams:
                self._start_logging_thread(client)
            return result
        logger.debug("Container %s not started, status = %s",
                     self.container_id, self.get_status())
        return None

    def wait(self, timeout=None):
        """Block until the job completes, or timeout elapses.
        :param timeout: time to block
        :returns container exit code
        """
        if self.get_status() in [self.STATE_RUNNING, self.STATE_EXITED]:
            client = local_client()
<<<<<<< HEAD
            return client.wait(self.container_id, timeout).get('StatusCode')
        logger.debug("Cannot wait for container {}, status = {}"
                     .format(self.container_id, self.get_status()))
=======
            return client.wait(self.container_id, timeout)
        logger.debug("Cannot wait for container %s, status = %s",
                     self.container_id, self.get_status())
>>>>>>> 90ea5786
        return -1

    def kill(self):
        try:
            status = self.get_status()
        except Exception as exc:  # pylint:disable=broad-except
            status = None
            logger.error("Error retrieving status for container %s: %s",
                         self.container_id, exc)

        if status != self.STATE_RUNNING:
            return

        try:
            client = local_client()
            client.kill(self.container_id)
        except docker.errors.APIError as exc:
            logger.error("Couldn't kill container %s: %s",
                         self.container_id, exc)

    def dump_logs(self, stdout_file=None, stderr_file=None):
        if not self.container:
            return
        client = local_client()

        def dump_stream(stream, path):
            logger.debug('dump_stream(%r, %r)', stream, path)
            with open(path, "wb") as f:
                for line in stream:
                    f.write(line)
                f.flush()

        if stdout_file:
            stdout = client.logs(self.container_id,
                                 stream=True, stdout=True, stderr=False)
            dump_stream(stdout, stdout_file)
        if stderr_file:
            stderr = client.logs(self.container_id,
                                 stream=True, stdout=False, stderr=True)
            dump_stream(stderr, stderr_file)

    def get_status(self):
        if self.container:
            client = local_client()
            inspect = client.inspect_container(self.container_id)
            return inspect["State"]["Status"]
        return self.state<|MERGE_RESOLUTION|>--- conflicted
+++ resolved
@@ -274,15 +274,9 @@
         """
         if self.get_status() in [self.STATE_RUNNING, self.STATE_EXITED]:
             client = local_client()
-<<<<<<< HEAD
             return client.wait(self.container_id, timeout).get('StatusCode')
-        logger.debug("Cannot wait for container {}, status = {}"
-                     .format(self.container_id, self.get_status()))
-=======
-            return client.wait(self.container_id, timeout)
         logger.debug("Cannot wait for container %s, status = %s",
                      self.container_id, self.get_status())
->>>>>>> 90ea5786
         return -1
 
     def kill(self):
