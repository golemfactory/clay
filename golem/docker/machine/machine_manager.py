import logging
import subprocess
import time
from contextlib import contextmanager
from threading import Thread

from golem.core.common import is_linux, is_windows
from golem.core.threads import ThreadQueueExecutor
from golem.docker.config_manager import DockerConfigManager

__all__ = ['DockerMachineManager', 'FALLBACK_DOCKER_MACHINE_NAME']
logger = logging.getLogger(__name__)

FALLBACK_DOCKER_MACHINE_NAME = 'default'


class DockerMachineManager(DockerConfigManager):

    POWER_UP_DOWN_TIMEOUT = 30 * 1000  # milliseconds
    SAVE_STATE_TIMEOUT = 120 * 1000  # milliseconds

    docker_machine_commands = dict(
        active=['docker-machine', 'active'],
        list=['docker-machine', 'ls', '-q'],
        stop=['docker-machine', 'stop'],
        start=['docker-machine', 'start'],
        status=['docker-machine', 'status'],
        env=['docker-machine', 'env']
    )

    power_down_states = [
        'Saved', 'Aborted'
    ]

    running_states = [
        'Running', 'FirstOnline', 'LastOnline'
    ]

    constraint_keys = [
        'memory_size', 'cpu_count', 'cpu_execution_cap'
    ]

    def __init__(self,
                 machine_name=None,
                 default_memory_size=1024,
                 default_cpu_execution_cap=100,
                 default_cpu_count=1,
                 min_memory_size=1024,
                 min_cpu_execution_cap=1,
                 min_cpu_count=1):

        super(DockerMachineManager, self).__init__()

        self.ISession = None
        self.LockType = None

        self.docker_machine_available = True
        self.docker_machine = machine_name
        self.docker_images = []

        self.min_constraints = dict(
            memory_size=min_memory_size,
            cpu_execution_cap=min_cpu_execution_cap,
            cpu_count=min_cpu_count
        )

        self.defaults = dict(
            memory_size=default_memory_size,
            cpu_count=default_cpu_count,
            cpu_execution_cap=default_cpu_execution_cap
        )

        self.virtual_box = None
        self.virtual_box_config = self.defaults

        self._env_checked = False
        self._threads = ThreadQueueExecutor(queue_name='docker-machine')

    @staticmethod
    def __parse_params(params):
        from os import environ
        envs = ["DOCKER_TLS_VERIFY", "DOCKER_HOST", "DOCKER_CERT_PATH", "DOCKER_MACHINE_NAME", "COMPOSE_CONVERT_PATHS"]
        for line in params.split('\n'):
            for env in envs:
                if env in line:
                    environ[env] = line.split('=')[-1].lstrip()


    def check_environment(self):
        logger.debug("DockerManager: checking VM availability")

        try:
            if not self.docker_machine:
                active = self.docker_machine_command('active')
                self.docker_machine = active.strip().replace("\n", "") or FALLBACK_DOCKER_MACHINE_NAME

<<<<<<< HEAD
            if not is_linux():
                env_params = self.docker_machine_command('env', self.docker_machine)
                DockerMachineManager.__parse_params(env_params)


            # VirtualBox availability check
            self._import_virtualbox()
            if not self.virtual_box or not self.virtual_box.version:
                raise EnvironmentError("Unknown VirtualBox version")
=======
            # FIXME: proper docker machine and hypervisor detection
            if is_linux():
                raise EnvironmentError("not required on Linux")
            elif is_windows():
                # VirtualBox availability check
                self._import_virtualbox()
                if not self.virtual_box or not self.virtual_box.version:
                    raise EnvironmentError("Unknown VirtualBox version")
>>>>>>> d34d2ba7

            # Docker Machine VM availability check
            self.docker_images = self.docker_machine_images()
            if self.docker_machine not in self.docker_images:
                raise EnvironmentError("VM {} not present"
                                       .format(self.docker_machine))

            self.docker_machine_available = True
        except Exception as exc:
            self.docker_machine_available = False
            if not is_linux():
                logger.error("Docker machine is not available: {}".format(exc))

        self._env_checked = True
        return self.docker_machine_available

    def update_config(self, status_callback, done_callback, in_background=True):
        if not self._env_checked:
            self.check_environment()

        def wait_for_tasks():
            while status_callback():
                time.sleep(0.5)
            self.constrain(self.docker_machine)
            done_callback()

        thread = Thread(target=wait_for_tasks)

        if in_background:
            self._threads.push(thread)
        else:
            thread.run()

    def recover_vm_connectivity(self, done_callback, in_background=True):
        """
        This method tries to resolve issues with VirtualBox network adapters (mainly on Windows)
        by saving VM's state and resuming it afterwards with docker-machine. This reestablishes
        SSH connectivity with docker machine VM.
        :param done_callback: Function to run on completion. Takes vbox session as an argument.
        :param in_background: Run the recovery process in a separate thread.
        :return:
        """
        if not self._env_checked:
            self.check_environment()

        if self.docker_machine_available:
            def save_and_resume():
                vm = self.__machine_from_arg(self.docker_machine)
                with self._recover_ctx(vm):
                    logger.debug("DockerMachine: VM state saved")
                done_callback()

            thread = Thread(target=save_and_resume)

            if in_background:
                self._threads.push(thread)
            else:
                thread.run()
        else:
            done_callback()

    def find_vm(self, name_or_id):
        try:
            return self.virtual_box.find_machine(name_or_id)
        except Exception as e:
            logger.warn("VirtualBox: not available: {}".format(e))

    def start_vm(self, mixed, lock_type=None):
        """
        Power up a machine identified by the mixed param
        :param mixed: Machine id, name, Machine object or Session object
        :param lock_type: Session lock type
        :return: Session object
        """
        return self._power_up_vm(mixed, lock_type=lock_type)

    def stop_vm(self, mixed, lock_type=None):
        """
        Power down a machine identified by the mixed param
        :param mixed: Machine id, name, Machine object or Session object
        :param lock_type: Session lock type
        :return: Session object
        """
        return self._power_down_vm(mixed, lock_type=lock_type)

    def constraints(self, name_or_id_or_machine):
        try:
            vm = self.__machine_from_arg(name_or_id_or_machine)
            if not vm:
                return

            result = {}
            for constraint_key in self.constraint_keys:
                result[constraint_key] = getattr(vm, constraint_key)
            return result

        except Exception as e:
            logger.error("VirtualBox: error reading VM's constraints: {}"
                         .format(e))

    def constrain(self, name_or_id_or_machine, **kwargs):
        constraints = kwargs or self.virtual_box_config

        try:
            self.__constrain(name_or_id_or_machine, **constraints)
        except Exception as e:
            logger.error("VirtualBox: error setting '{}' VM's constraints: {}"
                         .format(name_or_id_or_machine, e))

    def constrain_all(self, images=None, **kwargs):
        try:
            for image_name in images or self.docker_images:
                self.constrain(image_name, **kwargs)
        except Exception as e:
            logger.error("VirtualBox: error constraining images: {}"
                         .format(e))

    def build_config(self, config_desc):
        super(DockerMachineManager, self).build_config(config_desc)

        cpu_count = self.min_constraints['cpu_count']
        memory_size = self.min_constraints['memory_size']

        with self._try():
            cpu_count = max(int(config_desc.num_cores), cpu_count)

        with self._try():
            memory_size += int(config_desc.max_memory_size) / 1000

        with self._try():
            if config_desc.docker_machine_name:
                self.docker_machine = config_desc.docker_machine_name
                self._env_checked = False

        self.virtual_box_config = dict(
            memory_size=memory_size,
            cpu_count=cpu_count
        )

    @contextmanager
    def _restart_ctx(self, name_or_id_or_machine, restart=True):
        immutable_vm = self.__machine_from_arg(name_or_id_or_machine)
        if not immutable_vm:
            yield None
            return

        running = self._docker_machine_running()
        if running and restart:
            self._stop_docker_machine()

        session = immutable_vm.create_session(self.LockType.write)
        vm = session.machine

        if str(vm.state) in self.power_down_states:
            self.stop_vm(session)

        try:
            yield vm
        except Exception as e:
            logger.error("DockerMachine: restart context error: {}"
                         .format(e))

        vm.save_settings()

        with self._try():
            session.unlock_machine()
            session.disconnect()

        if restart or not running:
            self._start_docker_machine()

    @contextmanager
    def _recover_ctx(self, name_or_id_or_machine):
        immutable_vm = self.__machine_from_arg(name_or_id_or_machine)
        if not immutable_vm:
            yield None
            return

        session = immutable_vm.create_session(self.LockType.shared)
        vm = session.machine

        if str(vm.state) in self.running_states:
            self._save_vm_state(session)

        try:
            yield vm
        except Exception as e:
            logger.error("DockerMachine: recovery error: {}"
                         .format(e))

        with self._try():
            session.unlock_machine()
        self._start_docker_machine()

    def docker_machine_command(self, key, machine_name=None, check_output=True, shell=False):
        command = self.docker_machine_commands.get(key, None)
        if not command:
            return ''

        command = command[:]
        if machine_name:
            command += [machine_name]
        logger.debug('docker_machine_command: %s', command)
        if check_output:
            return subprocess.check_output(command, shell=shell)
        return subprocess.check_call(command)

    def docker_machine_images(self):
        output = self.docker_machine_command('list')
        if output:
            return [i.strip() for i in output.split("\n") if i]
        raise EnvironmentError("Docker machine images not available")

    def _docker_machine_running(self):
        if not self.docker_machine:
            raise EnvironmentError("No Docker VM available")

        try:
            status = self.docker_machine_command('status', self.docker_machine)
            status = status.strip().replace("\n", "")
            return status == 'Running'
        except Exception as e:
            logger.error("DockerMachine: failed to check docker-machine status: {}"
                         .format(e))
        return False

    def _start_docker_machine(self):
        logger.debug("DockerMachine: starting {}".format(self.docker_machine))

        try:
            self.docker_machine_command('start', self.docker_machine,
                                        check_output=False)
        except Exception as e:
            logger.error("DockerMachine: failed to start the VM: {}"
                         .format(e))
        else:
            try:
                docker_images = self.docker_machine_images()
                if docker_images:
                    self.docker_images = docker_images
            except Exception as e:
                logger.error("DockerMachine: failed to update VM list: {}"
                             .format(e))

    def _stop_docker_machine(self):
        logger.debug("DockerMachine: stopping '{}'".format(self.docker_machine))
        try:
            self.docker_machine_command('stop', self.docker_machine,
                                        check_output=False)
            return True
        except Exception as e:
            logger.warn("DockerMachine: failed to stop the VM: {}"
                        .format(e))
        return False

    def _power_up_vm(self, vm_or_session, lock_type=None):
        try:
            session = self.__session_from_arg(vm_or_session,
                                              lock_type=lock_type)
            logger.debug("VirtualBox: starting VM '{}'"
                         .format(session.machine.name))

            progress = session.console.power_up()
            progress.wait_for_completion(timeout=self.POWER_UP_DOWN_TIMEOUT)
            return session

        except Exception as e:
            logger.error("VirtualBox: error starting a VM: '{}'"
                         .format(e))
        return None

    def _power_down_vm(self, vm_or_session, lock_type=None):
        try:
            session = self.__session_from_arg(vm_or_session,
                                              lock_type=lock_type)
            logger.debug("VirtualBox: stopping VM '{}'"
                         .format(session.machine.name))

            progress = session.console.power_down()
            progress.wait_for_completion(timeout=self.POWER_UP_DOWN_TIMEOUT)
            return session

        except Exception as e:
            logger.error("VirtualBox: error stopping a VM: '{}'"
                         .format(e))
        return None

    def _save_vm_state(self, vm_or_session, lock_type=None):
        try:
            session = self.__session_from_arg(vm_or_session,
                                              lock_type=lock_type)
            logger.debug("VirtualBox: saving state of VM '{}'"
                         .format(session.machine.name))

            progress = session.machine.save_state()
            progress.wait_for_completion(timeout=self.SAVE_STATE_TIMEOUT)
            return session

        except Exception as e:
            logger.error("VirtualBox: error saving VM's state: '{}'"
                         .format(e))
        return None

    def __constrain(self, machine_obj, **kwargs):
        vm = self.__machine_from_arg(machine_obj)
        if not vm:
            return

        constraints = self.constraints(vm)
        diff = self.__diff_constraints(constraints, kwargs)
        force = kwargs.pop('force', False)

        if diff:
            logger.debug("VirtualBox: applying {}".format(diff))

            with self._restart_ctx(vm) as mutable_vm:
                self._apply_constraints(mutable_vm, diff, force=force)
        else:
            if not self._docker_machine_running():
                self._start_docker_machine()
            logger.debug("VirtualBox: '{}' VM's configuration unchanged"
                         .format(vm.name))

    def __diff_constraints(self, old_values, new_values):
        result = dict()

        for constraint_key in self.constraint_keys:
            old_value = old_values.get(constraint_key)
            new_value = new_values.get(constraint_key)

            if new_value != old_value and new_value is not None:
                result[constraint_key] = new_value

        return result

    def _apply_constraints(self, vm, params, force=False):
        if not params:
            return

        success = True

        for name, value in params.iteritems():
            min_val = self.min_constraints.get(name)

            if force or min_val is None:
                cur_val = value
            else:
                cur_val = max(min_val, value)

            try:
                setattr(vm, name, cur_val)
            except Exception as e:
                logger.error('VirtualBox: error setting {} to {}: {}'
                             .format(name, value, e))
                success = False

        if success:
            logger.debug('VirtualBox: VM {} reconfigured successfully'
                         .format(vm.name))

    def _import_virtualbox(self):
        from virtualbox import VirtualBox
        from virtualbox.library import ISession, LockType

        self.virtual_box = VirtualBox()
        self.ISession = ISession
        self.LockType = LockType

    def __session_from_arg(self, session_obj, lock_type=None):
        if not isinstance(session_obj, self.ISession):
            vm = self.__machine_from_arg(session_obj)
            lock_type = lock_type or self.LockType.null
            if vm:
                return vm.create_session(lock_type)
            return None
        return session_obj

    def __machine_from_arg(self, machine_obj):
        if isinstance(machine_obj, basestring):
            try:
                return self.find_vm(machine_obj)
            except Exception as e:
                logger.error('VirtualBox: machine {} not found: {}'
                             .format(machine_obj, e))
                return None
        return machine_obj<|MERGE_RESOLUTION|>--- conflicted
+++ resolved
@@ -94,17 +94,10 @@
                 active = self.docker_machine_command('active')
                 self.docker_machine = active.strip().replace("\n", "") or FALLBACK_DOCKER_MACHINE_NAME
 
-<<<<<<< HEAD
             if not is_linux():
                 env_params = self.docker_machine_command('env', self.docker_machine)
                 DockerMachineManager.__parse_params(env_params)
 
-
-            # VirtualBox availability check
-            self._import_virtualbox()
-            if not self.virtual_box or not self.virtual_box.version:
-                raise EnvironmentError("Unknown VirtualBox version")
-=======
             # FIXME: proper docker machine and hypervisor detection
             if is_linux():
                 raise EnvironmentError("not required on Linux")
@@ -113,7 +106,6 @@
                 self._import_virtualbox()
                 if not self.virtual_box or not self.virtual_box.version:
                     raise EnvironmentError("Unknown VirtualBox version")
->>>>>>> d34d2ba7
 
             # Docker Machine VM availability check
             self.docker_images = self.docker_machine_images()
