--- conflicted
+++ resolved
@@ -91,13 +91,8 @@
     def _handle_remote_rpc_provider_failure(self, method: str, final: bool):
         if final:
             raise Exception(
-<<<<<<< HEAD
                 f"GETH: Node limit exhausted, request failed. "
                 f"method='{method}'"
-=======
-                "GETH: Node limit exhausted, request failed."
-                f" method='{method}'",
->>>>>>> c1fbe0c5
             )
         logger.warning(
             "GETH: '%s' request failed on '%s', "
