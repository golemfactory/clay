--- conflicted
+++ resolved
@@ -109,19 +109,12 @@
 
         args = [
             self.__prog,
-<<<<<<< HEAD
-            #'--light',
-            '--fast',
-            '--testnet',
-            '--bootnodes', ','.join(self.BOOT_NODES),
-=======
             datadir_arg,
             '--cache=32',
             '--syncmode=light',
             '--rinkeby',
             '--ipcpath={}'.format(ipc_path),
             '--nousb',
->>>>>>> 64415c06
             '--verbosity', '3',
         ]
 
@@ -145,7 +138,7 @@
         if identified_chain != chain:
             raise OSError("Wrong '{}' Ethereum chain".format(identified_chain))
 
-        log.info("Node started in {} s: `{}`".format(wait_time, " ".join(args)))
+        log.info("Node started in %ss: `%s`", wait_time, " ".join(args))
 
     def stop(self):
         if self.__ps:
