--- conflicted
+++ resolved
@@ -154,11 +154,7 @@
         if identified_chain != chain:
             raise OSError("Wrong '{}' Ethereum chain".format(identified_chain))
 
-<<<<<<< HEAD
         log.info("Node started in %ss: `%s`", wait_time, " ".join(args))
-=======
-        log.info("Node started in {} s".format(wait_time))
->>>>>>> b30bde52
 
     def stop(self):
         if self.__ps:
