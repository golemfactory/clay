import datetime
import logging
from typing import Iterable, List, Optional

from golem import model
from golem.core.common import to_unicode, datetime_to_timestamp_utc

logger = logging.getLogger(__name__)


class PaymentsDatabase(object):
    """Save and retrieve from database information
       about payments that this node has to make / made
    """

    @staticmethod
    def get_payment_value(subtask_id: str):
        """Returns value of a payment
           that was done to the same node and for the same
           task as payment for payment_info
        """
        return PaymentsDatabase.get_payment_for_subtask(subtask_id)

    @staticmethod
    def get_payment_for_subtask(subtask_id):
        try:
            return model.TaskPayment.get(
                model.TaskPayment.subtask == subtask_id,
            ).wallet_operation.amount
        except model.TaskPayment.DoesNotExist:
            logger.debug("Can't get payment value - payment does not exist")
            return 0

    @staticmethod
    def get_subtasks_payments(
            subtask_ids: Iterable[str],
    ) -> List[model.TaskPayment]:
        return list(
            model.TaskPayment.payments().where(
                model.TaskPayment.subtask.in_(subtask_ids),
            )
        )

    @staticmethod
    def get_newest_payment(num: Optional[int] = None,
                           interval: Optional[datetime.timedelta] = None):
        """ Return specific number of recently modified payments
        :param num: Number of payments to return. Unlimited if None.
        :param interval: Return payments from last interval of time. Unlimited
                         if None.
        :return:
        """
        query = model.TaskPayment.payments().order_by(
            model.WalletOperation.modified_date.desc(),
        )

        if interval is not None:
            then = datetime.datetime.now(tz=datetime.timezone.utc) - interval
            query = query.where(
                model.WalletOperation.modified_date >= then,
            )

        if num is not None:
            query = query.limit(num)

        return query.execute()


class PaymentsKeeper:
    """Keeps information about outgoing payments
       that should be processed and send or received.
    """

    def __init__(self) -> None:
        """ Create new payments keeper instance"""
        self.db = PaymentsDatabase()

    def get_list_of_all_payments(self, num: Optional[int] = None,
                                 interval: Optional[datetime.timedelta] = None):
        # This data is used by UI.
        return [{
            "subtask": to_unicode(payment.subtask),
            "payee": to_unicode(payment.wallet_operation.recipient_address),
            "value": to_unicode(payment.wallet_operation.amount),
            "status": to_unicode(payment.wallet_operation.status.name),
            "fee": to_unicode(payment.wallet_operation.gas_cost),
            "block_number": '',
            "transaction": to_unicode(payment.wallet_operation.tx_hash),
            "node": payment.node,
            "created": datetime_to_timestamp_utc(payment.created_date),
            "modified": datetime_to_timestamp_utc(
                payment.wallet_operation.modified_date,
            )
        } for payment in self.db.get_newest_payment(num, interval)]

    def get_payment(self, subtask_id):
        """
        Get cost of subtasks defined by @subtask_id
        :param subtask_id: Subtask ID
        :return: Cost of the @subtask_id
        """
        return self.db.get_payment_for_subtask(subtask_id)

    def get_subtasks_payments(
            self,
            subtask_ids: Iterable[str]) -> List[model.TaskPayment]:
<<<<<<< HEAD
        return self.db.get_subtasks_payments(subtask_ids)

=======
        return self.db.get_subtasks_payments(subtask_ids)

    @staticmethod
    def confirmed_transfer(
            tx_hash: str,
            successful: bool,
            gas_cost: int,
    ) -> None:
        try:
            operation = model.WalletOperation.select() \
                .where(
                    model.WalletOperation.tx_hash == tx_hash,
                ).get()
        except model.WalletOperation.DoesNotExist:
            logger.warning(
                "Got confirmation of unknown transfer. tx_hash=%s",
                tx_hash,
            )
            return
        if not successful:
            logger.error("Failed transaction. tx_hash=%s", tx_hash)
            operation.on_failed(gas_cost=gas_cost)
            operation.save()
            return
        operation.on_confirmed(gas_cost=gas_cost)
        operation.save()

>>>>>>> d71f6921
<|MERGE_RESOLUTION|>--- conflicted
+++ resolved
@@ -1,138 +1,132 @@
-import datetime
-import logging
-from typing import Iterable, List, Optional
-
-from golem import model
-from golem.core.common import to_unicode, datetime_to_timestamp_utc
-
-logger = logging.getLogger(__name__)
-
-
-class PaymentsDatabase(object):
-    """Save and retrieve from database information
-       about payments that this node has to make / made
-    """
-
-    @staticmethod
-    def get_payment_value(subtask_id: str):
-        """Returns value of a payment
-           that was done to the same node and for the same
-           task as payment for payment_info
-        """
-        return PaymentsDatabase.get_payment_for_subtask(subtask_id)
-
-    @staticmethod
-    def get_payment_for_subtask(subtask_id):
-        try:
-            return model.TaskPayment.get(
-                model.TaskPayment.subtask == subtask_id,
-            ).wallet_operation.amount
-        except model.TaskPayment.DoesNotExist:
-            logger.debug("Can't get payment value - payment does not exist")
-            return 0
-
-    @staticmethod
-    def get_subtasks_payments(
-            subtask_ids: Iterable[str],
-    ) -> List[model.TaskPayment]:
-        return list(
-            model.TaskPayment.payments().where(
-                model.TaskPayment.subtask.in_(subtask_ids),
-            )
-        )
-
-    @staticmethod
-    def get_newest_payment(num: Optional[int] = None,
-                           interval: Optional[datetime.timedelta] = None):
-        """ Return specific number of recently modified payments
-        :param num: Number of payments to return. Unlimited if None.
-        :param interval: Return payments from last interval of time. Unlimited
-                         if None.
-        :return:
-        """
-        query = model.TaskPayment.payments().order_by(
-            model.WalletOperation.modified_date.desc(),
-        )
-
-        if interval is not None:
-            then = datetime.datetime.now(tz=datetime.timezone.utc) - interval
-            query = query.where(
-                model.WalletOperation.modified_date >= then,
-            )
-
-        if num is not None:
-            query = query.limit(num)
-
-        return query.execute()
-
-
-class PaymentsKeeper:
-    """Keeps information about outgoing payments
-       that should be processed and send or received.
-    """
-
-    def __init__(self) -> None:
-        """ Create new payments keeper instance"""
-        self.db = PaymentsDatabase()
-
-    def get_list_of_all_payments(self, num: Optional[int] = None,
-                                 interval: Optional[datetime.timedelta] = None):
-        # This data is used by UI.
-        return [{
-            "subtask": to_unicode(payment.subtask),
-            "payee": to_unicode(payment.wallet_operation.recipient_address),
-            "value": to_unicode(payment.wallet_operation.amount),
-            "status": to_unicode(payment.wallet_operation.status.name),
-            "fee": to_unicode(payment.wallet_operation.gas_cost),
-            "block_number": '',
-            "transaction": to_unicode(payment.wallet_operation.tx_hash),
-            "node": payment.node,
-            "created": datetime_to_timestamp_utc(payment.created_date),
-            "modified": datetime_to_timestamp_utc(
-                payment.wallet_operation.modified_date,
-            )
-        } for payment in self.db.get_newest_payment(num, interval)]
-
-    def get_payment(self, subtask_id):
-        """
-        Get cost of subtasks defined by @subtask_id
-        :param subtask_id: Subtask ID
-        :return: Cost of the @subtask_id
-        """
-        return self.db.get_payment_for_subtask(subtask_id)
-
-    def get_subtasks_payments(
-            self,
-            subtask_ids: Iterable[str]) -> List[model.TaskPayment]:
-<<<<<<< HEAD
-        return self.db.get_subtasks_payments(subtask_ids)
-
-=======
-        return self.db.get_subtasks_payments(subtask_ids)
-
-    @staticmethod
-    def confirmed_transfer(
-            tx_hash: str,
-            successful: bool,
-            gas_cost: int,
-    ) -> None:
-        try:
-            operation = model.WalletOperation.select() \
-                .where(
-                    model.WalletOperation.tx_hash == tx_hash,
-                ).get()
-        except model.WalletOperation.DoesNotExist:
-            logger.warning(
-                "Got confirmation of unknown transfer. tx_hash=%s",
-                tx_hash,
-            )
-            return
-        if not successful:
-            logger.error("Failed transaction. tx_hash=%s", tx_hash)
-            operation.on_failed(gas_cost=gas_cost)
-            operation.save()
-            return
-        operation.on_confirmed(gas_cost=gas_cost)
-        operation.save()
-
->>>>>>> d71f6921
+import datetime
+import logging
+from typing import Iterable, List, Optional
+
+from golem import model
+from golem.core.common import to_unicode, datetime_to_timestamp_utc
+
+logger = logging.getLogger(__name__)
+
+
+class PaymentsDatabase(object):
+    """Save and retrieve from database information
+       about payments that this node has to make / made
+    """
+
+    @staticmethod
+    def get_payment_value(subtask_id: str):
+        """Returns value of a payment
+           that was done to the same node and for the same
+           task as payment for payment_info
+        """
+        return PaymentsDatabase.get_payment_for_subtask(subtask_id)
+
+    @staticmethod
+    def get_payment_for_subtask(subtask_id):
+        try:
+            return model.TaskPayment.get(
+                model.TaskPayment.subtask == subtask_id,
+            ).wallet_operation.amount
+        except model.TaskPayment.DoesNotExist:
+            logger.debug("Can't get payment value - payment does not exist")
+            return 0
+
+    @staticmethod
+    def get_subtasks_payments(
+            subtask_ids: Iterable[str],
+    ) -> List[model.TaskPayment]:
+        return list(
+            model.TaskPayment.payments().where(
+                model.TaskPayment.subtask.in_(subtask_ids),
+            )
+        )
+
+    @staticmethod
+    def get_newest_payment(num: Optional[int] = None,
+                           interval: Optional[datetime.timedelta] = None):
+        """ Return specific number of recently modified payments
+        :param num: Number of payments to return. Unlimited if None.
+        :param interval: Return payments from last interval of time. Unlimited
+                         if None.
+        :return:
+        """
+        query = model.TaskPayment.payments().order_by(
+            model.WalletOperation.modified_date.desc(),
+        )
+
+        if interval is not None:
+            then = datetime.datetime.now(tz=datetime.timezone.utc) - interval
+            query = query.where(
+                model.WalletOperation.modified_date >= then,
+            )
+
+        if num is not None:
+            query = query.limit(num)
+
+        return query.execute()
+
+
+class PaymentsKeeper:
+    """Keeps information about outgoing payments
+       that should be processed and send or received.
+    """
+
+    def __init__(self) -> None:
+        """ Create new payments keeper instance"""
+        self.db = PaymentsDatabase()
+
+    def get_list_of_all_payments(self, num: Optional[int] = None,
+                                 interval: Optional[datetime.timedelta] = None):
+        # This data is used by UI.
+        return [{
+            "subtask": to_unicode(payment.subtask),
+            "payee": to_unicode(payment.wallet_operation.recipient_address),
+            "value": to_unicode(payment.wallet_operation.amount),
+            "status": to_unicode(payment.wallet_operation.status.name),
+            "fee": to_unicode(payment.wallet_operation.gas_cost),
+            "block_number": '',
+            "transaction": to_unicode(payment.wallet_operation.tx_hash),
+            "node": payment.node,
+            "created": datetime_to_timestamp_utc(payment.created_date),
+            "modified": datetime_to_timestamp_utc(
+                payment.wallet_operation.modified_date,
+            )
+        } for payment in self.db.get_newest_payment(num, interval)]
+
+    def get_payment(self, subtask_id):
+        """
+        Get cost of subtasks defined by @subtask_id
+        :param subtask_id: Subtask ID
+        :return: Cost of the @subtask_id
+        """
+        return self.db.get_payment_for_subtask(subtask_id)
+
+    def get_subtasks_payments(
+            self,
+            subtask_ids: Iterable[str]) -> List[model.TaskPayment]:
+        return self.db.get_subtasks_payments(subtask_ids)
+
+    @staticmethod
+    def confirmed_transfer(
+            tx_hash: str,
+            successful: bool,
+            gas_cost: int,
+    ) -> None:
+        try:
+            operation = model.WalletOperation.select() \
+                .where(
+                    model.WalletOperation.tx_hash == tx_hash,
+                ).get()
+        except model.WalletOperation.DoesNotExist:
+            logger.warning(
+                "Got confirmation of unknown transfer. tx_hash=%s",
+                tx_hash,
+            )
+            return
+        if not successful:
+            logger.error("Failed transaction. tx_hash=%s", tx_hash)
+            operation.on_failed(gas_cost=gas_cost)
+            operation.save()
+            return
+        operation.on_confirmed(gas_cost=gas_cost)
+        operation.save()