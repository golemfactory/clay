--- conflicted
+++ resolved
@@ -44,7 +44,6 @@
         amount_left = amount
 
         for e in expected:
-            delay = time.time() - datetime_to_timestamp(e.created_date)
             received = min(amount_left, e.value_expected)
             e.value_received += received
             amount_left -= received
@@ -55,13 +54,9 @@
                 dispatcher.send(
                     signal='golem.income',
                     event='confirmed',
-<<<<<<< HEAD
-                    subtask_id=e.subtask,
-                    delay=delay,
-=======
                     node_id=e.sender_node,
                     amount=e.value_received,
->>>>>>> 8a816727
+                    delay=time.time() - datetime_to_timestamp(e.created_date),
                 )
 
     def received_forced_payment(
