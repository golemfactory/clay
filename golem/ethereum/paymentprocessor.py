--- conflicted
+++ resolved
@@ -14,10 +14,7 @@
 import golem_sci
 
 from golem import model
-<<<<<<< HEAD
-=======
 from golem.core import common
->>>>>>> d71f6921
 from golem.core.variables import PAYMENT_DEADLINE
 PAYMENT_DEADLINE_TD = datetime.timedelta(seconds=PAYMENT_DEADLINE)
 
@@ -67,11 +64,7 @@
         for sent_payment in model.TaskPayment \
                 .payments() \
                 .where(
-<<<<<<< HEAD
-                        model.WalletOperation.status == \
-=======
                         model.WalletOperation.status ==
->>>>>>> d71f6921
                         model.WalletOperation.STATUS.sent,
                 ):
             if sent_payment.wallet_operation.tx_hash not in sent:
@@ -184,12 +177,8 @@
             task=task_id,
             subtask=subtask_id,
             expected_amount=value,
-<<<<<<< HEAD
-=======
             charged_from_deposit=False,
->>>>>>> d71f6921
-        )
-
+        )
 
         self._awaiting.add(payment)
         self._gntb_reserved += value
@@ -321,9 +310,6 @@
             log.debug("Marked as overdue. payment=%r", payment)
             counter += 1
         if counter:
-<<<<<<< HEAD
-            log.info("Marked %d payments as overdue.", counter)
-=======
             log.info("Marked %d payments as overdue.", counter)
 
     def sent_forced_subtask_payment(
@@ -438,5 +424,4 @@
                 subtask=old_payment.subtask,
                 expected_amount=amount,
                 charged_from_deposit=True,
-            )
->>>>>>> d71f6921
+            )