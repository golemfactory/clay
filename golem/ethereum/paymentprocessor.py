import calendar
import logging
import time

from collections import defaultdict
from typing import List
<<<<<<< HEAD

from pydispatch import dispatcher
=======
>>>>>>> a1b6bcd2
from sortedcontainers import SortedListWithKey
from eth_utils import encode_hex
from ethereum.utils import denoms
from twisted.internet import threads

import golem_sci

from golem.core.common import datetime_to_timestamp
from golem.core.variables import PAYMENT_DEADLINE
from golem.model import Payment, PaymentStatus

log = logging.getLogger(__name__)

# We reserve 30 minutes for the payment to go through
PAYMENT_MAX_DELAY = PAYMENT_DEADLINE - 30 * 60


def get_timestamp() -> int:
    """This is platform independent timestamp, needed for payments logic"""
    return calendar.timegm(time.gmtime())


def _make_batch_payments(payments: List[Payment]) -> List[golem_sci.Payment]:
    payees: defaultdict = defaultdict(lambda: 0)
    for p in payments:
        payees[p.payee] += p.value
    res = []
    for payee, amount in payees.items():
        res.append(golem_sci.Payment(encode_hex(payee), amount))
    return res


class PaymentProcessor:
    CLOSURE_TIME_DELAY = 2
    # Don't try to use more than 75% of block gas limit
    BLOCK_GAS_LIMIT_RATIO = 0.75

    def __init__(self, sci) -> None:
        self._sci = sci
        self._gntb_reserved = 0
        self._awaiting = SortedListWithKey(key=lambda p: p.processed_ts)
        self.load_from_db()

    @property
    def recipients_count(self) -> int:
        return len(self._awaiting)

    @property
    def reserved_gntb(self) -> int:
        return self._gntb_reserved

    def load_from_db(self):
        sent = {}
        for sent_payment in Payment \
                .select() \
                .where(Payment.status == PaymentStatus.sent):
            tx_hash = '0x' + sent_payment.details.tx
            if tx_hash not in sent:
                sent[tx_hash] = []
            sent[tx_hash].append(sent_payment)
            self._gntb_reserved += sent_payment.value
        for tx_hash, payments in sent.items():
            self._sci.on_transaction_confirmed(
                tx_hash,
                lambda r, p=payments: threads.deferToThread(
                    self._on_batch_confirmed, p, r),
            )

        for awaiting_payment in Payment \
                .select() \
                .where(Payment.status == PaymentStatus.awaiting):
            self.add(awaiting_payment)

    def _on_batch_confirmed(self, payments: List[Payment], receipt) -> None:
        if not receipt.status:
            log.critical("Failed batch transfer: %s", receipt)
            for p in payments:
                p.status = PaymentStatus.awaiting  # type: ignore
                p.save()
                self._gntb_reserved -= p.value
                self.add(p)
            return

        block = self._sci.get_block_by_number(receipt.block_number)
        gas_price = self._sci.get_transaction_gas_price(receipt.tx_hash)
        total_fee = receipt.gas_used * gas_price
        fee = total_fee // len(payments)
        log.info(
            "Batch transfer confirmed %s average gas fee per subtask %f",
            receipt,
            fee / denoms.ether,
        )
        for p in payments:
            p.status = PaymentStatus.confirmed  # type: ignore
            p.details.block_number = receipt.block_number
            p.details.block_hash = receipt.block_hash[2:]
            p.details.fee = fee
            p.save()
            self._gntb_reserved -= p.value
            self._payment_confirmed(p, block.timestamp)

    @staticmethod
    def _payment_confirmed(payment: Payment, timestamp: int) -> None:
        log.debug(
            "- %s confirmed fee %.6f",
            payment.subtask,
            payment.details.fee / denoms.ether
        )

        delay = timestamp - datetime_to_timestamp(payment.created_date)
        dispatcher.send(
            signal="golem.payment",
            event="confirmed",
            subtask_id=payment.subtask,
            payee=payment.payee,
            delay=delay,
        )

    def add(self, payment: Payment) -> int:
        if payment.status is not PaymentStatus.awaiting:
            raise RuntimeError(
                "Invalid payment status: {}".format(payment.status))

        log.info("Payment {:.6} to {:.6} ({:.6f})".format(
            payment.subtask,
            encode_hex(payment.payee),
            payment.value / denoms.ether))

        if not payment.processed_ts:
            payment.processed_ts = get_timestamp()
            payment.save()

        self._awaiting.add(payment)

        self._gntb_reserved += payment.value

        log.info("GNTB reserved %.6f", self._gntb_reserved / denoms.ether)
        return payment.processed_ts

    def __get_next_batch(self, closure_time: int) -> int:
        gntb_balance = self._sci.get_gntb_balance(self._sci.get_eth_address())
        eth_balance = self._sci.get_eth_balance(self._sci.get_eth_address())
        gas_price = self._sci.get_current_gas_price()

        ind = 0
        gas_limit = \
            self._sci.get_latest_block().gas_limit * self.BLOCK_GAS_LIMIT_RATIO
        payees = set()
        for p in self._awaiting:
            if p.processed_ts > closure_time:
                break
            gntb_balance -= p.value
            if gntb_balance < 0:
                log.debug(
                    'Insufficient GNTB balance.'
                    ' value=%(value).6f, subtask_id=%(subtask)s',
                    {
                        'value': p.value / denoms.ether,
                        'subtask': p.subtask,
                    },
                )
                break

            payees.add(p.payee)
            gas = len(payees) * self._sci.GAS_PER_PAYMENT + \
                self._sci.GAS_BATCH_PAYMENT_BASE
            if gas > gas_limit:
                break
            gas_cost = gas * gas_price
            if gas_cost > eth_balance:
                log.debug(
                    'Not enough ETH to pay gas for transaction.'
                    ' gas_cost=%(gas_cost).6f, subtask_id=%(subtask)s',
                    {
                        'gas_cost': gas_cost / denoms.ether,
                        'subtask': p.subtask,
                    },
                )
                break

            ind += 1

        # we need to take either all payments with given processed_ts or none
        if ind < len(self._awaiting):
            while ind > 0 and self._awaiting[ind - 1]\
                    .processed_ts == self._awaiting[ind].processed_ts:
                ind -= 1

        return ind

    def sendout(self, acceptable_delay: int = PAYMENT_MAX_DELAY):
        if not self._awaiting:
            return False

        now = get_timestamp()
        deadline = self._awaiting[0].processed_ts + acceptable_delay
        if deadline > now:
            log.info("Next sendout in %r s", deadline - now)
            return False

        payments_count = self.__get_next_batch(now - self.CLOSURE_TIME_DELAY)
        if payments_count == 0:
            return False
        payments = self._awaiting[:payments_count]

        value = sum([p.value for p in payments])
        log.info("Batch payments value: %.6f", value / denoms.ether)

        closure_time = payments[-1].processed_ts
        tx_hash = self._sci.batch_transfer(
            _make_batch_payments(payments),
            closure_time,
        )
        del self._awaiting[:payments_count]

        for payment in payments:
            payment.status = PaymentStatus.sent
            payment.details.tx = tx_hash[2:]
            payment.save()
            log.debug("- {} send to {} ({:.6f})".format(
                payment.subtask,
                encode_hex(payment.payee),
                payment.value / denoms.ether))

        self._sci.on_transaction_confirmed(
            tx_hash,
            lambda r: threads.deferToThread(
                self._on_batch_confirmed, payments, r)
        )

        return True<|MERGE_RESOLUTION|>--- conflicted
+++ resolved
@@ -4,11 +4,8 @@
 
 from collections import defaultdict
 from typing import List
-<<<<<<< HEAD
 
 from pydispatch import dispatcher
-=======
->>>>>>> a1b6bcd2
 from sortedcontainers import SortedListWithKey
 from eth_utils import encode_hex
 from ethereum.utils import denoms
