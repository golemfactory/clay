--- conflicted
+++ resolved
@@ -216,14 +216,9 @@
                 return False
 
             now = get_timestamp()
-<<<<<<< HEAD
-            if self.deadline > now:
-                log.info("Next sendout in %r s", self.deadline - now)
-=======
             deadline = self._awaiting[0].processed_ts + self.DEFAULT_DEADLINE
             if deadline > now:
                 log.info("Next sendout in {} s".format(deadline - now))
->>>>>>> b1ace278
                 return False
 
             if self._gnt_converter.is_converting():
