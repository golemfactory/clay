--- conflicted
+++ resolved
@@ -6,13 +6,8 @@
         "listen_port": 20171,
         "bootstrap_nodes": [
             b'enode://'
-<<<<<<< HEAD
-            b'a9ac7cb82f08929e3253372b0c7fab7589fd37c9ee5cc2ad1cc9da75ffa8b7839'
-            b'8450aa5a25f1836d4984700570f69aa8356a94ca9bd55c5d226d051c5bd6742'
-=======
             b'b019bd3fad8ac41337b9fdd5d017caa33aec3779c5a0c7142a4073c17a6090dc'
             b'caa71333bd7fde9f5b7eeaebcffb1159fb59f08b0f70f9ebac463a263a7bc65d'
->>>>>>> c0e2fd7e
             b'@94.23.17.170:20171'
         ]
     },
