--- conflicted
+++ resolved
@@ -49,21 +49,11 @@
     def build_options(cls, node_id, **kwargs):
         raise NotImplementedError
 
-<<<<<<< HEAD
-    @abc.abstractmethod
-    def add(self, files, client_options=None, **kwargs):
-        pass
-
-    @abc.abstractmethod
-    def get(self, multihash, client_options=None, **kwargs):
-        pass
-=======
     def add(self, files, recursive=False, client_options=None, **kwargs):
         raise NotImplementedError
 
     def get_file(self, multihash, client_options=None, **kwargs):
         raise NotImplementedError
->>>>>>> c1011c0e
 
     def id(self, client_options=None, *args, **kwargs):
         raise NotImplementedError
@@ -269,7 +259,7 @@
             Hash=resource_hash
         )
 
-    def get(self, multihash, client_options=None, filename=None, filepath=None, **_):
+    def get_file(self, multihash, client_options=None, filename=None, filepath=None, **_):
         path = self._resources[multihash]
 
         if not os.path.exists(filepath):
