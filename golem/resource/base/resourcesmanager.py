--- conflicted
+++ resolved
@@ -302,7 +302,6 @@
     def unpin_resource(self, multihash, client=None, client_options=None):
         pass
 
-<<<<<<< HEAD
     def get_resources(self, task_id):
         return self.storage.get_resources(task_id)
 
@@ -339,8 +338,6 @@
                                     client=client,
                                     client_options=client_options)
 
-=======
->>>>>>> d34d2ba7
     def add_task(self, files, task_id,
                  client=None, client_options=None):
 
@@ -356,29 +353,18 @@
                         .format(task_id))
             return
 
-<<<<<<< HEAD
-        if len(files) == 1:
-=======
         if not files:
             raise RuntimeError("Empty input task resources")
         elif len(files) == 1:
->>>>>>> d34d2ba7
             prefix = os.path.dirname(next(iter(files)))
         else:
             prefix = common_dir(files)
 
         self.storage.cache.set_prefix(task_id, prefix)
-<<<<<<< HEAD
         self.add_files(files, task_id,
                        absolute_path=True,
                        client=client,
                        client_options=client_options)
-=======
-        self.add_resources(files, task_id,
-                           absolute_path=True,
-                           client=client,
-                           client_options=client_options)
->>>>>>> d34d2ba7
 
     def add_files(self, files, task_id,
                   absolute_path=False, client=None,
@@ -405,16 +391,9 @@
         else:
             file_path = self.storage.get_path(path, task_id)
 
-<<<<<<< HEAD
         if not os.path.exists(file_path):
-            logger.error("Resource manager: file '{}' does not exist"
-                         .format(file_path))
-            return
-=======
-        if not os.path.exists(resource_path):
             raise RuntimeError("File '{}' does not exist"
-                               .format(resource_path))
->>>>>>> d34d2ba7
+                               .format(file_path))
 
         local = self.storage.cache.get_by_path(path)
         if local and local.exists and local.task_id == task_id:
