--- conflicted
+++ resolved
@@ -61,17 +61,6 @@
         self._download_resources()
 
     def add_task(self, files, task_id, client_options=None):
-<<<<<<< HEAD
-        self.resource_manager.add_task(files, task_id, client_options=client_options)
-        resources = self.resource_manager.get_resources(task_id)
-
-        if resources:
-            logger.debug("Resource server: resource list: {} (client options: {})"
-                         .format(resources, client_options))
-        else:
-            logger.error("Resource server: no resources for task {}"
-                         .format(task_id))
-=======
         result = self.resource_manager.add_task(files, task_id,
                                                 client_options=client_options)
         result.addErrback(self._add_task_error)
@@ -80,7 +69,6 @@
     @staticmethod
     def _add_task_error(error):
         logger.error("Resource server: add_task error: {}".format(error))
->>>>>>> d34d2ba7
 
     def remove_task(self, task_id, client_options=None):
         self.resource_manager.remove_task(task_id, client_options=client_options)
