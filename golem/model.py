import datetime
import json
import logging
from enum import Enum
from os import path
# Type is used for old-style (pre Python 3.6) type annotation
from typing import Optional, Type  # pylint: disable=unused-import


from ethereum.utils import denoms
from peewee import (BooleanField, CharField, CompositeKey, DateTimeField,
                    FloatField, IntegerField, Model, SmallIntegerField,
                    SqliteDatabase, TextField)

from golem.core.simpleserializer import DictSerializable
from golem.network.p2p.node import Node
from golem.utils import decode_hex, encode_hex

log = logging.getLogger('golem.db')

NEUTRAL_TRUST = 0.0

# Indicates how many KnownHosts can be stored in the DB
MAX_STORED_HOSTS = 4
db = SqliteDatabase(None, threadlocals=True,
                    pragmas=(('foreign_keys', True), ('busy_timeout', 30000)))


class Database:
    # Database user schema version, bump to recreate the database
    SCHEMA_VERSION = 5

    def __init__(self, datadir):
        # TODO: Global database is bad idea. Check peewee for other solutions.
        self.db = db
        db.init(path.join(datadir, 'golem.db'))
        db.connect()
        self.create_database()

    @staticmethod
    def _get_user_version() -> int:
        return int(db.execute_sql('PRAGMA user_version').fetchone()[0])

    @staticmethod
    def _set_user_version(version: int) -> None:
        db.execute_sql('PRAGMA user_version = {}'.format(version))

    @staticmethod
    def create_database() -> None:
        tables = [
            Account,
            ExpectedIncome,
            GlobalRank,
            HardwarePreset,
            Income,
            KnownHosts,
            LocalRank,
            NeighbourLocRank,
            Payment,
            ReceivedPayment,
            Stats,
            TaskPreset,
            Performance,
        ]
        version = Database._get_user_version()
        if version != Database.SCHEMA_VERSION:
            log.info("New database version {}, previous {}".format(
                Database.SCHEMA_VERSION, version))
            db.drop_tables(tables, safe=True)
            Database._set_user_version(Database.SCHEMA_VERSION)
        db.create_tables(tables, safe=True)

    def close(self):
        if not self.db.is_closed():
            self.db.close()


class BaseModel(Model):
    class Meta:
        database = db

    created_date = DateTimeField(default=datetime.datetime.now)
    modified_date = DateTimeField(default=datetime.datetime.now)


##################
# PAYMENT MODELS #
##################


class RawCharField(CharField):
    """ Char field without auto utf-8 encoding."""

    def db_value(self, value):
        return str(encode_hex(value))

    def python_value(self, value):
        return decode_hex(value)


class BigIntegerField(CharField):
    """ Standard Integer field is limited to 2^63-1. This field extends the
        range by storing the numbers as hex-encoded char strings.
    """

    def db_value(self, value):
        if not isinstance(value, int):
            raise TypeError("Value {} is not an integer".format(value))
        return format(value, 'x')

    def python_value(self, value):
        if value is not None:
            return int(value, 16)


class EnumField(IntegerField):
    """ Database field that maps enum type to integer."""

    def __init__(self, enum_type, *args, **kwargs):
        super(EnumField, self).__init__(*args, **kwargs)
        self.enum_type = enum_type

    def db_value(self, value):
        if not isinstance(value, self.enum_type):
            raise TypeError("Expected {} type".format(self.enum_type.__name__))
        return value.value  # Get the integer value of an enum.

    def python_value(self, value):
        return self.enum_type(value)


class JsonField(TextField):
    """ Database field that stores a Python value in JSON format. """

    def db_value(self, value):
        return json.dumps(value)

    def python_value(self, value):
        return json.loads(value)


class DictSerializableJSONField(TextField):
    """ Database field that stores a Node in JSON format. """
    objtype = None  # type: Type[DictSerializable]

    def db_value(self, value: Optional[DictSerializable]) -> str:
        if value is None:
            return json.dumps(None)
        return json.dumps(value.to_dict())

    def python_value(self, value: str) -> DictSerializable:
        return self.objtype.from_dict(json.loads(value))


class PaymentStatus(Enum):
    """ The status of a payment. """
    awaiting = 1  # Created but not introduced to the payment network.
    sent = 2  # Sent to the payment network.
    confirmed = 3  # Confirmed on the payment network.


class PaymentDetails(DictSerializable):
    def __init__(self,
                 node_info: Optional[Node] = None,
                 fee: Optional[int] = None,
                 block_hash: Optional[str] = None,
                 block_number: Optional[int] = None,
                 check: Optional[bool] = None,
                 tx: Optional[str] = None) -> None:
        self.node_info = node_info
        self.fee = fee
        self.block_hash = block_hash
        self.block_number = block_number
        self.check = check
        self.tx = tx

    def to_dict(self) -> dict:
        d = self.__dict__.copy()
        if self.node_info:
            d['node_info'] = self.node_info.to_dict()
        return d

    @staticmethod
    def from_dict(data: dict) -> 'PaymentDetails':
        det = PaymentDetails()
        det.__dict__.update(data)
        det.__dict__['node_info'] = Node.from_dict(data['node_info'])
        return det

    def __eq__(self, other: object) -> bool:
        if not isinstance(other, PaymentDetails):
            raise TypeError(
                "Mismatched types: expected PaymentDetails, got {}".format(
                    type(other)))
        return self.__dict__ == other.__dict__


class NodeField(DictSerializableJSONField):
    """ Database field that stores a Node in JSON format. """
    objtype = Node


class PaymentDetailsField(DictSerializableJSONField):
    """ Database field that stores a PaymentDetails in JSON format. """
    objtype = PaymentDetails


class Payment(BaseModel):
    """ Represents payments that nodes on this machine make to other nodes
    """
    subtask = CharField(primary_key=True)
<<<<<<< HEAD
    status = EnumField(enum_type=PaymentStatus, index=True,
                       default=PaymentStatus.awaiting)
=======
    status = EnumField(
        enum_type=PaymentStatus, index=True, default=PaymentStatus.awaiting)
>>>>>>> 2b207c6f
    payee = RawCharField()
    value = BigIntegerField()
    details = PaymentDetailsField()

    def __init__(self, *args, **kwargs):
        super(Payment, self).__init__(*args, **kwargs)
        # For convenience always have .details as a dictionary
        if self.details is None:
            self.details = PaymentDetails()

    def __repr__(self) -> str:
        tx = self.details.tx
        bn = self.details.block_number
        return "<Payment sbid:{!r} v:{:.3f} s:{!r} tx:{!r} bn:{!r}>"\
            .format(
                self.subtask,
                float(self.value) / denoms.ether,
                self.status,
                tx,
                bn
            )

    def get_sender_node(self) -> Optional[Node]:
        return self.details.node_info


class ExpectedIncome(BaseModel):
    sender_node = CharField()
    sender_node_details = NodeField()
    task = CharField()
    subtask = CharField()
    value = BigIntegerField()

    def __repr__(self):
        return "<ExpectedIncome: {!r} v:{:.3f}>"\
            .format(self.subtask, self.value)

    def get_sender_node(self):
        return self.sender_node_details


class Income(BaseModel):
    """Payments received from other nodes."""
    sender_node = CharField()
    task = CharField()
    subtask = CharField()
    transaction = CharField()
    block_number = BigIntegerField()
    value = BigIntegerField()

    class Meta:
        database = db
        primary_key = CompositeKey('sender_node', 'subtask')

    def __repr__(self):
        return "<Income: {!r} v:{:.3f} tid:{!r} bn:{!r}>"\
            .format(
                self.subtask,
                self.value,
                self.transaction,
                self.block_number
            )


class ReceivedPayment(BaseModel):
    """ Represent payments that nodes on this machine receive from other nodes
    """
    from_node_id = CharField()
    task = CharField()
    val = BigIntegerField()
    expected_val = BigIntegerField()
    state = CharField()
    details = CharField(default="")

    class Meta:
        database = db
        primary_key = CompositeKey('from_node_id', 'task')


##################
# RANKING MODELS #
##################


class LocalRank(BaseModel):
    """ Represent nodes experience with other nodes, number of positive and
    negative interactions.
    """
    node_id = CharField(unique=True)
    positive_computed = FloatField(default=0.0)
    negative_computed = FloatField(default=0.0)
    wrong_computed = FloatField(default=0.0)
    positive_requested = FloatField(default=0.0)
    negative_requested = FloatField(default=0.0)
    positive_payment = FloatField(default=0.0)
    negative_payment = FloatField(default=0.0)
    positive_resource = FloatField(default=0.0)
    negative_resource = FloatField(default=0.0)


class GlobalRank(BaseModel):
    """ Represents global ranking vector estimation
    """
    node_id = CharField(unique=True)
    requesting_trust_value = FloatField(default=NEUTRAL_TRUST)
    computing_trust_value = FloatField(default=NEUTRAL_TRUST)
    gossip_weight_computing = FloatField(default=0.0)
    gossip_weight_requesting = FloatField(default=0.0)


class NeighbourLocRank(BaseModel):
    """ Represents neighbour trust level for other nodes
    """
    node_id = CharField()
    about_node_id = CharField()
    requesting_trust_value = FloatField(default=NEUTRAL_TRUST)
    computing_trust_value = FloatField(default=NEUTRAL_TRUST)

    class Meta:
        database = db
        primary_key = CompositeKey('node_id', 'about_node_id')


##################
# NETWORK MODELS #
##################


class KnownHosts(BaseModel):
    ip_address = CharField()
    port = IntegerField()
    last_connected = DateTimeField(default=datetime.datetime.now)
    is_seed = BooleanField(default=False)

    class Meta:
        database = db
        indexes = (
            (('ip_address', 'port'), True),  # unique index
        )


##################
# ACCOUNT MODELS #
##################


class Account(BaseModel):
    node_id = CharField(unique=True)
    description = TextField(default="")

    class Meta:
        database = db


class Stats(BaseModel):
    name = CharField()
    value = CharField()

    class Meta:
        database = db


class HardwarePreset(BaseModel):
    name = CharField(null=False, index=True, unique=True)

    cpu_cores = SmallIntegerField(null=False)
    memory = IntegerField(null=False)
    disk = IntegerField(null=False)

    def to_dict(self):
        return {
            'name': str(self.name),
            'cpu_cores': self.cpu_cores,
            'memory': self.memory,
            'disk': self.disk
        }

    def apply(self, dictionary: dict) -> None:
        self.cpu_cores = dictionary['cpu_cores']
        self.memory = dictionary['memory']
        self.disk = dictionary['disk']

    class Meta:
        database = db


##############
# APP MODELS #
##############


class TaskPreset(BaseModel):
    name = CharField(null=False)
    task_type = CharField(null=False, index=True)
    data = JsonField(null=False)

    class Meta:
        database = db
        primary_key = CompositeKey('task_type', 'name')


class Performance(BaseModel):
    """ Keeps information about benchmark performance """
    environment_id = CharField(null=False, index=True, unique=True)
    value = FloatField(default=0.0)

    class Meta:
        database = db

    @classmethod
    def update_or_create(cl, env_id, performance):
        try:
            perf = Performance.get(Performance.environment_id == env_id)
            perf.value = performance
            perf.save()
        except Performance.DoesNotExist:
            perf = Performance(environment_id=env_id, value=performance)
            perf.save()<|MERGE_RESOLUTION|>--- conflicted
+++ resolved
@@ -209,13 +209,8 @@
     """ Represents payments that nodes on this machine make to other nodes
     """
     subtask = CharField(primary_key=True)
-<<<<<<< HEAD
-    status = EnumField(enum_type=PaymentStatus, index=True,
-                       default=PaymentStatus.awaiting)
-=======
     status = EnumField(
         enum_type=PaymentStatus, index=True, default=PaymentStatus.awaiting)
->>>>>>> 2b207c6f
     payee = RawCharField()
     value = BigIntegerField()
     details = PaymentDetailsField()
