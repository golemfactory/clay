import logging
import os
import time
from copy import deepcopy
from pathlib import Path
from socket import socket, SocketIO, SHUT_WR
from threading import Thread, Lock
from time import sleep
from typing import Optional, Any, Dict, List, Type, ClassVar, \
    Tuple, Iterator, Union, Iterable

from dataclasses import dataclass, field, asdict
from docker.errors import APIError
from golem_task_api.envs import DOCKER_CPU_ENV_ID
from twisted.internet.defer import Deferred, inlineCallbacks, succeed, CancelledError
from twisted.internet.threads import deferToThread
from urllib3.contrib.pyopenssl import WrappedSocket

from golem import hardware
from golem.core.common import is_linux, is_windows, is_osx
from golem.docker.client import local_client
from golem.docker.config import CONSTRAINT_KEYS
from golem.docker.hypervisor import Hypervisor
from golem.docker.hypervisor.docker_for_mac import DockerForMac
from golem.docker.hypervisor.dummy import DummyHypervisor
from golem.docker.hypervisor.hyperv import HyperVHypervisor
from golem.docker.hypervisor.virtualbox import VirtualBoxHypervisor
from golem.envs import (
    BenchmarkResult,
    EnvConfig,
    EnvironmentBase,
    EnvMetadata,
    EnvStatus,
    EnvSupportStatus,
    Prerequisites,
    RuntimeBase,
    RuntimeId,
    RuntimeInput,
    RuntimeOutput,
    RuntimeOutputBase,
    RuntimePayload,
    RuntimeStatus,
    UsageCounter,
    UsageCounterValues
)
from golem.envs.docker import DockerRuntimePayload, DockerPrerequisites
from golem.envs.docker.whitelist import Whitelist

logger = logging.getLogger(__name__)

# Keys used by hypervisors for memory and CPU constraints
mem = CONSTRAINT_KEYS['mem']
cpu = CONSTRAINT_KEYS['cpu']

DOCKER_CPU_METADATA = EnvMetadata(
    id=DOCKER_CPU_ENV_ID,
    description='Docker environment using CPU'
)


@dataclass
class DockerCPUConfig(EnvConfig):
    # The directories this environment is allowed to work in
    work_dirs: List[Path] = field(default_factory=list)
    memory_mb: int = 1024
    cpu_count: int = 1

    def to_dict(self) -> Dict[str, Any]:
        dict_ = asdict(self)
        dict_['work_dirs'] = [str(work_dir) for work_dir in dict_['work_dirs']]
        return dict_

    @classmethod
    def from_dict(cls, data: Dict[str, Any]) -> 'DockerCPUConfig':
        data = data.copy()
        _work_dirs = data.pop('work_dirs')
        work_dirs = [Path(work_dir) for work_dir in _work_dirs]
        return cls(work_dirs=work_dirs, **data)


class DockerOutput(RuntimeOutputBase):

    def __init__(
            self, raw_output: Iterable[bytes], encoding: Optional[str] = None
    ) -> None:
        super().__init__(encoding=encoding)
        self._raw_output = raw_output

    def __iter__(self) -> Iterator[Union[str, bytes]]:
        buffer = b""

        for chunk in self._raw_output:
            buffer += chunk
            lines = buffer.split(b"\n")
            buffer = lines.pop()

            for line in lines:
                yield self._decode(line + b"\n")  # Keep the newline character

        if buffer:
            yield self._decode(buffer)


class InputSocket:
    """ Wrapper class providing uniform interface for different types of
        sockets. It is necessary due to poor design of attach_socket().
        Stdin socket is thread-safe (all operations use lock). """

    def __init__(self, sock: Union[WrappedSocket, SocketIO]) -> None:
        if isinstance(sock, WrappedSocket):
            self._sock: Union[WrappedSocket, socket] = sock
        elif isinstance(sock, SocketIO):
            self._sock = sock._sock
        else:
            raise TypeError(f"Invalid socket class: {sock.__class__}")
        self._lock = Lock()
        self._closed = False

    def write(self, data: bytes) -> None:
        with self._lock:
            if self._closed:
                raise RuntimeError("Socket closed")
            self._sock.sendall(data)

    def close(self) -> None:
        with self._lock:
            if self._closed:
                return
            if isinstance(self._sock, socket):
                self._sock.shutdown(SHUT_WR)
            else:
                self._sock.shutdown()
            self._sock.close()
            self._closed = True

    def closed(self) -> bool:
        return self._closed


class DockerInput(RuntimeInput):

    def __init__(self, sock: InputSocket, encoding: Optional[str] = None) \
            -> None:
        super().__init__(encoding=encoding)
        self._sock = sock

    def write(self, data: Union[str, bytes]) -> None:
        encoded = self._encode(data)
        self._sock.write(encoded)

    def close(self):
        self._sock.close()


class ContainerPortMapper:
    def __init__(self, hypervisor: Hypervisor) -> None:
        self._hypervisor = hypervisor

    def get_port_mapping(self, container_id: str, port: int) -> Tuple[str, int]:
        return self._hypervisor.get_port_mapping(container_id, port)


class DockerCPURuntime(RuntimeBase):

    CONTAINER_RUNNING: ClassVar[List[str]] = ["running"]
    CONTAINER_STOPPED: ClassVar[List[str]] = ["exited", "dead"]

    STATUS_UPDATE_INTERVAL = 1.0  # seconds

    def __init__(
            self,
            container_config: Dict[str, Any],
            port_mapper: ContainerPortMapper,
            runtime_logger: Optional[logging.Logger] = None,
    ) -> None:
        super().__init__(logger=runtime_logger or logger)

        client = local_client()

        self._status_update_thread: Optional[Thread] = None
        self._container_id: Optional[str] = None
        self._stdin_socket: Optional[InputSocket] = None
        self._port_mapper = port_mapper

        self._counter_update_thread: Optional[Thread] = None
        self._counters = UsageCounterValues()
        self._num_samples = 0

        self._container_config = client.create_container_config(
            **container_config)

    def _inspect_container(self) -> Tuple[str, int]:
        """ Inspect Docker container associated with this runtime. Returns
            (status, exit_code) tuple. """
        assert self._container_id is not None
        client = local_client()
        inspection = client.inspect_container(self._container_id)
        state = inspection["State"]
        return state["Status"], state["ExitCode"]

    def _update_status(self) -> None:
        """ Check status of the container and update the Runtime's status
            accordingly. Assumes the container has been started and not
            removed. Uses lock for status read & write. """

        with self._status_lock:
            if self._status != RuntimeStatus.RUNNING:
                return

            self._logger.debug("Updating runtime status...")

            try:
                container_status, exit_code = self._inspect_container()
            except (APIError, KeyError) as e:
                self._error_occurred(e, "Error inspecting container.")
                return

            if container_status in self.CONTAINER_RUNNING:
                self._logger.debug("Container still running, no status update.")

            elif container_status in self.CONTAINER_STOPPED:
                if exit_code == 0:
                    self._stopped()
                else:
                    self._error_occurred(
                        None, f"Container stopped with exit code {exit_code}.")

            else:
                self._error_occurred(
                    None, f"Unexpected container status: '{container_status}'.")

    def _update_status_loop(self) -> None:
        """ Periodically call _update_status(). Stop when the container is no
            longer running. """
        while self.status() == RuntimeStatus.RUNNING:
            self._update_status()
            sleep(self.STATUS_UPDATE_INTERVAL)

        self._logger.info("Runtime is no longer running. "
                          "Stopping status update thread.")

    def _update_counters(self) -> None:
        start_time = time.time()
        client = local_client()
        stream = iter(
            client.stats(self._container_id, decode=True, stream=True))

        # Container cannot be removed when the stream is being read and the
        # stream will not terminate until the container is removed.
        # Therefore an explicit status check is needed.
        active_status = (RuntimeStatus.RUNNING, RuntimeStatus.STARTING)
        while self.status() in active_status:
            self._counters.clock_ms = (time.time() - start_time) * 1000

            try:
                stats = next(stream)
            except StopIteration:
                break
            except APIError:
                logger.error("Cannot get docker stats")
                continue

            try:
                cpu_stats = stats['cpu_stats']['cpu_usage']
                logger.debug("CPU usage: %r", cpu_stats)
                # Using max because Docker sometimes output all zeros when the
                # container is shutting down.
                self._counters.cpu_kernel_ns = max(
                    self._counters.cpu_kernel_ns,
                    cpu_stats['usage_in_kernelmode'])
                self._counters.cpu_user_ns = max(
                    self._counters.cpu_user_ns,
                    cpu_stats['usage_in_usermode'])
                self._counters.cpu_total_ns = max(
                    self._counters.cpu_total_ns,
                    cpu_stats['total_usage'])

                mem_stats = stats['memory_stats']
                logger.debug("RAM usage: %r", mem_stats)
                self._counters.ram_max_bytes = mem_stats['max_usage']
                total_usage = self._counters.ram_avg_bytes * self._num_samples
                self._counters.ram_avg_bytes = (
                    (total_usage + mem_stats['usage']) /
                    (self._num_samples + 1)
                )

                self._num_samples += 1
            except (KeyError, TypeError):
                if self.status() is RuntimeStatus.RUNNING:
                    self._logger.warning("Invalid Docker stats: %r", stats)

    def id(self) -> Optional[RuntimeId]:
        return self._container_id

    def prepare(self) -> Deferred:
        self._change_status(
            from_status=RuntimeStatus.CREATED,
            to_status=RuntimeStatus.PREPARING)
        self._logger.info("Preparing runtime...")

        def _prepare():
            client = local_client()
            result = client.create_container_from_config(self._container_config)

            container_id = result.get("Id")
            assert isinstance(container_id, str), "Invalid container ID"
            self._container_id = container_id

            for warning in result.get("Warnings") or []:
                self._logger.warning("Container creation warning: %s", warning)

            sock = client.attach_socket(
                container_id, params={'stdin': True, 'stream': True}
            )
            self._stdin_socket = InputSocket(sock)

        deferred_prepare = deferToThread(_prepare)
        deferred_prepare.addCallback(self._prepared)
        deferred_prepare.addErrback(self._error_callback(
            "Creating container failed."))
        return deferred_prepare

    def clean_up(self) -> Deferred:
        self._change_status(
            from_status=[RuntimeStatus.FAILURE, RuntimeStatus.STOPPED],
            to_status=RuntimeStatus.CLEANING_UP)
        self._logger.info("Cleaning up runtime...")

        def _clean_up():
            client = local_client()
            while self.status() not in (RuntimeStatus.STOPPED,
                                        RuntimeStatus.FAILURE,
                                        RuntimeStatus.CLEANING_UP):
                logger.info(self.status())
                time.sleep(1)
            logger.info(f"Removing container: '{self._container_id}'")
            client.remove_container(self._container_id, force=True)
            return

        # Close STDIN in case it wasn't closed on stop()
        def _close_stdin(res):
            if self._stdin_socket is not None:
                self._stdin_socket.close()
            return res

        deferred_cleanup = deferToThread(_clean_up)
        deferred_cleanup.addCallback(self._torn_down)
        deferred_cleanup.addErrback(self._error_callback(
            f"Failed to remove container '{self._container_id}'."))
        deferred_cleanup.addBoth(_close_stdin)
        return deferred_cleanup

    def start(self) -> Deferred:
        self._change_status(
            from_status=RuntimeStatus.PREPARED,
            to_status=RuntimeStatus.STARTING)

        # Counter thread must be spawned before starting the container because
        # some containers exit so fast we wouldn't get any stats otherwise.
        self._logger.debug("Spawning counter update thread...")
        self._counter_update_thread = Thread(target=self._update_counters)
        self._counter_update_thread.start()
        self._logger.debug("Status counter thread spawned.")

        def _start():
            self._logger.info("Starting container '%s'...", self._container_id)
            client = local_client()
            client.start(self._container_id)

        def _spawn_status_update_thread(_):
            self._logger.debug("Spawning status update thread...")
            self._status_update_thread = Thread(target=self._update_status_loop)
            self._status_update_thread.start()
            self._logger.debug("Status update thread spawned.")

        deferred_start = deferToThread(_start)
        deferred_start.addCallback(self._started)
        deferred_start.addCallback(_spawn_status_update_thread)
        deferred_start.addErrback(self._error_callback(
            f"Starting container '{self._container_id}' failed."))
        return deferred_start

    def stop(self) -> Deferred:
        with self._status_lock:
            self._assert_status(self._status, RuntimeStatus.RUNNING)
        self._logger.info("Stopping container '%s'...", self._container_id)

        def _stop():
            client = local_client()
            yield client.stop(self._container_id)

        def _join_counter_update_thread(res):
            self._logger.debug("Joining counter update thread...")
            self._counter_update_thread.join(1)
            if self._counter_update_thread.is_alive():
                self._logger.warning("Failed to join counter update thread.")
            else:
                self._logger.debug("Counter update thread joined.")
            return res

        def _join_status_update_thread(res):
            self._logger.info("Joining status update thread...")
            self._status_update_thread.join(self.STATUS_UPDATE_INTERVAL * 2)
            if self._status_update_thread.is_alive():
                self._logger.warning("Failed to join status update thread.")
            else:
                self._logger.info("Status update thread joined.")
            return res

        def _close_stdin(res):
            self._logger.info("Closing stdin...")
            if self._stdin_socket is not None:
                self._stdin_socket.close()
            return res

        deferred_stop = deferToThread(_stop)
        deferred_stop.addCallback(self._stopped)
<<<<<<< HEAD
        deferred_stop.addErrback(
            self._error_callback,
            f"Stopping container '{self._container_id}' failed.")
=======
        deferred_stop.addErrback(self._error_callback(
            f"Stopping container '{self._container_id}' failed."))
        deferred_stop.addBoth(_join_counter_update_thread)
>>>>>>> 6737abd3
        deferred_stop.addBoth(_join_status_update_thread)
        deferred_stop.addBoth(_close_stdin)
        return deferred_stop

    def stdin(self, encoding: Optional[str] = None) -> RuntimeInput:
        self._assert_status(
            self.status(), [
                RuntimeStatus.PREPARED,
                RuntimeStatus.STARTING,
                RuntimeStatus.RUNNING
            ])
        assert self._stdin_socket is not None
        return DockerInput(sock=self._stdin_socket, encoding=encoding)

    def _get_raw_output(self, stdout=False, stderr=False, stream=True) \
            -> Iterable[bytes]:
        """ Attach to the output (STDOUT or STDERR) of a container. If stream
            is True the returned value is an iterator that advances when
            something is printed by the container. Otherwise, it is a list
            containing single `bytes` object with all output data. An empty
            list is returned if error occurs. """

        assert stdout or stderr
        assert self._container_id is not None
        self._logger.debug(
            "Attaching to output of container '%s'...", self._container_id)
        client = local_client()

        try:
            raw_output = client.attach(
                container=self._container_id,
                stdout=stdout, stderr=stderr, logs=True, stream=stream)
            self._logger.debug("Successfully attached to output.")
            # If not using stream the output is a single `bytes` object
            return raw_output if stream else [raw_output]
        except APIError as e:
            self._error_occurred(
                e, "Error attaching to container's output.", set_status=False)
            return []

    def _get_output(self, encoding: Optional[str] = None, **kwargs) \
            -> RuntimeOutput:
        """ Get output (STDERR or STDOUT) of this Runtime. """

        stream_available = [
            RuntimeStatus.PREPARED,
            RuntimeStatus.STARTING,
            RuntimeStatus.RUNNING
        ]
        self._assert_status(
            self.status(), stream_available + [
                RuntimeStatus.STOPPED,
                RuntimeStatus.FAILURE
            ])

        raw_output: Iterable[bytes] = []

        if self.status() in stream_available:
            raw_output = self._get_raw_output(stream=True, **kwargs)

        # If container is no longer running the stream will not work (it just
        # hangs forever). So we have to get all the output 'offline'.
        # Status update is needed because the container may have stopped
        # between checking and attaching to the output.
        self._update_status()
        if self.status() not in stream_available:
            self._logger.debug("Container no longer running. "
                               "Getting offline output.")
            raw_output = self._get_raw_output(stream=False, **kwargs)

        return DockerOutput(raw_output, encoding=encoding)

    def stdout(self, encoding: Optional[str] = None) -> RuntimeOutput:
        return self._get_output(stdout=True, encoding=encoding)

    def stderr(self, encoding: Optional[str] = None) -> RuntimeOutput:
        return self._get_output(stderr=True, encoding=encoding)

    def get_port_mapping(self, port: int) -> Tuple[str, int]:
        assert self._container_id is not None
        return self._port_mapper.get_port_mapping(self._container_id, port)

    def usage_counter_values(self) -> UsageCounterValues:
        return deepcopy(self._counters)


class DockerCPUEnvironment(EnvironmentBase):

    MIN_MEMORY_MB: ClassVar[int] = 1024
    MIN_CPU_COUNT: ClassVar[int] = 1

    NETWORK_MODE: ClassVar[str] = 'bridge'
    DNS_SERVERS: ClassVar[List[str]] = []
    DNS_SEARCH_DOMAINS: ClassVar[List[str]] = []
    DROPPED_KERNEL_CAPABILITIES: ClassVar[List[str]] = [
        'audit_control',
        'audit_write',
        'mac_admin',
        'mac_override',
        'mknod',
        'net_admin',
        'net_bind_service',
        'net_raw',
        'setfcap',
        'setpcap',
        'sys_admin',
        'sys_boot',
        'sys_chroot',
        'sys_module',
        'sys_nice',
        'sys_pacct',
        'sys_resource',
        'sys_time',
        'sys_tty_config'
    ]

    BENCHMARK_IMAGE = 'golemfactory/cpu_benchmark:1.0'

    @classmethod
    def supported(cls) -> EnvSupportStatus:
        if cls._get_hypervisor_class() is None:
            return EnvSupportStatus(False, "No supported hypervisor found")
        return EnvSupportStatus(True)

    @classmethod
    def _get_hypervisor_class(cls) -> Optional[Type[Hypervisor]]:
        if is_linux():
            return DummyHypervisor
        if is_windows():
            if HyperVHypervisor.is_available():
                return HyperVHypervisor
            if VirtualBoxHypervisor.is_available():
                return VirtualBoxHypervisor
        if is_osx():
            if DockerForMac.is_available():
                return DockerForMac
        return None

    def __init__(
            self,
            config: DockerCPUConfig,
            env_logger: Optional[logging.Logger] = None,
    ) -> None:
        super().__init__(logger=env_logger or logger)
        self._validate_config(config)
        self._config = config

        hypervisor_cls = self._get_hypervisor_class()
        if hypervisor_cls is None:
            raise EnvironmentError("No supported hypervisor found")
        self._hypervisor = hypervisor_cls.instance(self._get_hypervisor_config)
        self._port_mapper = ContainerPortMapper(self._hypervisor)
        self._update_work_dirs(config.work_dirs)
        self._constrain_hypervisor(config)

    def _get_hypervisor_config(self) -> Dict[str, int]:
        return {
            mem: self._config.memory_mb,
            cpu: self._config.cpu_count
        }

    def prepare(self) -> Deferred:
        if self._status != EnvStatus.DISABLED:
            raise ValueError(f"Cannot prepare because environment is in "
                             f"invalid state: '{self._status}'")
        self._status = EnvStatus.PREPARING
        self._logger.info("Preparing environment...")

        def _prepare():
            try:
                self._hypervisor.setup()
            except Exception as e:
                self._error_occurred(e, "Preparing environment failed.")
                raise
            self._env_enabled()

        return deferToThread(_prepare)

    def clean_up(self) -> Deferred:
        if self._status not in [EnvStatus.ENABLED, EnvStatus.ERROR]:
            raise ValueError(f"Cannot clean up because environment is in "
                             f"invalid state: '{self._status}'")
        self._status = EnvStatus.CLEANING_UP
        self._logger.info("Cleaning up environment...")

        def _clean_up():
            try:
                self._hypervisor.quit()
            except Exception as e:
                self._error_occurred(e, "Cleaning up environment failed.")
                raise
            self._env_disabled()

        return deferToThread(_clean_up)

    @inlineCallbacks
    def run_benchmark(self) -> Deferred:
        image, tag = self.BENCHMARK_IMAGE.split(':')
        yield self.install_prerequisites(DockerPrerequisites(
            image=image,
            tag=tag,
        ))
        payload = DockerRuntimePayload(
            image=image,
            tag=tag,
            user=None if is_windows() else str(os.getuid()),
            env={},
        )
        runtime = self.runtime(payload)
        yield runtime.prepare()
        # Connect to stdout before starting the runtime because getting if after
        # the container stops sometimes fails for unclear reasons
        stdout = runtime.stdout('utf-8')
        yield runtime.start()
        yield runtime.wait_until_stopped()
        try:
            if runtime.status() == RuntimeStatus.FAILURE:
                raise RuntimeError('Benchmark run failed.')
            # Benchmark is supposed to output a single line containing a float
            benchmark_result = BenchmarkResult()
            benchmark_result.performance = float(list(stdout)[0])
            return benchmark_result
        finally:
            yield runtime.clean_up()

    @inlineCallbacks
    def run_local_runtime(self, runtime) -> Deferred:
        yield runtime.prepare()
        # Connect to stdout before starting the runtime because getting if after
        # the container stops sometimes fails for unclear reasons
        stdout = runtime.stdout('utf-8')
        yield runtime.start()
        try:
            yield runtime.wait_until_stopped()
            if runtime.status() == RuntimeStatus.FAILURE:
                raise RuntimeError('Local container run failed.')
            return str(stdout)
        except CancelledError as e:
            logger.error('Local runtime thread cancelled')
        finally:
            try:
                yield runtime.clean_up()
            except CancelledError as e:
                logger.error('Local runtime thread cancelled on cleanup')

    @classmethod
    def parse_prerequisites(cls, prerequisites_dict: Dict[str, Any]) \
            -> DockerPrerequisites:
        return DockerPrerequisites(**prerequisites_dict)

    def install_prerequisites(self, prerequisites: Prerequisites) -> Deferred:
        assert isinstance(prerequisites, DockerPrerequisites)
        if self._status != EnvStatus.ENABLED:
            raise ValueError(f"Cannot prepare prerequisites because environment"
                             f"is in invalid state: '{self._status}'")
        self._logger.info("Preparing prerequisites...")

        if not Whitelist.is_whitelisted(prerequisites.image):
            self._logger.info(
                "Docker image '%s' is not whitelisted.",
                prerequisites.image,
            )
            return succeed(False)

        def _prepare():
            try:
                client = local_client()
                client.pull(
                    prerequisites.image,
                    tag=prerequisites.tag
                )
            except Exception as e:
                self._error_occurred(
                    e, "Preparing prerequisites failed.", set_status=False)
                raise
            self._prerequisites_installed(prerequisites)
            return True

        return deferToThread(_prepare)

    @classmethod
    def parse_config(cls, config_dict: Dict[str, Any]) -> DockerCPUConfig:
        return DockerCPUConfig(**config_dict)

    def config(self) -> DockerCPUConfig:
        return deepcopy(self._config)

    def update_config(self, config: EnvConfig) -> None:
        assert isinstance(config, DockerCPUConfig)
        if self._status != EnvStatus.DISABLED:
            raise ValueError(
                "Config can be updated only when the environment is disabled")
        self._logger.info("Updating environment configuration...")

        self._logger.info("Validating configuration...")
        self._validate_config(config)
        self._logger.info("Configuration positively validated.")

        if config.work_dirs != self._config.work_dirs:
            self._update_work_dirs(config.work_dirs)
        self._constrain_hypervisor(config)
        self._config = self.parse_config(asdict(config))
        self._config_updated(config)

    @classmethod
    def _validate_config(cls, config: DockerCPUConfig) -> None:
        for work_dir in config.work_dirs:
            if not work_dir.is_dir():
                raise ValueError(f"Invalid working directory: '{work_dir}'")
            # Check for duplicates, not allowed
            if config.work_dirs.count(work_dir) > 1:
                raise ValueError(f"Duplicate working directory: '{work_dir}'")
            # Check for parents, not allowed
            for check_dir in config.work_dirs:
                if check_dir == work_dir:
                    continue
                if work_dir in check_dir.parents:
                    raise ValueError("Working dir can not be parent: parent="
                                     f"'{work_dir}', child='{check_dir}'")
                if check_dir in work_dir.parents:
                    raise ValueError("Working dir can not be parent: parent="
                                     f"'{check_dir}', child='{work_dir}'")
        if config.memory_mb < cls.MIN_MEMORY_MB:
            raise ValueError(f"Not enough memory: {config.memory_mb} MB")
        if config.cpu_count < cls.MIN_CPU_COUNT:
            raise ValueError(f"Not enough CPUs: {config.cpu_count}")

    def _update_work_dirs(self, work_dirs: List[Path]) -> None:
        self._logger.info("Updating hypervisor's working directory...")
        try:
            self._hypervisor.update_work_dirs(work_dirs)
        except Exception as e:
            self._error_occurred(e, "Updating working directory failed.")
            raise
        self._logger.info("Working directory successfully updated.")

    def _constrain_hypervisor(self, config: DockerCPUConfig) -> None:
        current = self._hypervisor.constraints()
        target = {
            mem: config.memory_mb,
            cpu: config.cpu_count
        }

        if target == current:
            self._logger.info("No need to reconfigure hypervisor.")
            return

        self._logger.info("Hypervisor configuration differs. "
                          "Reconfiguring hypervisor...")
        try:
            with self._hypervisor.reconfig_ctx():
                self._hypervisor.constrain(**target)
        except Exception as e:
            self._error_occurred(e, "Reconfiguring hypervisor failed.")
            raise
        self._logger.info("Hypervisor successfully reconfigured.")

    def supported_usage_counters(self) -> List[UsageCounter]:
        return [
            UsageCounter.CLOCK_MS,
            UsageCounter.CPU_TOTAL_NS,
            UsageCounter.CPU_USER_NS,
            UsageCounter.CPU_KERNEL_NS,
            UsageCounter.RAM_MAX_BYTES,
            UsageCounter.RAM_AVG_BYTES
        ]

    def runtime(
            self,
            payload: RuntimePayload,
            config: Optional[EnvConfig] = None
    ) -> DockerCPURuntime:
        assert isinstance(payload, DockerRuntimePayload)
        if not Whitelist.is_whitelisted(payload.image):
            raise RuntimeError(f"Image '{payload.image}' is not whitelisted.")

        if config is not None:
            assert isinstance(config, DockerCPUConfig)
        else:
            config = self.config()

        return self._create_runtime(config, payload)

    def _create_host_config(
            self,
            config: DockerCPUConfig,
            payload: DockerRuntimePayload,
    ) -> Dict[str, Any]:
        cpus = hardware.cpus()[:config.cpu_count]
        cpuset_cpus = ','.join(map(str, cpus))
        mem_limit = f'{config.memory_mb}m'  # 'm' is for megabytes
        mem_reservation = f'{payload.mem_reservation}m' \
            if payload.mem_reservation else None

        binds = None
        if payload.binds is not None:
            binds = self._hypervisor.create_volumes(payload.binds)

        port_bindings = None
        if payload.ports:
            port_bindings = {
                f'{port}/tcp': {'HostIp': '0.0.0.0', 'HostPort': port}
                for port in payload.ports
            }

        extra_hosts = payload.extra_hosts if payload.extra_hosts else None
        links = payload.links if payload.links else None
        restart_policy = payload.restart_policy if payload.restart_policy \
            else None
        network_mode = payload.network_mode if payload.network_mode \
            else self.NETWORK_MODE
        dns = payload.dns if payload.dns else self.DNS_SERVERS
        dns_search = payload.dns_search if payload.dns_search \
            else self.DNS_SEARCH_DOMAINS

        client = local_client()
        return client.create_host_config(
            cpuset_cpus=cpuset_cpus,
            mem_limit=mem_limit,
            mem_reservation=mem_reservation,
            binds=binds,
            port_bindings=port_bindings,
            privileged=False,
            network_mode=network_mode,
            dns=dns,
            dns_search=dns_search,
            cap_drop=self.DROPPED_KERNEL_CAPABILITIES,
            extra_hosts=extra_hosts,
            links=links,
            restart_policy=restart_policy
        )

    def _create_networking_config(
        self,
        payload: DockerRuntimePayload,
    ) -> Dict[str, Any]:
        client = local_client()
        return client.create_networking_config(payload.networking_config) \
            if payload.networking_config else {}

    def _create_container_config(
            self,
            config: DockerCPUConfig,
            payload: DockerRuntimePayload,
    ) -> Dict[str, Any]:
        image = f"{payload.image}:{payload.tag}"
        volumes = [b.target for b in payload.binds] if payload.binds else None
        host_config = self._create_host_config(config, payload)
        ports = [(p, 'tcp') for p in payload.ports] if payload.ports else None
        networking_config = self._create_networking_config(payload)
        hostname = payload.hostname if payload.hostname else None
        domainname = payload.domainname if payload.domainname else None
        healthcheck = payload.healthcheck if payload.healthcheck else None

        return dict(
            image=image,
            volumes=volumes,
            command=payload.command,
            user=payload.user,
            environment=payload.env,
            working_dir=payload.work_dir,
            ports=ports,
            host_config=host_config,
            stdin_open=True,
            networking_config=networking_config,
            hostname=hostname,
            domainname=domainname,
            healthcheck=healthcheck
        )

    def _create_runtime(
            self,
            config: DockerCPUConfig,
            payload: DockerRuntimePayload,
    ) -> DockerCPURuntime:
        container_config = self._create_container_config(config, payload)

        return DockerCPURuntime(
            container_config,
            self._port_mapper,
            runtime_logger=self._logger)<|MERGE_RESOLUTION|>--- conflicted
+++ resolved
@@ -415,15 +415,9 @@
 
         deferred_stop = deferToThread(_stop)
         deferred_stop.addCallback(self._stopped)
-<<<<<<< HEAD
         deferred_stop.addErrback(
             self._error_callback,
             f"Stopping container '{self._container_id}' failed.")
-=======
-        deferred_stop.addErrback(self._error_callback(
-            f"Stopping container '{self._container_id}' failed."))
-        deferred_stop.addBoth(_join_counter_update_thread)
->>>>>>> 6737abd3
         deferred_stop.addBoth(_join_status_update_thread)
         deferred_stop.addBoth(_close_stdin)
         return deferred_stop
