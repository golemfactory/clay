--- conflicted
+++ resolved
@@ -1,1024 +1,904 @@
-# -*- coding: utf-8 -*-
-import itertools
-import logging
-import os
-import time
-import weakref
-from collections import deque
-from pathlib import Path
-
-from golem_messages import message
-
-from golem.clientconfigdescriptor import ClientConfigDescriptor
-from golem.environments.environment import SupportStatus, UnsupportReason
-from golem.network.transport.network import ProtocolFactory, SessionFactory
-from golem.network.transport.tcpnetwork import (
-    TCPNetwork, SocketAddress, FilesProtocol)
-from golem.network.transport.tcpserver import (
-    PendingConnectionsServer, PenConnStatus)
-from golem.ranking.helper.trust import Trust
-from golem.task.acl import get_acl
-from golem.task.benchmarkmanager import BenchmarkManager
-from golem.task.taskbase import TaskHeader
-from golem.task.taskconnectionshelper import TaskConnectionsHelper
-from .server import resources
-from .server import concent
-from .taskcomputer import TaskComputer
-from .taskkeeper import TaskHeaderKeeper
-from .taskmanager import TaskManager
-from .tasksession import TaskSession
-
-logger = logging.getLogger('golem.task.taskserver')
-
-tmp_cycler = itertools.cycle(list(range(550)))
-
-
-<<<<<<< HEAD
-class TaskResourcesMixin(object):
-    def add_resource_peer(self, node_name, addr, port, key_id, node_info):
-        self.client.add_resource_peer(node_name, addr, port, key_id, node_info)
-
-    def get_resource_peer(self, key_id):
-        peer_manager = self._get_peer_manager()
-        if peer_manager:
-            return peer_manager.get(key_id)
-        return None
-
-    def get_resource_peers(self, task_id):
-        peer_manager = self._get_peer_manager()
-        if peer_manager:
-            return peer_manager.get_for_task(task_id)
-        return []
-
-    def remove_resource_peer(self, task_id, key_id):
-        peer_manager = self._get_peer_manager()
-        if peer_manager:
-            return peer_manager.remove(task_id, key_id)
-        return None
-
-    def get_resources(self, task_id):
-        resource_manager = self._get_resource_manager()
-        resources = resource_manager.get_resources(task_id)
-        return resource_manager.to_wire(resources)
-
-    def restore_resources(self) -> None:
-
-        if not self.task_manager.task_persistence:
-            return
-
-        states = dict(self.task_manager.tasks_states)
-
-        for task_id, task_state in states.items():
-            task = self.task_manager.tasks[task_id]
-            files = get_resources_for_task(None,
-                                           resources=task.get_resources(),
-                                           tmp_dir=task.tmp_dir,
-                                           resource_type=ResourceType.HASHES)
-
-            logger.info("Restoring task '%s' resources", task_id)
-            self._restore_resources(files, task_id, task_state.resource_hash)
-
-    def _restore_resources(self,
-                           files: Iterable[str],
-                           task_id: str,
-                           resource_hash: Optional[str] = None):
-
-        resource_manager = self._get_resource_manager()
-
-        try:
-            resource_hash, _ = resource_manager.add_task(
-                files, task_id, resource_hash=resource_hash, async_=False
-            )
-        except ConnectionError as exc:
-            self._restore_resources_error(task_id, exc)
-        except (ResourceError, HTTPError) as exc:
-            if resource_hash:
-                return self._restore_resources(files, task_id)
-            self._restore_resources_error(task_id, exc)
-        else:
-            task_state = self.task_manager.tasks_states[task_id]
-            task_state.resource_hash = resource_hash
-            self.task_manager.notify_update_task(task_id)
-
-    def _restore_resources_error(self, task_id, error):
-        logger.error("Cannot restore task '%s' resources: %r", task_id, error)
-        self.task_manager.delete_task(task_id)
-
-    def get_download_options(self, key_id, address=None, task_id=None):
-        resource_manager = self._get_resource_manager()
-        peers = []
-
-        if address:
-            peers.append({'TCP': [address, DEFAULT_HYPERDRIVE_PORT]})
-        else:
-            peer = self.get_resource_peer(key_id)
-            if peer:
-                peers.append(peer)
-
-        client_options = resource_manager.build_client_options(peers=peers)
-
-        task_header = self.task_keeper.task_headers.get(task_id)
-        if task_header:
-            client_options.set(size=task_header.resource_size)
-        return client_options
-
-    def get_share_options(self, task_id, key_id):
-        resource_manager = self._get_resource_manager()
-        peers = self.get_resource_peers(task_id)
-        return resource_manager.build_client_options(peers=peers)
-
-    def request_resource(self, task_id, subtask_id):
-        if subtask_id not in self.task_sessions:
-            logger.error("Cannot map subtask_id {} to session"
-                         .format(subtask_id))
-            return False
-
-        session = self.task_sessions[subtask_id]
-        session.request_resource(task_id)
-        return True
-
-    def pull_resources(self, task_id, resources, client_options=None):
-        self.client.pull_resources(
-            task_id, resources, client_options=client_options)
-
-    def _get_resource_manager(self):
-        resource_server = self.client.resource_server
-        return resource_server.resource_manager
-
-    def _get_peer_manager(self):
-        resource_manager = self._get_resource_manager()
-        return getattr(resource_manager, 'peer_manager', None)
-
-
-class TaskServer(PendingConnectionsServer, TaskResourcesMixin):
-=======
-class TaskServer(
-        PendingConnectionsServer,
-        resources.TaskResourcesMixin,
-        concent.ConcentMixin):
->>>>>>> 76e625bb
-    def __init__(self,
-                 node,
-                 config_desc: ClientConfigDescriptor,
-                 client,
-                 use_ipv6=False,
-                 use_docker_machine_manager=True,
-                 task_archiver=None):
-        self.client = client
-        self.keys_auth = client.keys_auth
-        self.config_desc = config_desc
-
-        self.node = node
-        self.task_archiver = task_archiver
-        self.task_keeper = TaskHeaderKeeper(
-            client.environments_manager,
-            min_price=config_desc.min_price,
-            task_archiver=task_archiver)
-        self.task_manager = TaskManager(
-            config_desc.node_name,
-            self.node,
-            self.keys_auth,
-            root_path=TaskServer.__get_task_manager_root(client.datadir),
-            use_distributed_resources=config_desc.
-            use_distributed_resource_management,
-            tasks_dir=os.path.join(client.datadir, 'tasks'))
-        benchmarks = self.task_manager.apps_manager.get_benchmarks()
-        self.benchmark_manager = BenchmarkManager(config_desc.node_name, self,
-                                                  client.datadir, benchmarks)
-        udmm = use_docker_machine_manager
-        self.task_computer = TaskComputer(
-            config_desc.node_name,
-            task_server=self,
-            use_docker_machine_manager=udmm)
-        self.task_connections_helper = TaskConnectionsHelper()
-        self.task_connections_helper.task_server = self
-        self.task_sessions = {}
-        self.task_sessions_incoming = weakref.WeakSet()
-
-        self.max_trust = 1.0
-        self.min_trust = 0.0
-
-        self.last_messages = []
-        self.last_message_time_threshold = config_desc.task_session_timeout
-
-        self.results_to_send = {}
-        self.failures_to_send = {}
-
-        self.use_ipv6 = use_ipv6
-
-        self.forwarded_session_request_timeout = \
-            config_desc.waiting_for_task_session_timeout
-        self.forwarded_session_requests = {}
-        self.response_list = {}
-        self.acl = get_acl(Path(client.datadir))
-        self.resource_handshakes = {}
-
-        network = TCPNetwork(
-            ProtocolFactory(FilesProtocol, self, SessionFactory(TaskSession)),
-            use_ipv6)
-        PendingConnectionsServer.__init__(self, config_desc, network)
-        # instantiate ReceivedMessageHandler connected to self
-        # to register in golem.network.concent.handlers_library
-        from golem.network.concent import \
-            received_handler as concent_received_handler
-        concent_received_handler.TaskServerMessageHandler(self)
-
-    def sync_network(self):
-        super().sync_network(timeout=self.last_message_time_threshold)
-        self._sync_pending()
-        self.__send_waiting_results()
-        self.task_computer.run()
-        self.task_connections_helper.sync()
-        self._sync_forwarded_session_requests()
-        self.__remove_old_tasks()
-        self.__remove_old_sessions()
-        self._remove_old_listenings()
-        concent.process_messages_received_from_concent(
-            concent_service=self.client.concent_service,
-        )
-        if next(tmp_cycler) == 0:
-            logger.debug('TASK SERVER TASKS DUMP: %r', self.task_manager.tasks)
-            logger.debug('TASK SERVER TASKS STATES: %r',
-                         self.task_manager.tasks_states)
-
-    def get_environment_by_id(self, env_id):
-        return self.task_keeper.environments_manager.get_environment_by_id(
-            env_id)
-
-    # This method chooses random task from the network to compute on our machine
-    def request_task(self):
-        theader = self.task_keeper.get_task()
-        if theader is None:
-            return None
-        try:
-            env = self.get_environment_by_id(theader.environment)
-            if env is not None:
-                performance = env.get_performance()
-            else:
-                performance = 0.0
-            supported = self.should_accept_requestor(theader.task_owner_key_id)
-            if self.config_desc.min_price > theader.max_price:
-                supported = supported.join(SupportStatus.err({
-                    UnsupportReason.MAX_PRICE: theader.max_price}))
-            if not supported.is_ok():
-                if self.task_archiver:
-                    self.task_archiver.add_support_status(theader.task_id,
-                                                          supported)
-            else:
-                price = int(theader.max_price)
-                self.task_manager.add_comp_task_request(
-                    theader=theader, price=price)
-                args = {
-                    'node_name': self.config_desc.node_name,
-                    'key_id': theader.task_owner_key_id,
-                    'task_id': theader.task_id,
-                    'estimated_performance': performance,
-                    'price': self.config_desc.min_price,
-                    'max_resource_size': self.config_desc.max_resource_size,
-                    'max_memory_size': self.config_desc.max_memory_size,
-                    'num_cores': self.config_desc.num_cores
-                }
-                self._add_pending_request(
-                    TASK_CONN_TYPES['task_request'], theader.task_owner,
-                    theader.task_owner_port, theader.task_owner_key_id, args)
-
-                return theader.task_id
-        except Exception as err:
-            logger.warning("Cannot send request for task: {}".format(err))
-            self.task_keeper.remove_task_header(theader.task_id)
-
-    def send_results(self, subtask_id, task_id, result, computing_time,
-                     owner_address, owner_port, owner_key_id, owner,
-                     node_name):
-
-        if 'data' not in result or 'result_type' not in result:
-            raise AttributeError("Wrong result format")
-
-        if subtask_id not in self.results_to_send:
-            value = self.task_manager.comp_task_keeper.get_value(
-                task_id, computing_time)
-            if self.client.transaction_system:
-                self.client.transaction_system.incomes_keeper.expect(
-                    sender_node_id=owner_key_id,
-                    subtask_id=subtask_id,
-                    value=value,
-                )
-
-            delay_time = 0.0
-            last_sending_trial = 0
-
-            wtr = WaitingTaskResult(task_id, subtask_id, result['data'],
-                                    result['result_type'], computing_time,
-                                    last_sending_trial, delay_time,
-                                    owner_address, owner_port, owner_key_id,
-                                    owner)
-
-            self.create_and_set_result_package(wtr)
-            self.results_to_send[subtask_id] = wtr
-
-            Trust.REQUESTED.increase(owner_key_id)
-        else:
-            raise RuntimeError("Incorrect subtask_id: {}".format(subtask_id))
-
-        return True
-
-    def create_and_set_result_package(self, wtr):
-        task_result_manager = self.task_manager.task_result_manager
-
-        wtr.result_secret = task_result_manager.gen_secret()
-        result = task_result_manager.create(self.node, wtr, wtr.result_secret)
-        wtr.result_hash, wtr.result_path, wtr.package_sha1 = result
-
-    def send_task_failed(self, subtask_id, task_id, err_msg, owner_address,
-                         owner_port, owner_key_id, owner, node_name):
-
-        if subtask_id not in self.failures_to_send:
-            Trust.REQUESTED.decrease(owner_key_id)
-
-            self.failures_to_send[subtask_id] = WaitingTaskFailure(
-                task_id, subtask_id, err_msg, owner_address, owner_port,
-                owner_key_id, owner)
-
-    def new_connection(self, session):
-        if self.active:
-            self.task_sessions_incoming.add(session)
-        else:
-            session.disconnect(message.Disconnect.REASON.NoMoreMessages)
-
-    def disconnect(self):
-        task_sessions = dict(self.task_sessions)
-        sessions_incoming = weakref.WeakSet(self.task_sessions_incoming)
-
-        for task_session in list(task_sessions.values()):
-            task_session.dropped()
-
-        for task_session in sessions_incoming:
-            try:
-                task_session.dropped()
-            except Exception as exc:
-                logger.error("Error closing incoming session: %s", exc)
-
-    def get_own_tasks_headers(self):
-        ths_tm = self.task_manager.get_tasks_headers()
-        return [th.to_dict() for th in ths_tm]
-
-    def get_others_tasks_headers(self):
-        ths_tk = self.task_keeper.get_all_tasks()
-        return [th.to_dict() for th in ths_tk]
-
-    def add_task_header(self, th_dict_repr):
-        try:
-            if not self.verify_header_sig(th_dict_repr):
-                raise Exception("Invalid signature")
-
-            task_id = th_dict_repr["task_id"]
-            key_id = th_dict_repr["task_owner_key_id"]
-            task_ids = list(self.task_manager.tasks.keys())
-            new_sig = True
-
-            if task_id in self.task_keeper.task_headers:
-                header = self.task_keeper.task_headers[task_id]
-                new_sig = th_dict_repr["signature"] != header.signature
-
-            if task_id not in task_ids and key_id != self.node.key and new_sig:
-                self.task_keeper.add_task_header(th_dict_repr)
-
-            return True
-        except Exception:  # pylint: disable=broad-except
-            logger.warning("Wrong task header received", exc_info=True)
-            return False
-
-    def verify_header_sig(self, th_dict_repr):
-        _bin = TaskHeader.dict_to_binary(th_dict_repr)
-        _sig = th_dict_repr["signature"]
-        _key = th_dict_repr["task_owner_key_id"]
-        return self.verify_sig(_sig, _bin, _key)
-
-    def remove_task_header(self, task_id) -> bool:
-        return self.task_keeper.remove_task_header(task_id)
-
-    def add_task_session(self, subtask_id, session):
-        self.task_sessions[subtask_id] = session
-
-    def remove_task_session(self, task_session):
-        self.remove_pending_conn(task_session.conn_id)
-        self.remove_responses(task_session.conn_id)
-
-        for tsk in list(self.task_sessions.keys()):
-            if self.task_sessions[tsk] == task_session:
-                del self.task_sessions[tsk]
-
-    def set_last_message(self, type_, t, msg, address, port):
-        if len(self.last_messages) >= 5:
-            self.last_messages = self.last_messages[-4:]
-
-        self.last_messages.append([type_, t, address, port, msg])
-
-    def get_last_messages(self):
-        return self.last_messages
-
-    def get_waiting_task_result(self, subtask_id):
-        return self.results_to_send.get(subtask_id, None)
-
-    def get_node_name(self):
-        return self.config_desc.node_name
-
-    def get_key_id(self):
-        return self.keys_auth.get_key_id()
-
-    def encrypt(self, message, public_key):
-        if public_key == 0:
-            return message
-        return self.keys_auth.encrypt(message, public_key)
-
-    def decrypt(self, message):
-        return self.keys_auth.decrypt(message)
-
-    def sign(self, data):
-        return self.keys_auth.sign(data)
-
-    def verify_sig(self, sig, data, public_key):
-        return self.keys_auth.verify(sig, data, public_key)
-
-    def get_resource_addr(self):
-        return self.client.node.prv_addr
-
-    def get_resource_port(self):
-        return self.client.resource_port
-
-    def task_result_sent(self, subtask_id):
-        return self.results_to_send.pop(subtask_id, None)
-
-    def retry_sending_task_result(self, subtask_id):
-        wtr = self.results_to_send.get(subtask_id, None)
-        if wtr:
-            wtr.already_sending = False
-
-    def change_config(self, config_desc, run_benchmarks=False):
-        PendingConnectionsServer.change_config(self, config_desc)
-        self.config_desc = config_desc
-        self.last_message_time_threshold = config_desc.task_session_timeout
-        self.task_manager.change_config(
-            self.__get_task_manager_root(self.client.datadir),
-            config_desc.use_distributed_resource_management)
-        self.task_computer.change_config(
-            config_desc, run_benchmarks=run_benchmarks)
-        self.task_keeper.change_config(config_desc)
-
-    def get_task_computer_root(self):
-        return os.path.join(self.client.datadir, "ComputerRes")
-
-    def subtask_rejected(self, subtask_id):
-        logger.debug("Subtask {} result rejected".format(subtask_id))
-        self.task_result_sent(subtask_id)
-        task_id = self.task_manager.comp_task_keeper.get_task_id_for_subtask(
-            subtask_id)
-        if task_id is not None:
-            self.decrease_trust_payment(task_id)
-            # self.remove_task_header(task_id)
-            # TODO Inform transaction system and task manager about failed
-            # payment
-        else:
-            logger.warning("Not my subtask rejected {}".format(subtask_id))
-
-    def subtask_accepted(self, subtask_id, accepted_ts):
-        logger.debug("Subtask {} result accepted".format(subtask_id))
-        self.task_result_sent(subtask_id)
-        self.client.transaction_system.incomes_keeper.update_awaiting(
-            subtask_id,
-            accepted_ts,
-        )
-
-    def subtask_failure(self, subtask_id, err):
-        logger.info("Computation for task {} failed: {}.".format(
-            subtask_id, err))
-        node_id = self.task_manager.get_node_id_for_subtask(subtask_id)
-        Trust.COMPUTED.decrease(node_id)
-        self.task_manager.task_computation_failure(subtask_id, err)
-
-    def accept_result(self, subtask_id, account_info):
-        mod = min(
-            max(self.task_manager.get_trust_mod(subtask_id), self.min_trust),
-            self.max_trust)
-        Trust.COMPUTED.increase(account_info.key_id, mod)
-
-        task_id = self.task_manager.get_task_id(subtask_id)
-        value = self.task_manager.get_value(subtask_id)
-
-        if not value:
-            logger.info("Invaluable subtask: %r value: %r", subtask_id, value)
-            return
-
-        if not self.client.transaction_system:
-            logger.info(
-                "Transaction system not ready. "
-                "Ignoring payment for subtask: %r",
-                subtask_id)
-            return
-
-        if not account_info.eth_account.address:
-            logger.warning("Unknown payment address of %r (%r). Subtask: %r",
-                           account_info.node_name, account_info.addr,
-                           subtask_id)
-            return
-
-        payment = self.client.transaction_system.add_payment_info(
-            task_id, subtask_id, value, account_info)
-        logger.debug('Result accepted for subtask: %s Created payment: %r',
-                     subtask_id, payment)
-        return payment
-
-    def increase_trust_payment(self, task_id):
-        node_id = self.task_manager.comp_task_keeper.get_node_for_task_id(
-            task_id)
-        Trust.PAYMENT.increase(node_id, self.max_trust)
-
-    def decrease_trust_payment(self, task_id):
-        node_id = self.task_manager.comp_task_keeper.get_node_for_task_id(
-            task_id)
-        Trust.PAYMENT.decrease(node_id, self.max_trust)
-
-    def reject_result(self, subtask_id, account_info):
-        mod = min(
-            max(self.task_manager.get_trust_mod(subtask_id), self.min_trust),
-            self.max_trust)
-        Trust.WRONG_COMPUTED.decrease(account_info.key_id, mod)
-
-    def unpack_delta(self, dest_dir, delta, task_id):
-        self.client.resource_server.unpack_delta(dest_dir, delta, task_id)
-
-    def get_computing_trust(self, node_id):
-        return self.client.get_computing_trust(node_id)
-
-    def start_task_session(self, node_info, super_node_info, conn_id):
-        args = {
-            'key_id': node_info.key,
-            'node_info': node_info,
-            'super_node_info': super_node_info,
-            'ans_conn_id': conn_id
-        }
-        self._add_pending_request(TASK_CONN_TYPES['start_session'], node_info,
-                                  node_info.prv_port, node_info.key, args)
-
-    def respond_to(self, key_id, session, conn_id):
-        self.remove_pending_conn(conn_id)
-        responses = self.response_list.get(conn_id, None)
-
-        if responses:
-            while responses:
-                res = responses.popleft()
-                res(session)
-        else:
-            session.dropped()
-
-    def get_socket_addresses(self, node_info, port, key_id):
-        if self.client.get_suggested_conn_reverse(key_id):
-            return []
-        socket_addresses = PendingConnectionsServer.get_socket_addresses(
-            self, node_info, port, key_id)
-        addr = self.client.get_suggested_addr(key_id)
-        if addr:
-            socket_addresses = [SocketAddress(addr, port)] + socket_addresses
-        return socket_addresses
-
-    def quit(self):
-        self.task_computer.quit()
-
-    def receive_subtask_computation_time(self, subtask_id, computation_time):
-        self.task_manager.set_computation_time(subtask_id, computation_time)
-
-    def remove_responses(self, conn_id):
-        self.response_list.pop(conn_id, None)
-
-    def final_conn_failure(self, conn_id):
-        self.remove_responses(conn_id)
-        super(TaskServer, self).final_conn_failure(conn_id)
-
-    # TODO: extend to multiple sessions
-    def add_forwarded_session_request(self, key_id, conn_id):
-        if self.task_computer.waiting_for_task:
-            self.task_computer.wait(ttl=self.forwarded_session_request_timeout)
-        self.forwarded_session_requests[key_id] = dict(
-            conn_id=conn_id, time=time.time())
-
-    def remove_forwarded_session_request(self, key_id):
-        return self.forwarded_session_requests.pop(key_id, None)
-
-    def should_accept_provider(self, node_id):
-        if not self.acl.is_allowed(node_id):
-            return False
-        trust = self.get_computing_trust(node_id)
-        logger.debug("Computing trust level: {}".format(trust))
-        return trust >= self.config_desc.computing_trust
-
-    def should_accept_requestor(self, node_id):
-        if not self.acl.is_allowed(node_id):
-            return SupportStatus.err(
-                {UnsupportReason.DENY_LIST: node_id})
-        trust = self.client.get_requesting_trust(node_id)
-        logger.debug("Requesting trust level: {}".format(trust))
-        if trust >= self.config_desc.requesting_trust:
-            return SupportStatus.ok()
-        else:
-            return SupportStatus.err({UnsupportReason.REQUESTOR_TRUST: trust})
-
-    def _sync_forwarded_session_requests(self):
-        now = time.time()
-        for key_id, data in list(self.forwarded_session_requests.items()):
-            if data:
-                if now - data['time'] >= self.forwarded_session_request_timeout:
-                    logger.debug('connection timeout: %s', data)
-                    self.final_conn_failure(data['conn_id'])
-                    self.remove_forwarded_session_request(key_id)
-            else:
-                self.forwarded_session_requests.pop(key_id)
-
-    def _get_factory(self):
-        return self.factory(self)
-
-    def _listening_established(self, port, **kwargs):
-        logger.debug('_listening_established(%r)', port)
-        self.cur_port = port
-        logger.info(" Port {} opened - listening".format(self.cur_port))
-        self.node.prv_port = self.cur_port
-        self.task_manager.listen_address = self.node.prv_addr
-        self.task_manager.listen_port = self.cur_port
-        self.task_manager.node = self.node
-
-    def _listening_failure(self, **kwargs):
-        logger.error("Listening on ports {} to {} failure".format(
-            self.config_desc.start_port, self.config_desc.end_port))
-        # FIXME: some graceful terminations should take place here
-        # sys.exit(0)
-
-    def _listening_for_start_session_established(self, port, listen_id,
-                                                 super_node, asking_node,
-                                                 dest_node, ask_conn_id):
-        logger.debug("_listening_for_start_session_established()")
-        logger.debug("Listening on port {}".format(port))
-        listening = self.open_listenings.get(listen_id)
-        if listening:
-            self.listening.time = time.time()
-            self.listening.listening_port = port
-        else:
-            logger.warning(
-                "Listening {} not in open listenings list".format(listen_id))
-
-    def _listening_for_start_session_failure(
-            self, listen_id, super_node, asking_node, dest_node, ask_conn_id):
-        if listen_id in self.open_listenings:
-            del self.open_listenings['listen_id']
-
-    #############################
-    #   CONNECTION REACTIONS    #
-    #############################
-    def __connection_for_task_request_established(
-            self, session, conn_id, node_name, key_id, task_id,
-            estimated_performance, price, max_resource_size, max_memory_size,
-            num_cores):
-        self.remove_forwarded_session_request(key_id)
-        session.task_id = task_id
-        session.key_id = key_id
-        session.conn_id = conn_id
-        self._mark_connected(conn_id, session.address, session.port)
-        self.task_sessions[task_id] = session
-        session.send_hello()
-        session.request_task(node_name, task_id, estimated_performance, price,
-                             max_resource_size, max_memory_size, num_cores)
-
-    def __connection_for_task_request_failure(
-            self, conn_id, node_name, key_id, task_id, estimated_performance,
-            price, max_resource_size, max_memory_size, num_cores, *args):
-        def response(session):
-            return self.__connection_for_task_request_established(
-                session, conn_id, node_name, key_id, task_id,
-                estimated_performance, price, max_resource_size,
-                max_memory_size, num_cores)
-
-        if key_id in self.response_list:
-            self.response_list[conn_id].append(response)
-        else:
-            self.response_list[conn_id] = deque([response])
-
-        self.client.want_to_start_task_session(key_id, self.node, conn_id)
-
-        pc = self.pending_connections.get(conn_id)
-        if pc:
-            pc.status = PenConnStatus.WaitingAlt
-            pc.time = time.time()
-
-    def __connection_for_task_result_established(self, session, conn_id,
-                                                 waiting_task_result):
-        self.remove_forwarded_session_request(waiting_task_result.owner_key_id)
-        session.key_id = waiting_task_result.owner_key_id
-        session.conn_id = conn_id
-        self._mark_connected(conn_id, session.address, session.port)
-        self.task_sessions[waiting_task_result.subtask_id] = session
-
-        session.send_hello()
-        payment_addr = (self.client.transaction_system.get_payment_address()
-                        if self.client.transaction_system else None)
-        session.send_report_computed_task(waiting_task_result,
-                                          self.node.prv_addr, self.cur_port,
-                                          payment_addr, self.node)
-
-    def __connection_for_task_result_failure(self, conn_id,
-                                             waiting_task_result):
-        def response(session):
-            self.__connection_for_task_result_established(
-                session, conn_id, waiting_task_result)
-
-        if waiting_task_result.owner_key_id in self.response_list:
-            self.response_list[conn_id].append(response)
-        else:
-            self.response_list[conn_id] = deque([response])
-
-        self.client.want_to_start_task_session(
-            waiting_task_result.owner_key_id, self.node, conn_id)
-
-        pc = self.pending_connections.get(conn_id)
-        if pc:
-            pc.status = PenConnStatus.WaitingAlt
-            pc.time = time.time()
-
-    def __connection_for_task_failure_established(self, session, conn_id,
-                                                  key_id, subtask_id, err_msg):
-        self.remove_forwarded_session_request(key_id)
-        session.key_id = key_id
-        session.conn_id = conn_id
-        self._mark_connected(conn_id, session.address, session.port)
-        self.task_sessions[subtask_id] = session
-        session.send_hello()
-        session.send_task_failure(subtask_id, err_msg)
-
-    def __connection_for_task_failure_failure(self, conn_id, key_id,
-                                              subtask_id, err_msg):
-        def response(session):
-            return self.__connection_for_task_failure_established(
-                session, conn_id, key_id, subtask_id, err_msg)
-
-        if key_id in self.response_list:
-            self.response_list[conn_id].append(response)
-        else:
-            self.response_list[conn_id] = deque([response])
-
-        self.client.want_to_start_task_session(key_id, self.node, conn_id)
-
-        pc = self.pending_connections.get(conn_id)
-        if pc:
-            pc.status = PenConnStatus.WaitingAlt
-            pc.time = time.time()
-
-    def __connection_for_start_session_established(
-            self, session, conn_id, key_id, node_info, super_node_info,
-            ans_conn_id):
-        self.remove_forwarded_session_request(key_id)
-        session.key_id = key_id
-        session.conn_id = conn_id
-        self._mark_connected(conn_id, session.address, session.port)
-        session.send_hello()
-        session.send_start_session_response(ans_conn_id)
-
-    def __connection_for_start_session_failure(
-            self, conn_id, key_id, node_info, super_node_info, ans_conn_id):
-        logger.info(
-            "Failed to start requested task session for node {}".format(
-                key_id))
-        self.final_conn_failure(conn_id)
-        # self.__initiate_nat_traversal(
-        #     key_id, node_info, super_node_info, ans_conn_id)
-
-    def __connection_for_task_request_final_failure(
-            self, conn_id, node_name, key_id, task_id, estimated_performance,
-            price, max_resource_size, max_memory_size, num_cores, *args):
-        logger.info("Cannot connect to task {} owner".format(task_id))
-        logger.info("Removing task {} from task list".format(task_id))
-
-        self.task_computer.task_request_rejected(task_id, "Connection failed")
-        self.task_keeper.request_failure(task_id)
-        self.task_manager.comp_task_keeper.request_failure(task_id)
-        self.remove_pending_conn(conn_id)
-        self.remove_responses(conn_id)
-
-    def __connection_for_task_result_final_failure(self, conn_id,
-                                                   waiting_task_result):
-        logger.info("Cannot connect to task {} owner".format(
-            waiting_task_result.subtask_id))
-
-        waiting_task_result.lastSendingTrial = time.time()
-        waiting_task_result.delayTime = \
-            self.config_desc.max_results_sending_delay
-        waiting_task_result.alreadySending = False
-        self.remove_pending_conn(conn_id)
-        self.remove_responses(conn_id)
-
-    def __connection_for_task_failure_final_failure(self, conn_id, key_id,
-                                                    subtask_id, err_msg):
-        logger.info("Cannot connect to task {} owner".format(subtask_id))
-        self.task_computer.session_timeout()
-        self.remove_pending_conn(conn_id)
-        self.remove_responses(conn_id)
-
-    def __connection_for_start_session_final_failure(
-            self, conn_id, key_id, node_info, super_node_info, ans_conn_id):
-        logger.warning("Impossible to start session with {}".format(node_info))
-        self.task_computer.session_timeout()
-        self.remove_pending_conn(conn_id)
-        self.remove_responses(conn_id)
-        self.remove_pending_conn(ans_conn_id)
-        self.remove_responses(ans_conn_id)
-
-    def new_session_prepare(self, session, subtask_id, key_id, conn_id):
-        session.task_id = subtask_id
-        session.key_id = key_id
-        session.conn_id = conn_id
-        self._mark_connected(conn_id, session.address, session.port)
-        self.task_sessions[subtask_id] = session
-
-    def noop(self, *args, **kwargs):
-        args_, kwargs_ = args, kwargs  # avoid params name collision in logger
-        logger.debug('Noop(%r, %r)', args_, kwargs_)
-
-    # SYNC METHODS
-    #############################
-    def __remove_old_tasks(self):
-        self.task_keeper.remove_old_tasks()
-        self.task_manager.comp_task_keeper.remove_old_tasks()
-        nodes_with_timeouts = self.task_manager.check_timeouts()
-        for node_id in nodes_with_timeouts:
-            Trust.COMPUTED.decrease(node_id)
-
-    def __remove_old_sessions(self):
-        cur_time = time.time()
-        sessions_to_remove = []
-        sessions = dict(self.task_sessions)
-
-        for subtask_id, session in sessions.items():
-            dt = cur_time - session.last_message_time
-            if dt > self.last_message_time_threshold:
-                sessions_to_remove.append(subtask_id)
-        for subtask_id in sessions_to_remove:
-            if sessions[subtask_id].task_computer is not None:
-                sessions[subtask_id].task_computer.session_timeout()
-            sessions[subtask_id].dropped()
-
-    def _find_sessions(self, subtask):
-        if subtask in self.task_sessions:
-            return [self.task_sessions[subtask]]
-        for s in set(self.task_sessions_incoming):
-            logger.debug('Checking session: %r', s)
-            if s.subtask_id == subtask:
-                return [s]
-            try:
-                task_id = self.task_manager.subtask2task_mapping[subtask]
-            except KeyError:
-                pass
-            else:
-                if s.task_id == task_id:
-                    return [s]
-        return []
-
-    def __send_waiting_results(self):
-        for subtask_id in list(self.results_to_send.keys()):
-            wtr = self.results_to_send[subtask_id]
-            now = time.time()
-
-            if not wtr.already_sending:
-                if now - wtr.last_sending_trial > wtr.delay_time:
-                    wtr.already_sending = True
-                    wtr.last_sending_trial = now
-                    session = self.task_sessions.get(subtask_id, None)
-                    if session:
-                        self.__connection_for_task_result_established(
-                            session, session.conn_id, wtr)
-                    else:
-                        args = {'waiting_task_result': wtr}
-                        self._add_pending_request(
-                            TASK_CONN_TYPES['task_result'], wtr.owner,
-                            wtr.owner_port, wtr.owner_key_id, args)
-
-        for subtask_id in list(self.failures_to_send.keys()):
-            wtf = self.failures_to_send[subtask_id]
-
-            session = self.task_sessions.get(subtask_id, None)
-            if session:
-                self.__connection_for_task_failure_established(
-                    session, session.conn_id, wtf.owner_key_id, subtask_id,
-                    wtf.err_msg)
-            else:
-                args = {
-                    'key_id': wtf.owner_key_id,
-                    'subtask_id': wtf.subtask_id,
-                    'err_msg': wtf.err_msg
-                }
-                self._add_pending_request(TASK_CONN_TYPES['task_failure'],
-                                          wtf.owner, wtf.owner_port,
-                                          wtf.owner_key_id, args)
-
-        self.failures_to_send.clear()
-
-    # CONFIGURATION METHODS
-    #############################
-    @staticmethod
-    def __get_task_manager_root(datadir):
-        return os.path.join(datadir, "res")
-
-    def _set_conn_established(self):
-        self.conn_established_for_type.update({
-            TASK_CONN_TYPES['task_request']:
-            self.__connection_for_task_request_established,
-            TASK_CONN_TYPES['task_result']:
-            self.__connection_for_task_result_established,
-            TASK_CONN_TYPES['task_failure']:
-            self.__connection_for_task_failure_established,
-            TASK_CONN_TYPES['start_session']:
-            self.__connection_for_start_session_established,
-        })
-
-    def _set_conn_failure(self):
-        self.conn_failure_for_type.update({
-            TASK_CONN_TYPES['task_request']:
-            self.__connection_for_task_request_failure,
-            TASK_CONN_TYPES['task_result']:
-            self.__connection_for_task_result_failure,
-            TASK_CONN_TYPES['task_failure']:
-            self.__connection_for_task_failure_failure,
-            TASK_CONN_TYPES['start_session']:
-            self.__connection_for_start_session_failure,
-        })
-
-    def _set_conn_final_failure(self):
-        self.conn_final_failure_for_type.update({
-            TASK_CONN_TYPES['task_request']:
-            self.__connection_for_task_request_final_failure,
-            TASK_CONN_TYPES['task_result']:
-            self.__connection_for_task_result_final_failure,
-            TASK_CONN_TYPES['task_failure']:
-            self.__connection_for_task_failure_final_failure,
-            TASK_CONN_TYPES['start_session']:
-            self.__connection_for_start_session_final_failure,
-        })
-
-    def _set_listen_established(self):
-        self.listen_established_for_type.update({
-            TaskListenTypes.StartSession:
-            self._listening_for_start_session_established
-        })
-
-    def _set_listen_failure(self):
-        self.listen_failure_for_type.update({
-            TaskListenTypes.StartSession:
-            self._listening_for_start_session_failure
-        })
-
-
-class WaitingTaskResult(object):
-    def __init__(self, task_id, subtask_id, result, result_type, computing_time,
-                 last_sending_trial, delay_time, owner_address, owner_port,
-                 owner_key_id, owner, result_path=None, result_hash=None,
-                 result_secret=None, package_sha1=None):
-
-        self.task_id = task_id
-        self.subtask_id = subtask_id
-        self.computing_time = computing_time
-        self.last_sending_trial = last_sending_trial
-        self.delay_time = delay_time
-        self.owner_address = owner_address
-        self.owner_port = owner_port
-        self.owner_key_id = owner_key_id
-        self.owner = owner
-
-        self.result = result
-        self.result_type = result_type
-        self.result_path = result_path
-        self.result_hash = result_hash
-        self.result_secret = result_secret
-        self.package_sha1 = package_sha1
-
-        self.already_sending = False
-
-
-class WaitingTaskFailure(object):
-    def __init__(self, task_id, subtask_id, err_msg, owner_address, owner_port,
-                 owner_key_id, owner):
-        self.task_id = task_id
-        self.subtask_id = subtask_id
-        self.owner_address = owner_address
-        self.owner_port = owner_port
-        self.owner_key_id = owner_key_id
-        self.owner = owner
-        self.err_msg = err_msg
-
-
-# TODO: Get rid of archaic int labels and use plain strings instead.
-TASK_CONN_TYPES = {
-    'task_request': 1,
-    # unused: 'pay_for_task': 4,
-    'task_result': 5,
-    'task_failure': 6,
-    'start_session': 7,
-}
-
-
-class TaskListenTypes(object):
-    StartSession = 1
+# -*- coding: utf-8 -*-
+import itertools
+import logging
+import os
+import time
+import weakref
+from collections import deque
+from pathlib import Path
+
+from golem_messages import message
+
+from golem.clientconfigdescriptor import ClientConfigDescriptor
+from golem.environments.environment import SupportStatus, UnsupportReason
+from golem.network.transport.network import ProtocolFactory, SessionFactory
+from golem.network.transport.tcpnetwork import (
+    TCPNetwork, SocketAddress, FilesProtocol)
+from golem.network.transport.tcpserver import (
+    PendingConnectionsServer, PenConnStatus)
+from golem.ranking.helper.trust import Trust
+from golem.task.acl import get_acl
+from golem.task.benchmarkmanager import BenchmarkManager
+from golem.task.taskbase import TaskHeader
+from golem.task.taskconnectionshelper import TaskConnectionsHelper
+from .server import resources
+from .server import concent
+from .taskcomputer import TaskComputer
+from .taskkeeper import TaskHeaderKeeper
+from .taskmanager import TaskManager
+from .tasksession import TaskSession
+
+logger = logging.getLogger('golem.task.taskserver')
+
+tmp_cycler = itertools.cycle(list(range(550)))
+
+
+class TaskServer(
+        PendingConnectionsServer,
+        resources.TaskResourcesMixin,
+        concent.ConcentMixin):
+    def __init__(self,
+                 node,
+                 config_desc: ClientConfigDescriptor,
+                 client,
+                 use_ipv6=False,
+                 use_docker_machine_manager=True,
+                 task_archiver=None):
+        self.client = client
+        self.keys_auth = client.keys_auth
+        self.config_desc = config_desc
+
+        self.node = node
+        self.task_archiver = task_archiver
+        self.task_keeper = TaskHeaderKeeper(
+            client.environments_manager,
+            min_price=config_desc.min_price,
+            task_archiver=task_archiver)
+        self.task_manager = TaskManager(
+            config_desc.node_name,
+            self.node,
+            self.keys_auth,
+            root_path=TaskServer.__get_task_manager_root(client.datadir),
+            use_distributed_resources=config_desc.
+            use_distributed_resource_management,
+            tasks_dir=os.path.join(client.datadir, 'tasks'))
+        benchmarks = self.task_manager.apps_manager.get_benchmarks()
+        self.benchmark_manager = BenchmarkManager(config_desc.node_name, self,
+                                                  client.datadir, benchmarks)
+        udmm = use_docker_machine_manager
+        self.task_computer = TaskComputer(
+            config_desc.node_name,
+            task_server=self,
+            use_docker_machine_manager=udmm)
+        self.task_connections_helper = TaskConnectionsHelper()
+        self.task_connections_helper.task_server = self
+        self.task_sessions = {}
+        self.task_sessions_incoming = weakref.WeakSet()
+
+        self.max_trust = 1.0
+        self.min_trust = 0.0
+
+        self.last_messages = []
+        self.last_message_time_threshold = config_desc.task_session_timeout
+
+        self.results_to_send = {}
+        self.failures_to_send = {}
+
+        self.use_ipv6 = use_ipv6
+
+        self.forwarded_session_request_timeout = \
+            config_desc.waiting_for_task_session_timeout
+        self.forwarded_session_requests = {}
+        self.response_list = {}
+        self.acl = get_acl(Path(client.datadir))
+        self.resource_handshakes = {}
+
+        network = TCPNetwork(
+            ProtocolFactory(FilesProtocol, self, SessionFactory(TaskSession)),
+            use_ipv6)
+        PendingConnectionsServer.__init__(self, config_desc, network)
+        # instantiate ReceivedMessageHandler connected to self
+        # to register in golem.network.concent.handlers_library
+        from golem.network.concent import \
+            received_handler as concent_received_handler
+        concent_received_handler.TaskServerMessageHandler(self)
+
+    def sync_network(self):
+        super().sync_network(timeout=self.last_message_time_threshold)
+        self._sync_pending()
+        self.__send_waiting_results()
+        self.task_computer.run()
+        self.task_connections_helper.sync()
+        self._sync_forwarded_session_requests()
+        self.__remove_old_tasks()
+        self.__remove_old_sessions()
+        self._remove_old_listenings()
+        concent.process_messages_received_from_concent(
+            concent_service=self.client.concent_service,
+        )
+        if next(tmp_cycler) == 0:
+            logger.debug('TASK SERVER TASKS DUMP: %r', self.task_manager.tasks)
+            logger.debug('TASK SERVER TASKS STATES: %r',
+                         self.task_manager.tasks_states)
+
+    def get_environment_by_id(self, env_id):
+        return self.task_keeper.environments_manager.get_environment_by_id(
+            env_id)
+
+    # This method chooses random task from the network to compute on our machine
+    def request_task(self):
+        theader = self.task_keeper.get_task()
+        if theader is None:
+            return None
+        try:
+            env = self.get_environment_by_id(theader.environment)
+            if env is not None:
+                performance = env.get_performance()
+            else:
+                performance = 0.0
+            supported = self.should_accept_requestor(theader.task_owner_key_id)
+            if self.config_desc.min_price > theader.max_price:
+                supported = supported.join(SupportStatus.err({
+                    UnsupportReason.MAX_PRICE: theader.max_price}))
+            if not supported.is_ok():
+                if self.task_archiver:
+                    self.task_archiver.add_support_status(theader.task_id,
+                                                          supported)
+            else:
+                price = int(theader.max_price)
+                self.task_manager.add_comp_task_request(
+                    theader=theader, price=price)
+                args = {
+                    'node_name': self.config_desc.node_name,
+                    'key_id': theader.task_owner_key_id,
+                    'task_id': theader.task_id,
+                    'estimated_performance': performance,
+                    'price': self.config_desc.min_price,
+                    'max_resource_size': self.config_desc.max_resource_size,
+                    'max_memory_size': self.config_desc.max_memory_size,
+                    'num_cores': self.config_desc.num_cores
+                }
+                self._add_pending_request(
+                    TASK_CONN_TYPES['task_request'], theader.task_owner,
+                    theader.task_owner_port, theader.task_owner_key_id, args)
+
+                return theader.task_id
+        except Exception as err:
+            logger.warning("Cannot send request for task: {}".format(err))
+            self.task_keeper.remove_task_header(theader.task_id)
+
+    def send_results(self, subtask_id, task_id, result, computing_time,
+                     owner_address, owner_port, owner_key_id, owner,
+                     node_name):
+
+        if 'data' not in result or 'result_type' not in result:
+            raise AttributeError("Wrong result format")
+
+        if subtask_id not in self.results_to_send:
+            value = self.task_manager.comp_task_keeper.get_value(
+                task_id, computing_time)
+            if self.client.transaction_system:
+                self.client.transaction_system.incomes_keeper.expect(
+                    sender_node_id=owner_key_id,
+                    subtask_id=subtask_id,
+                    value=value,
+                )
+
+            delay_time = 0.0
+            last_sending_trial = 0
+
+            wtr = WaitingTaskResult(task_id, subtask_id, result['data'],
+                                    result['result_type'], computing_time,
+                                    last_sending_trial, delay_time,
+                                    owner_address, owner_port, owner_key_id,
+                                    owner)
+
+            self.create_and_set_result_package(wtr)
+            self.results_to_send[subtask_id] = wtr
+
+            Trust.REQUESTED.increase(owner_key_id)
+        else:
+            raise RuntimeError("Incorrect subtask_id: {}".format(subtask_id))
+
+        return True
+
+    def create_and_set_result_package(self, wtr):
+        task_result_manager = self.task_manager.task_result_manager
+
+        wtr.result_secret = task_result_manager.gen_secret()
+        result = task_result_manager.create(self.node, wtr, wtr.result_secret)
+        wtr.result_hash, wtr.result_path, wtr.package_sha1 = result
+
+    def send_task_failed(self, subtask_id, task_id, err_msg, owner_address,
+                         owner_port, owner_key_id, owner, node_name):
+
+        if subtask_id not in self.failures_to_send:
+            Trust.REQUESTED.decrease(owner_key_id)
+
+            self.failures_to_send[subtask_id] = WaitingTaskFailure(
+                task_id, subtask_id, err_msg, owner_address, owner_port,
+                owner_key_id, owner)
+
+    def new_connection(self, session):
+        if self.active:
+            self.task_sessions_incoming.add(session)
+        else:
+            session.disconnect(message.Disconnect.REASON.NoMoreMessages)
+
+    def disconnect(self):
+        task_sessions = dict(self.task_sessions)
+        sessions_incoming = weakref.WeakSet(self.task_sessions_incoming)
+
+        for task_session in list(task_sessions.values()):
+            task_session.dropped()
+
+        for task_session in sessions_incoming:
+            try:
+                task_session.dropped()
+            except Exception as exc:
+                logger.error("Error closing incoming session: %s", exc)
+
+    def get_own_tasks_headers(self):
+        ths_tm = self.task_manager.get_tasks_headers()
+        return [th.to_dict() for th in ths_tm]
+
+    def get_others_tasks_headers(self):
+        ths_tk = self.task_keeper.get_all_tasks()
+        return [th.to_dict() for th in ths_tk]
+
+    def add_task_header(self, th_dict_repr):
+        try:
+            if not self.verify_header_sig(th_dict_repr):
+                raise Exception("Invalid signature")
+
+            task_id = th_dict_repr["task_id"]
+            key_id = th_dict_repr["task_owner_key_id"]
+            task_ids = list(self.task_manager.tasks.keys())
+            new_sig = True
+
+            if task_id in self.task_keeper.task_headers:
+                header = self.task_keeper.task_headers[task_id]
+                new_sig = th_dict_repr["signature"] != header.signature
+
+            if task_id not in task_ids and key_id != self.node.key and new_sig:
+                self.task_keeper.add_task_header(th_dict_repr)
+
+            return True
+        except Exception:  # pylint: disable=broad-except
+            logger.warning("Wrong task header received", exc_info=True)
+            return False
+
+    def verify_header_sig(self, th_dict_repr):
+        _bin = TaskHeader.dict_to_binary(th_dict_repr)
+        _sig = th_dict_repr["signature"]
+        _key = th_dict_repr["task_owner_key_id"]
+        return self.verify_sig(_sig, _bin, _key)
+
+    def remove_task_header(self, task_id) -> bool:
+        return self.task_keeper.remove_task_header(task_id)
+
+    def add_task_session(self, subtask_id, session):
+        self.task_sessions[subtask_id] = session
+
+    def remove_task_session(self, task_session):
+        self.remove_pending_conn(task_session.conn_id)
+        self.remove_responses(task_session.conn_id)
+
+        for tsk in list(self.task_sessions.keys()):
+            if self.task_sessions[tsk] == task_session:
+                del self.task_sessions[tsk]
+
+    def set_last_message(self, type_, t, msg, address, port):
+        if len(self.last_messages) >= 5:
+            self.last_messages = self.last_messages[-4:]
+
+        self.last_messages.append([type_, t, address, port, msg])
+
+    def get_last_messages(self):
+        return self.last_messages
+
+    def get_waiting_task_result(self, subtask_id):
+        return self.results_to_send.get(subtask_id, None)
+
+    def get_node_name(self):
+        return self.config_desc.node_name
+
+    def get_key_id(self):
+        return self.keys_auth.get_key_id()
+
+    def encrypt(self, message, public_key):
+        if public_key == 0:
+            return message
+        return self.keys_auth.encrypt(message, public_key)
+
+    def decrypt(self, message):
+        return self.keys_auth.decrypt(message)
+
+    def sign(self, data):
+        return self.keys_auth.sign(data)
+
+    def verify_sig(self, sig, data, public_key):
+        return self.keys_auth.verify(sig, data, public_key)
+
+    def get_resource_addr(self):
+        return self.client.node.prv_addr
+
+    def get_resource_port(self):
+        return self.client.resource_port
+
+    def task_result_sent(self, subtask_id):
+        return self.results_to_send.pop(subtask_id, None)
+
+    def retry_sending_task_result(self, subtask_id):
+        wtr = self.results_to_send.get(subtask_id, None)
+        if wtr:
+            wtr.already_sending = False
+
+    def change_config(self, config_desc, run_benchmarks=False):
+        PendingConnectionsServer.change_config(self, config_desc)
+        self.config_desc = config_desc
+        self.last_message_time_threshold = config_desc.task_session_timeout
+        self.task_manager.change_config(
+            self.__get_task_manager_root(self.client.datadir),
+            config_desc.use_distributed_resource_management)
+        self.task_computer.change_config(
+            config_desc, run_benchmarks=run_benchmarks)
+        self.task_keeper.change_config(config_desc)
+
+    def get_task_computer_root(self):
+        return os.path.join(self.client.datadir, "ComputerRes")
+
+    def subtask_rejected(self, subtask_id):
+        logger.debug("Subtask {} result rejected".format(subtask_id))
+        self.task_result_sent(subtask_id)
+        task_id = self.task_manager.comp_task_keeper.get_task_id_for_subtask(
+            subtask_id)
+        if task_id is not None:
+            self.decrease_trust_payment(task_id)
+            # self.remove_task_header(task_id)
+            # TODO Inform transaction system and task manager about failed
+            # payment
+        else:
+            logger.warning("Not my subtask rejected {}".format(subtask_id))
+
+    def subtask_accepted(self, subtask_id, accepted_ts):
+        logger.debug("Subtask {} result accepted".format(subtask_id))
+        self.task_result_sent(subtask_id)
+        self.client.transaction_system.incomes_keeper.update_awaiting(
+            subtask_id,
+            accepted_ts,
+        )
+
+    def subtask_failure(self, subtask_id, err):
+        logger.info("Computation for task {} failed: {}.".format(
+            subtask_id, err))
+        node_id = self.task_manager.get_node_id_for_subtask(subtask_id)
+        Trust.COMPUTED.decrease(node_id)
+        self.task_manager.task_computation_failure(subtask_id, err)
+
+    def accept_result(self, subtask_id, account_info):
+        mod = min(
+            max(self.task_manager.get_trust_mod(subtask_id), self.min_trust),
+            self.max_trust)
+        Trust.COMPUTED.increase(account_info.key_id, mod)
+
+        task_id = self.task_manager.get_task_id(subtask_id)
+        value = self.task_manager.get_value(subtask_id)
+
+        if not value:
+            logger.info("Invaluable subtask: %r value: %r", subtask_id, value)
+            return
+
+        if not self.client.transaction_system:
+            logger.info(
+                "Transaction system not ready. "
+                "Ignoring payment for subtask: %r",
+                subtask_id)
+            return
+
+        if not account_info.eth_account.address:
+            logger.warning("Unknown payment address of %r (%r). Subtask: %r",
+                           account_info.node_name, account_info.addr,
+                           subtask_id)
+            return
+
+        payment = self.client.transaction_system.add_payment_info(
+            task_id, subtask_id, value, account_info)
+        logger.debug('Result accepted for subtask: %s Created payment: %r',
+                     subtask_id, payment)
+        return payment
+
+    def increase_trust_payment(self, task_id):
+        node_id = self.task_manager.comp_task_keeper.get_node_for_task_id(
+            task_id)
+        Trust.PAYMENT.increase(node_id, self.max_trust)
+
+    def decrease_trust_payment(self, task_id):
+        node_id = self.task_manager.comp_task_keeper.get_node_for_task_id(
+            task_id)
+        Trust.PAYMENT.decrease(node_id, self.max_trust)
+
+    def reject_result(self, subtask_id, account_info):
+        mod = min(
+            max(self.task_manager.get_trust_mod(subtask_id), self.min_trust),
+            self.max_trust)
+        Trust.WRONG_COMPUTED.decrease(account_info.key_id, mod)
+
+    def unpack_delta(self, dest_dir, delta, task_id):
+        self.client.resource_server.unpack_delta(dest_dir, delta, task_id)
+
+    def get_computing_trust(self, node_id):
+        return self.client.get_computing_trust(node_id)
+
+    def start_task_session(self, node_info, super_node_info, conn_id):
+        args = {
+            'key_id': node_info.key,
+            'node_info': node_info,
+            'super_node_info': super_node_info,
+            'ans_conn_id': conn_id
+        }
+        self._add_pending_request(TASK_CONN_TYPES['start_session'], node_info,
+                                  node_info.prv_port, node_info.key, args)
+
+    def respond_to(self, key_id, session, conn_id):
+        self.remove_pending_conn(conn_id)
+        responses = self.response_list.get(conn_id, None)
+
+        if responses:
+            while responses:
+                res = responses.popleft()
+                res(session)
+        else:
+            session.dropped()
+
+    def get_socket_addresses(self, node_info, port, key_id):
+        if self.client.get_suggested_conn_reverse(key_id):
+            return []
+        socket_addresses = PendingConnectionsServer.get_socket_addresses(
+            self, node_info, port, key_id)
+        addr = self.client.get_suggested_addr(key_id)
+        if addr:
+            socket_addresses = [SocketAddress(addr, port)] + socket_addresses
+        return socket_addresses
+
+    def quit(self):
+        self.task_computer.quit()
+
+    def receive_subtask_computation_time(self, subtask_id, computation_time):
+        self.task_manager.set_computation_time(subtask_id, computation_time)
+
+    def remove_responses(self, conn_id):
+        self.response_list.pop(conn_id, None)
+
+    def final_conn_failure(self, conn_id):
+        self.remove_responses(conn_id)
+        super(TaskServer, self).final_conn_failure(conn_id)
+
+    # TODO: extend to multiple sessions
+    def add_forwarded_session_request(self, key_id, conn_id):
+        if self.task_computer.waiting_for_task:
+            self.task_computer.wait(ttl=self.forwarded_session_request_timeout)
+        self.forwarded_session_requests[key_id] = dict(
+            conn_id=conn_id, time=time.time())
+
+    def remove_forwarded_session_request(self, key_id):
+        return self.forwarded_session_requests.pop(key_id, None)
+
+    def should_accept_provider(self, node_id):
+        if not self.acl.is_allowed(node_id):
+            return False
+        trust = self.get_computing_trust(node_id)
+        logger.debug("Computing trust level: {}".format(trust))
+        return trust >= self.config_desc.computing_trust
+
+    def should_accept_requestor(self, node_id):
+        if not self.acl.is_allowed(node_id):
+            return SupportStatus.err(
+                {UnsupportReason.DENY_LIST: node_id})
+        trust = self.client.get_requesting_trust(node_id)
+        logger.debug("Requesting trust level: {}".format(trust))
+        if trust >= self.config_desc.requesting_trust:
+            return SupportStatus.ok()
+        else:
+            return SupportStatus.err({UnsupportReason.REQUESTOR_TRUST: trust})
+
+    def _sync_forwarded_session_requests(self):
+        now = time.time()
+        for key_id, data in list(self.forwarded_session_requests.items()):
+            if data:
+                if now - data['time'] >= self.forwarded_session_request_timeout:
+                    logger.debug('connection timeout: %s', data)
+                    self.final_conn_failure(data['conn_id'])
+                    self.remove_forwarded_session_request(key_id)
+            else:
+                self.forwarded_session_requests.pop(key_id)
+
+    def _get_factory(self):
+        return self.factory(self)
+
+    def _listening_established(self, port, **kwargs):
+        logger.debug('_listening_established(%r)', port)
+        self.cur_port = port
+        logger.info(" Port {} opened - listening".format(self.cur_port))
+        self.node.prv_port = self.cur_port
+        self.task_manager.listen_address = self.node.prv_addr
+        self.task_manager.listen_port = self.cur_port
+        self.task_manager.node = self.node
+
+    def _listening_failure(self, **kwargs):
+        logger.error("Listening on ports {} to {} failure".format(
+            self.config_desc.start_port, self.config_desc.end_port))
+        # FIXME: some graceful terminations should take place here
+        # sys.exit(0)
+
+    def _listening_for_start_session_established(self, port, listen_id,
+                                                 super_node, asking_node,
+                                                 dest_node, ask_conn_id):
+        logger.debug("_listening_for_start_session_established()")
+        logger.debug("Listening on port {}".format(port))
+        listening = self.open_listenings.get(listen_id)
+        if listening:
+            self.listening.time = time.time()
+            self.listening.listening_port = port
+        else:
+            logger.warning(
+                "Listening {} not in open listenings list".format(listen_id))
+
+    def _listening_for_start_session_failure(
+            self, listen_id, super_node, asking_node, dest_node, ask_conn_id):
+        if listen_id in self.open_listenings:
+            del self.open_listenings['listen_id']
+
+    #############################
+    #   CONNECTION REACTIONS    #
+    #############################
+    def __connection_for_task_request_established(
+            self, session, conn_id, node_name, key_id, task_id,
+            estimated_performance, price, max_resource_size, max_memory_size,
+            num_cores):
+        self.remove_forwarded_session_request(key_id)
+        session.task_id = task_id
+        session.key_id = key_id
+        session.conn_id = conn_id
+        self._mark_connected(conn_id, session.address, session.port)
+        self.task_sessions[task_id] = session
+        session.send_hello()
+        session.request_task(node_name, task_id, estimated_performance, price,
+                             max_resource_size, max_memory_size, num_cores)
+
+    def __connection_for_task_request_failure(
+            self, conn_id, node_name, key_id, task_id, estimated_performance,
+            price, max_resource_size, max_memory_size, num_cores, *args):
+        def response(session):
+            return self.__connection_for_task_request_established(
+                session, conn_id, node_name, key_id, task_id,
+                estimated_performance, price, max_resource_size,
+                max_memory_size, num_cores)
+
+        if key_id in self.response_list:
+            self.response_list[conn_id].append(response)
+        else:
+            self.response_list[conn_id] = deque([response])
+
+        self.client.want_to_start_task_session(key_id, self.node, conn_id)
+
+        pc = self.pending_connections.get(conn_id)
+        if pc:
+            pc.status = PenConnStatus.WaitingAlt
+            pc.time = time.time()
+
+    def __connection_for_task_result_established(self, session, conn_id,
+                                                 waiting_task_result):
+        self.remove_forwarded_session_request(waiting_task_result.owner_key_id)
+        session.key_id = waiting_task_result.owner_key_id
+        session.conn_id = conn_id
+        self._mark_connected(conn_id, session.address, session.port)
+        self.task_sessions[waiting_task_result.subtask_id] = session
+
+        session.send_hello()
+        payment_addr = (self.client.transaction_system.get_payment_address()
+                        if self.client.transaction_system else None)
+        session.send_report_computed_task(waiting_task_result,
+                                          self.node.prv_addr, self.cur_port,
+                                          payment_addr, self.node)
+
+    def __connection_for_task_result_failure(self, conn_id,
+                                             waiting_task_result):
+        def response(session):
+            self.__connection_for_task_result_established(
+                session, conn_id, waiting_task_result)
+
+        if waiting_task_result.owner_key_id in self.response_list:
+            self.response_list[conn_id].append(response)
+        else:
+            self.response_list[conn_id] = deque([response])
+
+        self.client.want_to_start_task_session(
+            waiting_task_result.owner_key_id, self.node, conn_id)
+
+        pc = self.pending_connections.get(conn_id)
+        if pc:
+            pc.status = PenConnStatus.WaitingAlt
+            pc.time = time.time()
+
+    def __connection_for_task_failure_established(self, session, conn_id,
+                                                  key_id, subtask_id, err_msg):
+        self.remove_forwarded_session_request(key_id)
+        session.key_id = key_id
+        session.conn_id = conn_id
+        self._mark_connected(conn_id, session.address, session.port)
+        self.task_sessions[subtask_id] = session
+        session.send_hello()
+        session.send_task_failure(subtask_id, err_msg)
+
+    def __connection_for_task_failure_failure(self, conn_id, key_id,
+                                              subtask_id, err_msg):
+        def response(session):
+            return self.__connection_for_task_failure_established(
+                session, conn_id, key_id, subtask_id, err_msg)
+
+        if key_id in self.response_list:
+            self.response_list[conn_id].append(response)
+        else:
+            self.response_list[conn_id] = deque([response])
+
+        self.client.want_to_start_task_session(key_id, self.node, conn_id)
+
+        pc = self.pending_connections.get(conn_id)
+        if pc:
+            pc.status = PenConnStatus.WaitingAlt
+            pc.time = time.time()
+
+    def __connection_for_start_session_established(
+            self, session, conn_id, key_id, node_info, super_node_info,
+            ans_conn_id):
+        self.remove_forwarded_session_request(key_id)
+        session.key_id = key_id
+        session.conn_id = conn_id
+        self._mark_connected(conn_id, session.address, session.port)
+        session.send_hello()
+        session.send_start_session_response(ans_conn_id)
+
+    def __connection_for_start_session_failure(
+            self, conn_id, key_id, node_info, super_node_info, ans_conn_id):
+        logger.info(
+            "Failed to start requested task session for node {}".format(
+                key_id))
+        self.final_conn_failure(conn_id)
+        # self.__initiate_nat_traversal(
+        #     key_id, node_info, super_node_info, ans_conn_id)
+
+    def __connection_for_task_request_final_failure(
+            self, conn_id, node_name, key_id, task_id, estimated_performance,
+            price, max_resource_size, max_memory_size, num_cores, *args):
+        logger.info("Cannot connect to task {} owner".format(task_id))
+        logger.info("Removing task {} from task list".format(task_id))
+
+        self.task_computer.task_request_rejected(task_id, "Connection failed")
+        self.task_keeper.request_failure(task_id)
+        self.task_manager.comp_task_keeper.request_failure(task_id)
+        self.remove_pending_conn(conn_id)
+        self.remove_responses(conn_id)
+
+    def __connection_for_task_result_final_failure(self, conn_id,
+                                                   waiting_task_result):
+        logger.info("Cannot connect to task {} owner".format(
+            waiting_task_result.subtask_id))
+
+        waiting_task_result.lastSendingTrial = time.time()
+        waiting_task_result.delayTime = \
+            self.config_desc.max_results_sending_delay
+        waiting_task_result.alreadySending = False
+        self.remove_pending_conn(conn_id)
+        self.remove_responses(conn_id)
+
+    def __connection_for_task_failure_final_failure(self, conn_id, key_id,
+                                                    subtask_id, err_msg):
+        logger.info("Cannot connect to task {} owner".format(subtask_id))
+        self.task_computer.session_timeout()
+        self.remove_pending_conn(conn_id)
+        self.remove_responses(conn_id)
+
+    def __connection_for_start_session_final_failure(
+            self, conn_id, key_id, node_info, super_node_info, ans_conn_id):
+        logger.warning("Impossible to start session with {}".format(node_info))
+        self.task_computer.session_timeout()
+        self.remove_pending_conn(conn_id)
+        self.remove_responses(conn_id)
+        self.remove_pending_conn(ans_conn_id)
+        self.remove_responses(ans_conn_id)
+
+    def new_session_prepare(self, session, subtask_id, key_id, conn_id):
+        session.task_id = subtask_id
+        session.key_id = key_id
+        session.conn_id = conn_id
+        self._mark_connected(conn_id, session.address, session.port)
+        self.task_sessions[subtask_id] = session
+
+    def noop(self, *args, **kwargs):
+        args_, kwargs_ = args, kwargs  # avoid params name collision in logger
+        logger.debug('Noop(%r, %r)', args_, kwargs_)
+
+    # SYNC METHODS
+    #############################
+    def __remove_old_tasks(self):
+        self.task_keeper.remove_old_tasks()
+        self.task_manager.comp_task_keeper.remove_old_tasks()
+        nodes_with_timeouts = self.task_manager.check_timeouts()
+        for node_id in nodes_with_timeouts:
+            Trust.COMPUTED.decrease(node_id)
+
+    def __remove_old_sessions(self):
+        cur_time = time.time()
+        sessions_to_remove = []
+        sessions = dict(self.task_sessions)
+
+        for subtask_id, session in sessions.items():
+            dt = cur_time - session.last_message_time
+            if dt > self.last_message_time_threshold:
+                sessions_to_remove.append(subtask_id)
+        for subtask_id in sessions_to_remove:
+            if sessions[subtask_id].task_computer is not None:
+                sessions[subtask_id].task_computer.session_timeout()
+            sessions[subtask_id].dropped()
+
+    def _find_sessions(self, subtask):
+        if subtask in self.task_sessions:
+            return [self.task_sessions[subtask]]
+        for s in set(self.task_sessions_incoming):
+            logger.debug('Checking session: %r', s)
+            if s.subtask_id == subtask:
+                return [s]
+            try:
+                task_id = self.task_manager.subtask2task_mapping[subtask]
+            except KeyError:
+                pass
+            else:
+                if s.task_id == task_id:
+                    return [s]
+        return []
+
+    def __send_waiting_results(self):
+        for subtask_id in list(self.results_to_send.keys()):
+            wtr = self.results_to_send[subtask_id]
+            now = time.time()
+
+            if not wtr.already_sending:
+                if now - wtr.last_sending_trial > wtr.delay_time:
+                    wtr.already_sending = True
+                    wtr.last_sending_trial = now
+                    session = self.task_sessions.get(subtask_id, None)
+                    if session:
+                        self.__connection_for_task_result_established(
+                            session, session.conn_id, wtr)
+                    else:
+                        args = {'waiting_task_result': wtr}
+                        self._add_pending_request(
+                            TASK_CONN_TYPES['task_result'], wtr.owner,
+                            wtr.owner_port, wtr.owner_key_id, args)
+
+        for subtask_id in list(self.failures_to_send.keys()):
+            wtf = self.failures_to_send[subtask_id]
+
+            session = self.task_sessions.get(subtask_id, None)
+            if session:
+                self.__connection_for_task_failure_established(
+                    session, session.conn_id, wtf.owner_key_id, subtask_id,
+                    wtf.err_msg)
+            else:
+                args = {
+                    'key_id': wtf.owner_key_id,
+                    'subtask_id': wtf.subtask_id,
+                    'err_msg': wtf.err_msg
+                }
+                self._add_pending_request(TASK_CONN_TYPES['task_failure'],
+                                          wtf.owner, wtf.owner_port,
+                                          wtf.owner_key_id, args)
+
+        self.failures_to_send.clear()
+
+    # CONFIGURATION METHODS
+    #############################
+    @staticmethod
+    def __get_task_manager_root(datadir):
+        return os.path.join(datadir, "res")
+
+    def _set_conn_established(self):
+        self.conn_established_for_type.update({
+            TASK_CONN_TYPES['task_request']:
+            self.__connection_for_task_request_established,
+            TASK_CONN_TYPES['task_result']:
+            self.__connection_for_task_result_established,
+            TASK_CONN_TYPES['task_failure']:
+            self.__connection_for_task_failure_established,
+            TASK_CONN_TYPES['start_session']:
+            self.__connection_for_start_session_established,
+        })
+
+    def _set_conn_failure(self):
+        self.conn_failure_for_type.update({
+            TASK_CONN_TYPES['task_request']:
+            self.__connection_for_task_request_failure,
+            TASK_CONN_TYPES['task_result']:
+            self.__connection_for_task_result_failure,
+            TASK_CONN_TYPES['task_failure']:
+            self.__connection_for_task_failure_failure,
+            TASK_CONN_TYPES['start_session']:
+            self.__connection_for_start_session_failure,
+        })
+
+    def _set_conn_final_failure(self):
+        self.conn_final_failure_for_type.update({
+            TASK_CONN_TYPES['task_request']:
+            self.__connection_for_task_request_final_failure,
+            TASK_CONN_TYPES['task_result']:
+            self.__connection_for_task_result_final_failure,
+            TASK_CONN_TYPES['task_failure']:
+            self.__connection_for_task_failure_final_failure,
+            TASK_CONN_TYPES['start_session']:
+            self.__connection_for_start_session_final_failure,
+        })
+
+    def _set_listen_established(self):
+        self.listen_established_for_type.update({
+            TaskListenTypes.StartSession:
+            self._listening_for_start_session_established
+        })
+
+    def _set_listen_failure(self):
+        self.listen_failure_for_type.update({
+            TaskListenTypes.StartSession:
+            self._listening_for_start_session_failure
+        })
+
+
+class WaitingTaskResult(object):
+    def __init__(self, task_id, subtask_id, result, result_type, computing_time,
+                 last_sending_trial, delay_time, owner_address, owner_port,
+                 owner_key_id, owner, result_path=None, result_hash=None,
+                 result_secret=None, package_sha1=None):
+
+        self.task_id = task_id
+        self.subtask_id = subtask_id
+        self.computing_time = computing_time
+        self.last_sending_trial = last_sending_trial
+        self.delay_time = delay_time
+        self.owner_address = owner_address
+        self.owner_port = owner_port
+        self.owner_key_id = owner_key_id
+        self.owner = owner
+
+        self.result = result
+        self.result_type = result_type
+        self.result_path = result_path
+        self.result_hash = result_hash
+        self.result_secret = result_secret
+        self.package_sha1 = package_sha1
+
+        self.already_sending = False
+
+
+class WaitingTaskFailure(object):
+    def __init__(self, task_id, subtask_id, err_msg, owner_address, owner_port,
+                 owner_key_id, owner):
+        self.task_id = task_id
+        self.subtask_id = subtask_id
+        self.owner_address = owner_address
+        self.owner_port = owner_port
+        self.owner_key_id = owner_key_id
+        self.owner = owner
+        self.err_msg = err_msg
+
+
+# TODO: Get rid of archaic int labels and use plain strings instead.
+TASK_CONN_TYPES = {
+    'task_request': 1,
+    # unused: 'pay_for_task': 4,
+    'task_result': 5,
+    'task_failure': 6,
+    'start_session': 7,
+}
+
+
+class TaskListenTypes(object):
+    StartSession = 1