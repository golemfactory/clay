--- conflicted
+++ resolved
@@ -1,470 +1,466 @@
-import logging
-<<<<<<< HEAD
-from pathlib import Path
-from typing import Optional, TYPE_CHECKING
-=======
-from typing import Any, Dict, Optional, TYPE_CHECKING
->>>>>>> c87b25b9
-
-import os
-import time
-import uuid
-from threading import Lock
-
-from pydispatch import dispatcher
-from twisted.internet.defer import Deferred, TimeoutError
-
-from golem.clientconfigdescriptor import ClientConfigDescriptor
-from golem.core.common import deadline_to_timeout
-from golem.core.deferred import sync_wait
-from golem.core.statskeeper import IntStatsKeeper
-from golem.docker.image import DockerImage
-from golem.docker.manager import DockerManager
-from golem.docker.task_thread import DockerTaskThread
-from golem.manager.nodestatesnapshot import ComputingSubtaskStateSnapshot
-from golem.resource.dirmanager import DirManager
-from golem.resource.resourcesmanager import ResourcesManager
-from golem.vm.vm import PythonProcVM, PythonTestVM
-
-from .taskthread import TaskThread
-
-if TYPE_CHECKING:
-    from .taskserver import TaskServer  # noqa pylint:disable=unused-import
-
-
-logger = logging.getLogger(__name__)
-
-BENCHMARK_TIMEOUT = 60  # s
-
-
-class CompStats(object):
-    def __init__(self):
-        self.computed_tasks = 0
-        self.tasks_with_timeout = 0
-        self.tasks_with_errors = 0
-        self.tasks_requested = 0
-
-
-class TaskComputer(object):
-    """ TaskComputer is responsible for task computations that take
-    place in Golem application. Tasks are started
-    in separate threads.
-    """
-
-    lock = Lock()
-    dir_lock = Lock()
-
-    def __init__(self, task_server: 'TaskServer', use_docker_manager=True,
-                 finished_cb=None) -> None:
-        self.task_server = task_server
-        # Id of the task that we're currently waiting for  for
-        self.waiting_for_task: Optional[str] = None
-        # Id of the task that we're currently computing
-        self.counting_task = None
-        # TaskThread
-        self.counting_thread = None
-        self.task_requested = False
-        # Is task computer currently able to run computation?
-        self.runnable = True
-        self.listeners = []
-        self.last_task_request = time.time()
-
-        # when we should stop waiting for the task
-        self.waiting_deadline = None
-
-        self.dir_manager = None
-        self.resource_manager: Optional[ResourcesManager] = None
-        self.task_request_frequency = None
-        # Is there a time limit after which we don't wait for task timeout
-        # anymore
-        self.use_waiting_deadline = False
-        self.waiting_for_task_session_timeout = None
-
-        self.docker_manager: DockerManager = DockerManager.install()
-        if use_docker_manager:
-            self.docker_manager.check_environment()
-
-        self.use_docker_manager = use_docker_manager
-        run_benchmarks = self.task_server.benchmark_manager.benchmarks_needed()
-        deferred = self.change_config(
-            task_server.config_desc, in_background=False,
-            run_benchmarks=run_benchmarks)
-        try:
-            sync_wait(deferred, BENCHMARK_TIMEOUT)
-        except TimeoutError:
-            logger.warning('Benchmark computation timed out')
-
-        self.stats = IntStatsKeeper(CompStats)
-
-        self.assigned_subtask: Optional[Dict[str, Any]] = None
-        self.max_assigned_tasks = 1
-
-        self.delta = None
-        self.last_task_timeout_checking = None
-        self.support_direct_computation = False
-        # Should this node behave as provider and compute tasks?
-        self.compute_tasks = task_server.config_desc.accept_tasks \
-            and not task_server.config_desc.in_shutdown
-        self.finished_cb = finished_cb
-
-    def task_given(self, ctd):
-        if self.assigned_subtask is not None:
-            logger.error("Trying to assign a task, when it's already assigned")
-            return False
-        self.wait(ttl=deadline_to_timeout(ctd['deadline']))
-        self.assigned_subtask = ctd
-        self.__request_resource(
-            ctd['task_id'],
-            ctd['subtask_id']
-        )
-        return True
-
-    def task_resource_collected(self, task_id, unpack_delta=True):
-        subtask = self.assigned_subtask
-        if not subtask or subtask['task_id'] != task_id:
-            logger.error("Resource collected for a wrong task, %s", task_id)
-            return False
-        if unpack_delta:
-            rs_dir = self.dir_manager.get_task_resource_dir(task_id)
-            self.task_server.unpack_delta(rs_dir, self.delta, task_id)
-        self.delta = None
-        self.last_task_timeout_checking = time.time()
-        self.__compute_task(
-            subtask['subtask_id'],
-            subtask['docker_images'],
-            subtask['src_code'],
-            subtask['extra_data'],
-            subtask['deadline'])
-        return True
-
-    def task_resource_failure(self, task_id, reason):
-        subtask = self.assigned_subtask
-        if not subtask or subtask['task_id'] != task_id:
-            logger.error("Resource failure for a wrong task, %s", task_id)
-            return
-        self.task_server.send_task_failed(
-            subtask['subtask_id'],
-            subtask['task_id'],
-            'Error downloading resources: {}'.format(reason),
-        )
-        self.session_closed()
-
-    def wait_for_resources(self, task_id, delta):
-        if self.assigned_subtask and \
-                self.assigned_subtask['task_id'] == task_id:
-            self.delta = delta
-
-    def task_request_rejected(self, task_id, reason):
-        logger.info("Task %r request rejected: %r", task_id, reason)
-
-    def task_computed(self, task_thread: TaskThread) -> None:
-        self.reset()
-
-        if task_thread.end_time is None:
-            task_thread.end_time = time.time()
-
-        with self.lock:
-            if self.counting_thread is task_thread:
-                self.counting_thread = None
-
-        work_wall_clock_time = task_thread.end_time - task_thread.start_time
-        subtask_id = task_thread.subtask_id
-        try:
-            subtask = self.assigned_subtask
-            assert subtask is not None
-            self.assigned_subtask = None
-            # get paid for max working time,
-            # thus task withholding won't make profit
-            task_header = \
-                self.task_server.task_keeper.task_headers[subtask['task_id']]
-            work_time_to_be_paid = task_header.subtask_timeout
-
-        except KeyError:
-            logger.error("No subtask with id %r", subtask_id)
-            return
-
-        was_success = False
-
-        if task_thread.error or task_thread.error_msg:
-
-            if "Task timed out" in task_thread.error_msg:
-                self.stats.increase_stat('tasks_with_timeout')
-            else:
-                self.stats.increase_stat('tasks_with_errors')
-                self.task_server.send_task_failed(
-                    subtask_id,
-                    subtask['task_id'],
-                    task_thread.error_msg,
-                )
-
-        elif task_thread.result \
-                and 'data' in task_thread.result \
-                and 'result_type' in task_thread.result:
-
-            logger.info("Task %r computed, work_wall_clock_time %s",
-                        subtask_id,
-                        str(work_wall_clock_time))
-            self.stats.increase_stat('computed_tasks')
-            self.task_server.send_results(
-                subtask_id,
-                subtask['task_id'],
-                task_thread.result,
-            )
-            was_success = True
-
-        else:
-            self.stats.increase_stat('tasks_with_errors')
-            self.task_server.send_task_failed(
-                subtask_id,
-                subtask['task_id'],
-                "Wrong result format",
-            )
-
-        dispatcher.send(signal='golem.monitor', event='computation_time_spent',
-                        success=was_success, value=work_time_to_be_paid)
-
-        self.counting_task = None
-        if self.finished_cb:
-            self.finished_cb()
-
-    def run(self):
-        """ Main loop of task computer """
-        if self.counting_task:
-            if self.counting_thread is not None:
-                self.counting_thread.check_timeout()
-        elif self.compute_tasks and self.runnable:
-            if not self.waiting_for_task:
-                last_request = time.time() - self.last_task_request
-                if last_request > self.task_request_frequency \
-                        and self.counting_thread is None:
-                    self.__request_task()
-            elif self.use_waiting_deadline:
-                if self.waiting_deadline < time.time():
-                    self.reset()
-
-    def get_progress(self) -> Optional[ComputingSubtaskStateSnapshot]:
-        if self.counting_thread is None:
-            return None
-
-        c: TaskThread = self.counting_thread
-        tcss = ComputingSubtaskStateSnapshot(
-            subtask_id=c.get_subtask_id(),
-            progress=c.get_progress(),
-            seconds_to_timeout=c.task_timeout,
-            running_time_seconds=(time.time() - c.start_time),
-            **c.extra_data,
-        )
-        return tcss
-
-    def get_host_state(self):
-        if self.counting_task is not None:
-            return "Computing"
-        return "Idle"
-
-    def change_config(self, config_desc, in_background=True,
-                      run_benchmarks=False):
-        self.dir_manager = DirManager(self.task_server.get_task_computer_root())
-        self.resource_manager = ResourcesManager(self.dir_manager, self)
-        self.task_request_frequency = config_desc.task_request_interval
-        self.waiting_for_task_session_timeout = \
-            config_desc.waiting_for_task_session_timeout
-        self.compute_tasks = config_desc.accept_tasks \
-            and not config_desc.in_shutdown
-        return self.change_docker_config(
-            config_desc=config_desc,
-            run_benchmarks=run_benchmarks,
-            work_dir=Path(self.dir_manager.root_path),
-            in_background=in_background)
-
-    def config_changed(self):
-        for l in self.listeners:
-            l.config_changed()
-
-    def change_docker_config(
-            self,
-            config_desc: ClientConfigDescriptor,
-            run_benchmarks: bool,
-            work_dir: Path,
-            in_background: bool = True
-    ) -> Optional[Deferred]:
-
-        dm = self.docker_manager
-        assert isinstance(dm, DockerManager)
-        dm.build_config(config_desc)
-
-        deferred = Deferred()
-        if not dm.hypervisor and run_benchmarks:
-            self.task_server.benchmark_manager.run_all_benchmarks(
-                deferred.callback, deferred.errback
-            )
-            return deferred
-
-        if dm.hypervisor and self.use_docker_manager:  # noqa pylint: disable=no-member
-            self.lock_config(True)
-
-            def status_callback():
-                return self.counting_task
-
-            def done_callback(config_differs):
-                if run_benchmarks or config_differs:
-                        self.task_server.benchmark_manager.run_all_benchmarks(
-                            deferred.callback, deferred.errback
-                        )
-                else:
-                    deferred.callback('Benchmarks not executed')
-                logger.debug("Resuming new task computation")
-                self.lock_config(False)
-                self.runnable = True
-
-            self.runnable = False
-            # PyLint thinks dm is of type DockerConfigManager not DockerManager
-            # pylint: disable=no-member
-            dm.update_config(
-                status_callback=status_callback,
-                done_callback=done_callback,
-                work_dir=work_dir,
-                in_background=in_background)
-
-            return deferred
-
-        return None
-
-    def register_listener(self, listener):
-        self.listeners.append(listener)
-
-    def lock_config(self, on=True):
-        for l in self.listeners:
-            l.lock_config(on)
-
-    def session_timeout(self):
-        self.session_closed()
-
-    def session_closed(self):
-        if self.counting_task is None:
-            self.reset()
-
-    def wait(self, wait=True, ttl=None):
-        self.use_waiting_deadline = wait
-        if ttl is None:
-            ttl = self.waiting_for_task_session_timeout
-
-        self.waiting_deadline = time.time() + ttl
-
-    def reset(self, counting_task=None):
-        self.counting_task = counting_task
-        self.use_waiting_deadline = False
-        self.task_requested = False
-        self.waiting_for_task = None
-        self.waiting_deadline = None
-
-    def __request_task(self):
-        with self.lock:
-            perform_request = not self.waiting_for_task and \
-                              (self.counting_task is None)
-
-        if not perform_request:
-            return
-
-        now = time.time()
-        self.wait()
-        self.last_task_request = now
-        self.waiting_for_task = self.task_server.request_task()
-        if self.waiting_for_task is not None:
-            self.stats.increase_stat('tasks_requested')
-
-    def __request_resource(self, task_id, subtask_id):
-        self.wait(False)
-        if not self.task_server.request_resource(task_id, subtask_id):
-            self.reset()
-
-    def __compute_task(self, subtask_id, docker_images,
-                       src_code, extra_data, subtask_deadline):
-        task_id = self.assigned_subtask['task_id']
-        task_header = self.task_server.task_keeper.task_headers.get(task_id)
-
-        if not task_header:
-            logger.warning("Subtask '%s' of task '%s' cannot be computed: "
-                           "task header has been unexpectedly removed",
-                           subtask_id, task_id)
-            return self.session_closed()
-
-        deadline = min(task_header.deadline, subtask_deadline)
-        task_timeout = deadline_to_timeout(deadline)
-
-        unique_str = str(uuid.uuid4())
-
-        logger.info("Starting computation of subtask %r (task: %r, deadline: "
-                    "%r, docker images: %r)", subtask_id, task_id, deadline,
-                    docker_images)
-
-        self.reset(counting_task=task_id)
-
-        with self.dir_lock:
-            resource_dir = self.resource_manager.get_resource_dir(task_id)
-            temp_dir = os.path.join(
-                self.resource_manager.get_temporary_dir(task_id), unique_str)
-            # self.dir_manager.clear_temporary(task_id)
-
-            if not os.path.exists(temp_dir):
-                os.makedirs(temp_dir)
-
-        if docker_images:
-            docker_images = [DockerImage(**did) for did in docker_images]
-            dir_mapping = DockerTaskThread.generate_dir_mapping(resource_dir,
-                                                                temp_dir)
-            tt = DockerTaskThread(subtask_id, docker_images,
-                                  src_code, extra_data,
-                                  dir_mapping, task_timeout)
-        elif self.support_direct_computation:
-            tt = PyTaskThread(subtask_id, src_code,
-                              extra_data, resource_dir, temp_dir,
-                              task_timeout)
-        else:
-            logger.error("Cannot run PyTaskThread in this version")
-            subtask = self.assigned_subtask
-            self.assigned_subtask = None
-            self.task_server.send_task_failed(
-                subtask_id,
-                subtask['task_id'],
-                "Host direct task not supported",
-            )
-            self.counting_task = None
-            if self.finished_cb:
-                self.finished_cb()
-
-            return
-
-        with self.lock:
-            self.counting_thread = tt
-
-        tt.start().addBoth(lambda _: self.task_computed(tt))
-
-    def quit(self):
-        if self.counting_thread is not None:
-            self.counting_thread.end_comp()
-
-
-class AssignedSubTask(object):
-    def __init__(self, src_code, extra_data, owner_address, owner_port):
-        self.src_code = src_code
-        self.extra_data = extra_data
-        self.owner_address = owner_address
-        self.owner_port = owner_port
-
-
-class PyTaskThread(TaskThread):
-    # pylint: disable=too-many-arguments
-    def __init__(self, subtask_id, src_code,
-                 extra_data, res_path, tmp_path, timeout):
-        super(PyTaskThread, self).__init__(
-            subtask_id, src_code, extra_data, res_path, tmp_path, timeout)
-        self.vm = PythonProcVM()
-
-
-class PyTestTaskThread(PyTaskThread):
-    # pylint: disable=too-many-arguments
-    def __init__(self, subtask_id, src_code,
-                 extra_data, res_path, tmp_path, timeout):
-        super(PyTestTaskThread, self).__init__(
-            subtask_id, src_code, extra_data, res_path, tmp_path, timeout)
-        self.vm = PythonTestVM()
+import logging
+from pathlib import Path
+from typing import Any, Dict, Optional, TYPE_CHECKING
+
+import os
+import time
+import uuid
+from threading import Lock
+
+from pydispatch import dispatcher
+from twisted.internet.defer import Deferred, TimeoutError
+
+from golem.clientconfigdescriptor import ClientConfigDescriptor
+from golem.core.common import deadline_to_timeout
+from golem.core.deferred import sync_wait
+from golem.core.statskeeper import IntStatsKeeper
+from golem.docker.image import DockerImage
+from golem.docker.manager import DockerManager
+from golem.docker.task_thread import DockerTaskThread
+from golem.manager.nodestatesnapshot import ComputingSubtaskStateSnapshot
+from golem.resource.dirmanager import DirManager
+from golem.resource.resourcesmanager import ResourcesManager
+from golem.vm.vm import PythonProcVM, PythonTestVM
+
+from .taskthread import TaskThread
+
+if TYPE_CHECKING:
+    from .taskserver import TaskServer  # noqa pylint:disable=unused-import
+
+
+logger = logging.getLogger(__name__)
+
+BENCHMARK_TIMEOUT = 60  # s
+
+
+class CompStats(object):
+    def __init__(self):
+        self.computed_tasks = 0
+        self.tasks_with_timeout = 0
+        self.tasks_with_errors = 0
+        self.tasks_requested = 0
+
+
+class TaskComputer(object):
+    """ TaskComputer is responsible for task computations that take
+    place in Golem application. Tasks are started
+    in separate threads.
+    """
+
+    lock = Lock()
+    dir_lock = Lock()
+
+    def __init__(self, task_server: 'TaskServer', use_docker_manager=True,
+                 finished_cb=None) -> None:
+        self.task_server = task_server
+        # Id of the task that we're currently waiting for  for
+        self.waiting_for_task: Optional[str] = None
+        # Id of the task that we're currently computing
+        self.counting_task = None
+        # TaskThread
+        self.counting_thread = None
+        self.task_requested = False
+        # Is task computer currently able to run computation?
+        self.runnable = True
+        self.listeners = []
+        self.last_task_request = time.time()
+
+        # when we should stop waiting for the task
+        self.waiting_deadline = None
+
+        self.dir_manager = None
+        self.resource_manager: Optional[ResourcesManager] = None
+        self.task_request_frequency = None
+        # Is there a time limit after which we don't wait for task timeout
+        # anymore
+        self.use_waiting_deadline = False
+        self.waiting_for_task_session_timeout = None
+
+        self.docker_manager: DockerManager = DockerManager.install()
+        if use_docker_manager:
+            self.docker_manager.check_environment()
+
+        self.use_docker_manager = use_docker_manager
+        run_benchmarks = self.task_server.benchmark_manager.benchmarks_needed()
+        deferred = self.change_config(
+            task_server.config_desc, in_background=False,
+            run_benchmarks=run_benchmarks)
+        try:
+            sync_wait(deferred, BENCHMARK_TIMEOUT)
+        except TimeoutError:
+            logger.warning('Benchmark computation timed out')
+
+        self.stats = IntStatsKeeper(CompStats)
+
+        self.assigned_subtask: Optional[Dict[str, Any]] = None
+        self.max_assigned_tasks = 1
+
+        self.delta = None
+        self.last_task_timeout_checking = None
+        self.support_direct_computation = False
+        # Should this node behave as provider and compute tasks?
+        self.compute_tasks = task_server.config_desc.accept_tasks \
+            and not task_server.config_desc.in_shutdown
+        self.finished_cb = finished_cb
+
+    def task_given(self, ctd):
+        if self.assigned_subtask is not None:
+            logger.error("Trying to assign a task, when it's already assigned")
+            return False
+        self.wait(ttl=deadline_to_timeout(ctd['deadline']))
+        self.assigned_subtask = ctd
+        self.__request_resource(
+            ctd['task_id'],
+            ctd['subtask_id']
+        )
+        return True
+
+    def task_resource_collected(self, task_id, unpack_delta=True):
+        subtask = self.assigned_subtask
+        if not subtask or subtask['task_id'] != task_id:
+            logger.error("Resource collected for a wrong task, %s", task_id)
+            return False
+        if unpack_delta:
+            rs_dir = self.dir_manager.get_task_resource_dir(task_id)
+            self.task_server.unpack_delta(rs_dir, self.delta, task_id)
+        self.delta = None
+        self.last_task_timeout_checking = time.time()
+        self.__compute_task(
+            subtask['subtask_id'],
+            subtask['docker_images'],
+            subtask['src_code'],
+            subtask['extra_data'],
+            subtask['deadline'])
+        return True
+
+    def task_resource_failure(self, task_id, reason):
+        subtask = self.assigned_subtask
+        if not subtask or subtask['task_id'] != task_id:
+            logger.error("Resource failure for a wrong task, %s", task_id)
+            return
+        self.task_server.send_task_failed(
+            subtask['subtask_id'],
+            subtask['task_id'],
+            'Error downloading resources: {}'.format(reason),
+        )
+        self.session_closed()
+
+    def wait_for_resources(self, task_id, delta):
+        if self.assigned_subtask and \
+                self.assigned_subtask['task_id'] == task_id:
+            self.delta = delta
+
+    def task_request_rejected(self, task_id, reason):
+        logger.info("Task %r request rejected: %r", task_id, reason)
+
+    def task_computed(self, task_thread: TaskThread) -> None:
+        self.reset()
+
+        if task_thread.end_time is None:
+            task_thread.end_time = time.time()
+
+        with self.lock:
+            if self.counting_thread is task_thread:
+                self.counting_thread = None
+
+        work_wall_clock_time = task_thread.end_time - task_thread.start_time
+        subtask_id = task_thread.subtask_id
+        try:
+            subtask = self.assigned_subtask
+            assert subtask is not None
+            self.assigned_subtask = None
+            # get paid for max working time,
+            # thus task withholding won't make profit
+            task_header = \
+                self.task_server.task_keeper.task_headers[subtask['task_id']]
+            work_time_to_be_paid = task_header.subtask_timeout
+
+        except KeyError:
+            logger.error("No subtask with id %r", subtask_id)
+            return
+
+        was_success = False
+
+        if task_thread.error or task_thread.error_msg:
+
+            if "Task timed out" in task_thread.error_msg:
+                self.stats.increase_stat('tasks_with_timeout')
+            else:
+                self.stats.increase_stat('tasks_with_errors')
+                self.task_server.send_task_failed(
+                    subtask_id,
+                    subtask['task_id'],
+                    task_thread.error_msg,
+                )
+
+        elif task_thread.result \
+                and 'data' in task_thread.result \
+                and 'result_type' in task_thread.result:
+
+            logger.info("Task %r computed, work_wall_clock_time %s",
+                        subtask_id,
+                        str(work_wall_clock_time))
+            self.stats.increase_stat('computed_tasks')
+            self.task_server.send_results(
+                subtask_id,
+                subtask['task_id'],
+                task_thread.result,
+            )
+            was_success = True
+
+        else:
+            self.stats.increase_stat('tasks_with_errors')
+            self.task_server.send_task_failed(
+                subtask_id,
+                subtask['task_id'],
+                "Wrong result format",
+            )
+
+        dispatcher.send(signal='golem.monitor', event='computation_time_spent',
+                        success=was_success, value=work_time_to_be_paid)
+
+        self.counting_task = None
+        if self.finished_cb:
+            self.finished_cb()
+
+    def run(self):
+        """ Main loop of task computer """
+        if self.counting_task:
+            if self.counting_thread is not None:
+                self.counting_thread.check_timeout()
+        elif self.compute_tasks and self.runnable:
+            if not self.waiting_for_task:
+                last_request = time.time() - self.last_task_request
+                if last_request > self.task_request_frequency \
+                        and self.counting_thread is None:
+                    self.__request_task()
+            elif self.use_waiting_deadline:
+                if self.waiting_deadline < time.time():
+                    self.reset()
+
+    def get_progress(self) -> Optional[ComputingSubtaskStateSnapshot]:
+        if self.counting_thread is None:
+            return None
+
+        c: TaskThread = self.counting_thread
+        tcss = ComputingSubtaskStateSnapshot(
+            subtask_id=c.get_subtask_id(),
+            progress=c.get_progress(),
+            seconds_to_timeout=c.task_timeout,
+            running_time_seconds=(time.time() - c.start_time),
+            **c.extra_data,
+        )
+        return tcss
+
+    def get_host_state(self):
+        if self.counting_task is not None:
+            return "Computing"
+        return "Idle"
+
+    def change_config(self, config_desc, in_background=True,
+                      run_benchmarks=False):
+        self.dir_manager = DirManager(self.task_server.get_task_computer_root())
+        self.resource_manager = ResourcesManager(self.dir_manager, self)
+        self.task_request_frequency = config_desc.task_request_interval
+        self.waiting_for_task_session_timeout = \
+            config_desc.waiting_for_task_session_timeout
+        self.compute_tasks = config_desc.accept_tasks \
+            and not config_desc.in_shutdown
+        return self.change_docker_config(
+            config_desc=config_desc,
+            run_benchmarks=run_benchmarks,
+            work_dir=Path(self.dir_manager.root_path),
+            in_background=in_background)
+
+    def config_changed(self):
+        for l in self.listeners:
+            l.config_changed()
+
+    def change_docker_config(
+            self,
+            config_desc: ClientConfigDescriptor,
+            run_benchmarks: bool,
+            work_dir: Path,
+            in_background: bool = True
+    ) -> Optional[Deferred]:
+
+        dm = self.docker_manager
+        assert isinstance(dm, DockerManager)
+        dm.build_config(config_desc)
+
+        deferred = Deferred()
+        if not dm.hypervisor and run_benchmarks:
+            self.task_server.benchmark_manager.run_all_benchmarks(
+                deferred.callback, deferred.errback
+            )
+            return deferred
+
+        if dm.hypervisor and self.use_docker_manager:  # noqa pylint: disable=no-member
+            self.lock_config(True)
+
+            def status_callback():
+                return self.counting_task
+
+            def done_callback(config_differs):
+                if run_benchmarks or config_differs:
+                        self.task_server.benchmark_manager.run_all_benchmarks(
+                            deferred.callback, deferred.errback
+                        )
+                else:
+                    deferred.callback('Benchmarks not executed')
+                logger.debug("Resuming new task computation")
+                self.lock_config(False)
+                self.runnable = True
+
+            self.runnable = False
+            # PyLint thinks dm is of type DockerConfigManager not DockerManager
+            # pylint: disable=no-member
+            dm.update_config(
+                status_callback=status_callback,
+                done_callback=done_callback,
+                work_dir=work_dir,
+                in_background=in_background)
+
+            return deferred
+
+        return None
+
+    def register_listener(self, listener):
+        self.listeners.append(listener)
+
+    def lock_config(self, on=True):
+        for l in self.listeners:
+            l.lock_config(on)
+
+    def session_timeout(self):
+        self.session_closed()
+
+    def session_closed(self):
+        if self.counting_task is None:
+            self.reset()
+
+    def wait(self, wait=True, ttl=None):
+        self.use_waiting_deadline = wait
+        if ttl is None:
+            ttl = self.waiting_for_task_session_timeout
+
+        self.waiting_deadline = time.time() + ttl
+
+    def reset(self, counting_task=None):
+        self.counting_task = counting_task
+        self.use_waiting_deadline = False
+        self.task_requested = False
+        self.waiting_for_task = None
+        self.waiting_deadline = None
+
+    def __request_task(self):
+        with self.lock:
+            perform_request = not self.waiting_for_task and \
+                              (self.counting_task is None)
+
+        if not perform_request:
+            return
+
+        now = time.time()
+        self.wait()
+        self.last_task_request = now
+        self.waiting_for_task = self.task_server.request_task()
+        if self.waiting_for_task is not None:
+            self.stats.increase_stat('tasks_requested')
+
+    def __request_resource(self, task_id, subtask_id):
+        self.wait(False)
+        if not self.task_server.request_resource(task_id, subtask_id):
+            self.reset()
+
+    def __compute_task(self, subtask_id, docker_images,
+                       src_code, extra_data, subtask_deadline):
+        task_id = self.assigned_subtask['task_id']
+        task_header = self.task_server.task_keeper.task_headers.get(task_id)
+
+        if not task_header:
+            logger.warning("Subtask '%s' of task '%s' cannot be computed: "
+                           "task header has been unexpectedly removed",
+                           subtask_id, task_id)
+            return self.session_closed()
+
+        deadline = min(task_header.deadline, subtask_deadline)
+        task_timeout = deadline_to_timeout(deadline)
+
+        unique_str = str(uuid.uuid4())
+
+        logger.info("Starting computation of subtask %r (task: %r, deadline: "
+                    "%r, docker images: %r)", subtask_id, task_id, deadline,
+                    docker_images)
+
+        self.reset(counting_task=task_id)
+
+        with self.dir_lock:
+            resource_dir = self.resource_manager.get_resource_dir(task_id)
+            temp_dir = os.path.join(
+                self.resource_manager.get_temporary_dir(task_id), unique_str)
+            # self.dir_manager.clear_temporary(task_id)
+
+            if not os.path.exists(temp_dir):
+                os.makedirs(temp_dir)
+
+        if docker_images:
+            docker_images = [DockerImage(**did) for did in docker_images]
+            dir_mapping = DockerTaskThread.generate_dir_mapping(resource_dir,
+                                                                temp_dir)
+            tt = DockerTaskThread(subtask_id, docker_images,
+                                  src_code, extra_data,
+                                  dir_mapping, task_timeout)
+        elif self.support_direct_computation:
+            tt = PyTaskThread(subtask_id, src_code,
+                              extra_data, resource_dir, temp_dir,
+                              task_timeout)
+        else:
+            logger.error("Cannot run PyTaskThread in this version")
+            subtask = self.assigned_subtask
+            self.assigned_subtask = None
+            self.task_server.send_task_failed(
+                subtask_id,
+                subtask['task_id'],
+                "Host direct task not supported",
+            )
+            self.counting_task = None
+            if self.finished_cb:
+                self.finished_cb()
+
+            return
+
+        with self.lock:
+            self.counting_thread = tt
+
+        tt.start().addBoth(lambda _: self.task_computed(tt))
+
+    def quit(self):
+        if self.counting_thread is not None:
+            self.counting_thread.end_comp()
+
+
+class AssignedSubTask(object):
+    def __init__(self, src_code, extra_data, owner_address, owner_port):
+        self.src_code = src_code
+        self.extra_data = extra_data
+        self.owner_address = owner_address
+        self.owner_port = owner_port
+
+
+class PyTaskThread(TaskThread):
+    # pylint: disable=too-many-arguments
+    def __init__(self, subtask_id, src_code,
+                 extra_data, res_path, tmp_path, timeout):
+        super(PyTaskThread, self).__init__(
+            subtask_id, src_code, extra_data, res_path, tmp_path, timeout)
+        self.vm = PythonProcVM()
+
+
+class PyTestTaskThread(PyTaskThread):
+    # pylint: disable=too-many-arguments
+    def __init__(self, subtask_id, src_code,
+                 extra_data, res_path, tmp_path, timeout):
+        super(PyTestTaskThread, self).__init__(
+            subtask_id, src_code, extra_data, res_path, tmp_path, timeout)
+        self.vm = PythonTestVM()