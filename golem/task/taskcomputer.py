--- conflicted
+++ resolved
@@ -1,428 +1,415 @@
-import logging
-import os
-import time
-<<<<<<< HEAD
-import os
-=======
-import uuid
->>>>>>> 590be7ac
-from threading import Lock
-# sys.path.append('../manager')
-
-from golem.docker.machine.machine_manager import DockerMachineManager
-from golem.vm.vm import PythonProcVM, PythonTestVM
-from golem.manager.nodestatesnapshot import TaskChunkStateSnapshot
-from golem.resource.resourcesmanager import ResourcesManager
-from golem.resource.dirmanager import DirManager
-from golem.task.taskthread import TaskThread
-from golem.docker.task_thread import DockerTaskThread
-
-from gnr.benchmarks.luxrender.luxbenchmark import LuxBenchmark
-from gnr.benchmarks.blender.blenderbenchmark import BlenderBenchmark
-from gnr.benchmarks.benchmarkrunner import BenchmarkRunner
-from gnr.renderingtaskstate import RenderingTaskState
-from golem.task.taskstate import TaskStatus
-from golem.task.taskbase import Task
-from gnr.task.blenderrendertask import BlenderRenderTaskBuilder
-from gnr.task.luxrendertask import LuxRenderTaskBuilder
-
-
-
-logger = logging.getLogger(__name__)
-
-
-class StatsKeeper(object):
-    def __init__(self):
-        self.computed_tasks = 0
-        self.tasks_with_timeout = 0
-        self.tasks_with_errors = 0
-
-
-class TaskComputer(object):
-    """ TaskComputer is responsible for task computations that take place in Golem application. Tasks are started
-    in separate threads.
-    """
-
-    lock = Lock()
-    dir_lock = Lock()
-
-    def __init__(self, node_name, task_server):
-        """ Create new task computer instance
-        :param node_name:
-        :param task_server:
-        :return:
-        """
-        self.node_name = node_name
-        self.task_server = task_server
-        self.waiting_for_task = None
-        self.counting_task = False
-        self.task_requested = False
-        self.runnable = True
-        self.listeners = []
-        self.current_computations = []
-        self.last_task_request = time.time()
-
-        self.waiting_ttl = 0
-        self.last_checking = time.time()
-
-        self.dir_manager = None
-        self.resource_manager = None
-        self.task_request_frequency = None
-        self.use_waiting_ttl = None
-        self.waiting_for_task_timeout = None
-        self.waiting_for_task_session_timeout = None
-
-        self.docker_manager = DockerMachineManager()
-        lux_perf = float(task_server.config_desc.estimated_lux_performance)
-        blender_perf = float(task_server.config_desc.estimated_blender_performance)
-        if int(lux_perf) == 0 and int(blender_perf) == 0:
-            run_benchmarks = True
-        else:
-            run_benchmarks = False
-        self.change_config(task_server.config_desc,
-                           in_background=False, 
-                           run_benchmarks=run_benchmarks)
-
-        self.stats = StatsKeeper()
-
-        self.assigned_subtasks = {}
-        self.task_to_subtask_mapping = {}
-        self.max_assigned_tasks = 1
-
-        self.delta = None
-        self.task_timeout = None
-        self.last_task_timeout_checking = None
-        self.support_direct_computation = False
-        self.compute_tasks = task_server.config_desc.accept_tasks
-
-    def task_given(self, ctd, subtask_timeout):
-        if ctd.subtask_id not in self.assigned_subtasks:
-            self.wait(ttl=self.waiting_for_task_timeout)
-            self.assigned_subtasks[ctd.subtask_id] = ctd
-            self.assigned_subtasks[ctd.subtask_id].timeout = subtask_timeout
-            self.task_to_subtask_mapping[ctd.task_id] = ctd.subtask_id
-            self.__request_resource(ctd.task_id, self.resource_manager.get_resource_header(ctd.task_id),
-                                    ctd.return_address, ctd.return_port, ctd.key_id, ctd.task_owner)
-            return True
-        else:
-            return False
-
-    def resource_given(self, task_id):
-        if task_id in self.task_to_subtask_mapping:
-            subtask_id = self.task_to_subtask_mapping[task_id]
-            if subtask_id in self.assigned_subtasks:
-                subtask = self.assigned_subtasks[subtask_id]
-                self.__compute_task(subtask_id, subtask.docker_images,
-                                    subtask.src_code, subtask.extra_data,
-                                    subtask.short_description, subtask.timeout)
-                return True
-            else:
-                return False
-
-    def task_resource_collected(self, task_id, unpack_delta=True):
-        if task_id in self.task_to_subtask_mapping:
-            subtask_id = self.task_to_subtask_mapping[task_id]
-            if subtask_id in self.assigned_subtasks:
-                subtask = self.assigned_subtasks[subtask_id]
-                if unpack_delta:
-                    self.task_server.unpack_delta(self.dir_manager.get_task_resource_dir(task_id), self.delta, task_id)
-                self.delta = None
-                self.task_timeout = subtask.timeout
-                self.last_task_timeout_checking = time.time()
-                self.__compute_task(subtask_id, self.assigned_subtasks[subtask_id].docker_images,
-                                    self.assigned_subtasks[subtask_id].src_code,
-                                    self.assigned_subtasks[subtask_id].extra_data,
-                                    self.assigned_subtasks[subtask_id].short_description,
-                                    self.assigned_subtasks[subtask_id].timeout)
-
-                return True
-            return False
-
-    def task_resource_failure(self, task_id, reason):
-        if task_id in self.task_to_subtask_mapping:
-            subtask_id = self.task_to_subtask_mapping.pop(task_id)
-            if subtask_id in self.assigned_subtasks:
-                subtask = self.assigned_subtasks.pop(subtask_id)
-                self.task_server.send_task_failed(subtask_id, subtask.task_id,
-                                                  'Error downloading resources: {}'.format(reason),
-                                                  subtask.return_address, subtask.return_port, subtask.key_id,
-                                                  subtask.task_owner, self.node_name)
-            self.session_closed()
-
-    def wait_for_resources(self, task_id, delta):
-        if task_id in self.task_to_subtask_mapping:
-            subtask_id = self.task_to_subtask_mapping[task_id]
-            if subtask_id in self.assigned_subtasks:
-                self.delta = delta
-
-    def task_request_rejected(self, task_id, reason):
-        logger.warning("Task {} request rejected: {}".format(task_id, reason))
-
-    def resource_request_rejected(self, subtask_id, reason):
-        logger.warning("Task {} resource request rejected: {}".format(subtask_id, reason))
-        self.assigned_subtasks.pop(subtask_id, None)
-        self.reset()
-
-    def task_computed(self, task_thread):
-        if task_thread.end_time is None:
-            task_thread.end_time = time.time()
-
-        with self.lock:
-            if task_thread in self.current_computations:
-                self.current_computations.remove(task_thread)
-
-        time_ = task_thread.end_time - task_thread.start_time
-        subtask_id = task_thread.subtask_id
-        subtask = self.assigned_subtasks.pop(subtask_id, None)
-
-        if not subtask:
-            logger.error("No subtask with id {}".format(subtask_id))
-            return
-
-        if task_thread.error or task_thread.error_msg:
-            if "Task timed out" in task_thread.error_msg:
-                self.stats.tasks_with_timeout += 1
-            else:
-                self.stats.tasks_with_errors += 1
-            self.task_server.send_task_failed(subtask_id, subtask.task_id, task_thread.error_msg,
-                                              subtask.return_address, subtask.return_port, subtask.key_id,
-                                              subtask.task_owner, self.node_name)
-        elif task_thread.result and 'data' in task_thread.result and 'result_type' in task_thread.result:
-            logger.info("Task {} computed".format(subtask_id))
-            self.stats.computed_tasks += 1
-            self.task_server.send_results(subtask_id, subtask.task_id, task_thread.result, time_,
-                                          subtask.return_address, subtask.return_port, subtask.key_id,
-                                          subtask.task_owner, self.node_name)
-        else:
-            self.stats.tasks_with_errors += 1
-            self.task_server.send_task_failed(subtask_id, subtask.task_id, "Wrong result format",
-                                              subtask.return_address, subtask.return_port, subtask.key_id,
-                                              subtask.task_owner, self.node_name)
-        self.counting_task = None
-
-    def run(self):
-        if self.counting_task:
-            for task_thread in self.current_computations:
-                task_thread.check_timeout()
-        elif self.compute_tasks and self.runnable:
-            if not self.waiting_for_task:
-                if time.time() - self.last_task_request > self.task_request_frequency:
-                    if len(self.current_computations) == 0:
-                        self.__request_task()
-            elif self.use_waiting_ttl:
-                time_ = time.time()
-                self.waiting_ttl -= time_ - self.last_checking
-                self.last_checking = time_
-                if self.waiting_ttl < 0:
-                    self.reset()
-
-    def get_progresses(self):
-        ret = {}
-        for c in self.current_computations:
-            tcss = TaskChunkStateSnapshot(c.get_subtask_id(), 0.0, 0.0, c.get_progress(),
-                                          c.get_task_short_desc())  # FIXME: cpu power and estimated time left
-            ret[c.subtask_id] = tcss
-
-        return ret
-
-<<<<<<< HEAD
-    def change_config(self, config_desc, in_background=True, run_benchmarks=False):
-        self.dir_manager = DirManager(self.task_server.get_task_computer_root(), self.node_name)
-=======
-    def change_config(self, config_desc, in_background=True):
-        self.dir_manager = DirManager(self.task_server.get_task_computer_root())
->>>>>>> 590be7ac
-        self.resource_manager = ResourcesManager(self.dir_manager, self)
-        self.task_request_frequency = config_desc.task_request_interval
-        self.waiting_for_task_timeout = config_desc.waiting_for_task_timeout
-        self.waiting_for_task_session_timeout = config_desc.waiting_for_task_session_timeout
-        self.compute_tasks = config_desc.accept_tasks
-        self.change_docker_config(config_desc, run_benchmarks, in_background)
-    
-    def _validate_task_state(self, task_state):
-        td = task_state.definition
-        if not os.path.exists(td.main_program_file):
-            logger.error("Main program file does not exist: {}".format(td.main_program_file))
-            return False
-        return True
-    
-        
-    def run_benchmark(self, benchmark, task_builder, datadir, node_name, success_callback, error_callback):
-        task_state = RenderingTaskState()
-        task_state.status = TaskStatus.notStarted
-        task_state.definition = benchmark.query_benchmark_task_definition()
-        self._validate_task_state(task_state)
-        builder = task_builder(node_name, task_state.definition, datadir)
-        t = Task.build_task(builder)
-        br = BenchmarkRunner(t, datadir, success_callback, error_callback, benchmark)
-        br.run()
-    
-    def run_benchmarks(self):
-        def error_callback(err_msg):
-            logger.error("Unable to run benchmark: {}".format(err.msg))
-        
-        def lux_success_callback(performance):
-            cfg_desc = client.config_desc
-            cfg_desc.estimated_lux_performance = performance
-            client.change_config(cfg_desc)
-            
-        def blender_success_callback(performance):
-            cfg_desc = client.config_desc
-            cfg_desc.estimated_blender_performance = performance
-            client.change_config(cfg_desc)
-        
-        client = self.task_server.client
-        node_name = client.get_node_name()
-        datadir = client.datadir
-        
-        lux_benchmark = LuxBenchmark()
-        lux_builder = LuxRenderTaskBuilder
-        self.run_benchmark(lux_benchmark, lux_builder, datadir, node_name, lux_success_callback, error_callback)
-        
-        blender_benchmark = BlenderBenchmark()
-        blender_builder = BlenderRenderTaskBuilder
-        self.run_benchmark(blender_benchmark, blender_builder, datadir, node_name, blender_success_callback, error_callback)
-        
-    def change_docker_config(self, config_desc, run_benchmarks, in_background=True):
-        dm = self.docker_manager
-        dm.build_config(config_desc)
-
-        if not dm.docker_machine_available:
-            if run_benchmarks:
-                self.run_benchmarks()
-            return
-<<<<<<< HEAD
-        
-=======
-
-        self.toggle_config_dialog(True)
-
->>>>>>> 590be7ac
-        def status_callback():
-            return self.counting_task
-
-        def done_callback():
-            if run_benchmarks:
-                self.run_benchmarks()
-            logger.debug("Resuming new task computation")
-            self.toggle_config_dialog(False)
-            self.runnable = True
-
-        self.runnable = False
-        dm.update_config(status_callback,
-                         done_callback,
-                         in_background)
-
-    def register_listener(self, listener):
-        self.listeners.append(listener)
-
-    def toggle_config_dialog(self, on=True):
-        for l in self.listeners:
-            l.toggle_config_dialog(on)
-
-    def session_timeout(self):
-        self.session_closed()
-
-    def session_closed(self):
-        if not self.counting_task:
-            self.reset()
-
-    def wait(self, wait=True, ttl=None):
-        self.use_waiting_ttl = wait
-        if ttl is None:
-            self.waiting_ttl = self.waiting_for_task_session_timeout
-        else:
-            self.waiting_ttl = ttl
-
-    def reset(self, counting_task=False):
-        self.counting_task = counting_task
-        self.use_waiting_ttl = False
-        self.task_requested = False
-        self.waiting_for_task = None
-        self.waiting_ttl = 0
-
-    def __request_task(self):
-        with self.lock:
-            perform_request = not self.waiting_for_task and not self.counting_task
-
-        if perform_request:
-            now = time.time()
-            self.wait()
-            self.last_checking = now
-            self.last_task_request = now
-            self.waiting_for_task = self.task_server.request_task()
-
-    def __request_resource(self, task_id, resource_header, return_address, return_port, key_id, task_owner):
-        self.last_checking = time.time()
-        self.wait(ttl=self.waiting_for_task_timeout)
-        self.waiting_for_task = self.task_server.request_resource(task_id, resource_header, return_address, return_port,
-                                                                  key_id,
-                                                                  task_owner)
-
-    def __compute_task(self, subtask_id, docker_images,
-                       src_code, extra_data, short_desc, task_timeout):
-
-        self.reset(counting_task=True)
-
-        task_id = self.assigned_subtasks[subtask_id].task_id
-        working_dir = self.assigned_subtasks[subtask_id].working_directory
-        unique_str = str(uuid.uuid4())
-
-        with self.dir_lock:
-            resource_dir = self.resource_manager.get_resource_dir(task_id)
-            temp_dir = os.path.join(self.resource_manager.get_temporary_dir(task_id), unique_str)
-            # self.dir_manager.clear_temporary(task_id)
-
-            if not os.path.exists(temp_dir):
-                os.makedirs(temp_dir)
-
-        if docker_images:
-            tt = DockerTaskThread(self, subtask_id, docker_images, working_dir,
-                                  src_code, extra_data, short_desc,
-                                  resource_dir, temp_dir, task_timeout)
-        elif self.support_direct_computation:
-            tt = PyTaskThread(self, subtask_id, working_dir, src_code,
-                              extra_data, short_desc, resource_dir, temp_dir,
-                              task_timeout)
-        else:
-            logger.error("Cannot run PyTaskThread in this version")
-            subtask = self.assigned_subtasks.pop(subtask_id)
-            self.task_server.send_task_failed(subtask_id, subtask.task_id, "Host direct task not supported",
-                                              subtask.return_address, subtask.return_port, subtask.key_id,
-                                              subtask.task_owner, self.node_name)
-            self.counting_task = None
-            return
-
-        tt.setDaemon(True)
-        self.current_computations.append(tt)
-        tt.start()
-
-    def quit(self):
-        for t in self.current_computations:
-            t.end_comp()
-
-
-class AssignedSubTask(object):
-    def __init__(self, src_code, extra_data, short_desc, owner_address, owner_port):
-        self.src_code = src_code
-        self.extra_data = extra_data
-        self.short_desc = short_desc
-        self.owner_address = owner_address
-        self.owner_port = owner_port
-
-
-class PyTaskThread(TaskThread):
-    def __init__(self, task_computer, subtask_id, working_directory, src_code, extra_data, short_desc, res_path,
-                 tmp_path, timeout):
-        super(PyTaskThread, self).__init__(task_computer, subtask_id, working_directory, src_code, extra_data,
-                                           short_desc, res_path, tmp_path, timeout)
-        self.vm = PythonProcVM()
-
-
-class PyTestTaskThread(PyTaskThread):
-    def __init__(self, task_computer, subtask_id, working_directory, src_code, extra_data, short_desc, res_path,
-                 tmp_path, timeout):
-        super(PyTestTaskThread, self).__init__(task_computer, subtask_id, working_directory, src_code, extra_data,
-                                               short_desc, res_path, tmp_path, timeout)
-        self.vm = PythonTestVM()
-
+import logging
+import os
+import time
+import os
+import uuid
+from threading import Lock
+# sys.path.append('../manager')
+
+from golem.docker.machine.machine_manager import DockerMachineManager
+from golem.vm.vm import PythonProcVM, PythonTestVM
+from golem.manager.nodestatesnapshot import TaskChunkStateSnapshot
+from golem.resource.resourcesmanager import ResourcesManager
+from golem.resource.dirmanager import DirManager
+from golem.task.taskthread import TaskThread
+from golem.docker.task_thread import DockerTaskThread
+
+from gnr.benchmarks.luxrender.luxbenchmark import LuxBenchmark
+from gnr.benchmarks.blender.blenderbenchmark import BlenderBenchmark
+from gnr.benchmarks.benchmarkrunner import BenchmarkRunner
+from gnr.renderingtaskstate import RenderingTaskState
+from golem.task.taskstate import TaskStatus
+from golem.task.taskbase import Task
+from gnr.task.blenderrendertask import BlenderRenderTaskBuilder
+from gnr.task.luxrendertask import LuxRenderTaskBuilder
+
+
+
+logger = logging.getLogger(__name__)
+
+
+class StatsKeeper(object):
+    def __init__(self):
+        self.computed_tasks = 0
+        self.tasks_with_timeout = 0
+        self.tasks_with_errors = 0
+
+
+class TaskComputer(object):
+    """ TaskComputer is responsible for task computations that take place in Golem application. Tasks are started
+    in separate threads.
+    """
+
+    lock = Lock()
+    dir_lock = Lock()
+
+    def __init__(self, node_name, task_server):
+        """ Create new task computer instance
+        :param node_name:
+        :param task_server:
+        :return:
+        """
+        self.node_name = node_name
+        self.task_server = task_server
+        self.waiting_for_task = None
+        self.counting_task = False
+        self.task_requested = False
+        self.runnable = True
+        self.listeners = []
+        self.current_computations = []
+        self.last_task_request = time.time()
+
+        self.waiting_ttl = 0
+        self.last_checking = time.time()
+
+        self.dir_manager = None
+        self.resource_manager = None
+        self.task_request_frequency = None
+        self.use_waiting_ttl = None
+        self.waiting_for_task_timeout = None
+        self.waiting_for_task_session_timeout = None
+
+        self.docker_manager = DockerMachineManager()
+        lux_perf = float(task_server.config_desc.estimated_lux_performance)
+        blender_perf = float(task_server.config_desc.estimated_blender_performance)
+        if int(lux_perf) == 0 and int(blender_perf) == 0:
+            run_benchmarks = True
+        else:
+            run_benchmarks = False
+        self.change_config(task_server.config_desc,
+                           in_background=False, 
+                           run_benchmarks=run_benchmarks)
+
+        self.stats = StatsKeeper()
+
+        self.assigned_subtasks = {}
+        self.task_to_subtask_mapping = {}
+        self.max_assigned_tasks = 1
+
+        self.delta = None
+        self.task_timeout = None
+        self.last_task_timeout_checking = None
+        self.support_direct_computation = False
+        self.compute_tasks = task_server.config_desc.accept_tasks
+
+    def task_given(self, ctd, subtask_timeout):
+        if ctd.subtask_id not in self.assigned_subtasks:
+            self.wait(ttl=self.waiting_for_task_timeout)
+            self.assigned_subtasks[ctd.subtask_id] = ctd
+            self.assigned_subtasks[ctd.subtask_id].timeout = subtask_timeout
+            self.task_to_subtask_mapping[ctd.task_id] = ctd.subtask_id
+            self.__request_resource(ctd.task_id, self.resource_manager.get_resource_header(ctd.task_id),
+                                    ctd.return_address, ctd.return_port, ctd.key_id, ctd.task_owner)
+            return True
+        else:
+            return False
+
+    def resource_given(self, task_id):
+        if task_id in self.task_to_subtask_mapping:
+            subtask_id = self.task_to_subtask_mapping[task_id]
+            if subtask_id in self.assigned_subtasks:
+                subtask = self.assigned_subtasks[subtask_id]
+                self.__compute_task(subtask_id, subtask.docker_images,
+                                    subtask.src_code, subtask.extra_data,
+                                    subtask.short_description, subtask.timeout)
+                return True
+            else:
+                return False
+
+    def task_resource_collected(self, task_id, unpack_delta=True):
+        if task_id in self.task_to_subtask_mapping:
+            subtask_id = self.task_to_subtask_mapping[task_id]
+            if subtask_id in self.assigned_subtasks:
+                subtask = self.assigned_subtasks[subtask_id]
+                if unpack_delta:
+                    self.task_server.unpack_delta(self.dir_manager.get_task_resource_dir(task_id), self.delta, task_id)
+                self.delta = None
+                self.task_timeout = subtask.timeout
+                self.last_task_timeout_checking = time.time()
+                self.__compute_task(subtask_id, self.assigned_subtasks[subtask_id].docker_images,
+                                    self.assigned_subtasks[subtask_id].src_code,
+                                    self.assigned_subtasks[subtask_id].extra_data,
+                                    self.assigned_subtasks[subtask_id].short_description,
+                                    self.assigned_subtasks[subtask_id].timeout)
+
+                return True
+            return False
+
+    def task_resource_failure(self, task_id, reason):
+        if task_id in self.task_to_subtask_mapping:
+            subtask_id = self.task_to_subtask_mapping.pop(task_id)
+            if subtask_id in self.assigned_subtasks:
+                subtask = self.assigned_subtasks.pop(subtask_id)
+                self.task_server.send_task_failed(subtask_id, subtask.task_id,
+                                                  'Error downloading resources: {}'.format(reason),
+                                                  subtask.return_address, subtask.return_port, subtask.key_id,
+                                                  subtask.task_owner, self.node_name)
+            self.session_closed()
+
+    def wait_for_resources(self, task_id, delta):
+        if task_id in self.task_to_subtask_mapping:
+            subtask_id = self.task_to_subtask_mapping[task_id]
+            if subtask_id in self.assigned_subtasks:
+                self.delta = delta
+
+    def task_request_rejected(self, task_id, reason):
+        logger.warning("Task {} request rejected: {}".format(task_id, reason))
+
+    def resource_request_rejected(self, subtask_id, reason):
+        logger.warning("Task {} resource request rejected: {}".format(subtask_id, reason))
+        self.assigned_subtasks.pop(subtask_id, None)
+        self.reset()
+
+    def task_computed(self, task_thread):
+        if task_thread.end_time is None:
+            task_thread.end_time = time.time()
+
+        with self.lock:
+            if task_thread in self.current_computations:
+                self.current_computations.remove(task_thread)
+
+        time_ = task_thread.end_time - task_thread.start_time
+        subtask_id = task_thread.subtask_id
+        subtask = self.assigned_subtasks.pop(subtask_id, None)
+
+        if not subtask:
+            logger.error("No subtask with id {}".format(subtask_id))
+            return
+
+        if task_thread.error or task_thread.error_msg:
+            if "Task timed out" in task_thread.error_msg:
+                self.stats.tasks_with_timeout += 1
+            else:
+                self.stats.tasks_with_errors += 1
+            self.task_server.send_task_failed(subtask_id, subtask.task_id, task_thread.error_msg,
+                                              subtask.return_address, subtask.return_port, subtask.key_id,
+                                              subtask.task_owner, self.node_name)
+        elif task_thread.result and 'data' in task_thread.result and 'result_type' in task_thread.result:
+            logger.info("Task {} computed".format(subtask_id))
+            self.stats.computed_tasks += 1
+            self.task_server.send_results(subtask_id, subtask.task_id, task_thread.result, time_,
+                                          subtask.return_address, subtask.return_port, subtask.key_id,
+                                          subtask.task_owner, self.node_name)
+        else:
+            self.stats.tasks_with_errors += 1
+            self.task_server.send_task_failed(subtask_id, subtask.task_id, "Wrong result format",
+                                              subtask.return_address, subtask.return_port, subtask.key_id,
+                                              subtask.task_owner, self.node_name)
+        self.counting_task = None
+
+    def run(self):
+        if self.counting_task:
+            for task_thread in self.current_computations:
+                task_thread.check_timeout()
+        elif self.compute_tasks and self.runnable:
+            if not self.waiting_for_task:
+                if time.time() - self.last_task_request > self.task_request_frequency:
+                    if len(self.current_computations) == 0:
+                        self.__request_task()
+            elif self.use_waiting_ttl:
+                time_ = time.time()
+                self.waiting_ttl -= time_ - self.last_checking
+                self.last_checking = time_
+                if self.waiting_ttl < 0:
+                    self.reset()
+
+    def get_progresses(self):
+        ret = {}
+        for c in self.current_computations:
+            tcss = TaskChunkStateSnapshot(c.get_subtask_id(), 0.0, 0.0, c.get_progress(),
+                                          c.get_task_short_desc())  # FIXME: cpu power and estimated time left
+            ret[c.subtask_id] = tcss
+
+        return ret
+
+    def change_config(self, config_desc, in_background=True, run_benchmarks=False):
+        self.dir_manager = DirManager(self.task_server.get_task_computer_root())
+        self.resource_manager = ResourcesManager(self.dir_manager, self)
+        self.task_request_frequency = config_desc.task_request_interval
+        self.waiting_for_task_timeout = config_desc.waiting_for_task_timeout
+        self.waiting_for_task_session_timeout = config_desc.waiting_for_task_session_timeout
+        self.compute_tasks = config_desc.accept_tasks
+        self.change_docker_config(config_desc, run_benchmarks, in_background)
+    
+    def _validate_task_state(self, task_state):
+        td = task_state.definition
+        if not os.path.exists(td.main_program_file):
+            logger.error("Main program file does not exist: {}".format(td.main_program_file))
+            return False
+        return True
+    
+        
+    def run_benchmark(self, benchmark, task_builder, datadir, node_name, success_callback, error_callback):
+        task_state = RenderingTaskState()
+        task_state.status = TaskStatus.notStarted
+        task_state.definition = benchmark.query_benchmark_task_definition()
+        self._validate_task_state(task_state)
+        builder = task_builder(node_name, task_state.definition, datadir)
+        t = Task.build_task(builder)
+        br = BenchmarkRunner(t, datadir, success_callback, error_callback, benchmark)
+        br.run()
+    
+    def run_benchmarks(self):
+        def error_callback(err_msg):
+            logger.error("Unable to run benchmark: {}".format(err.msg))
+        
+        def lux_success_callback(performance):
+            cfg_desc = client.config_desc
+            cfg_desc.estimated_lux_performance = performance
+            client.change_config(cfg_desc)
+            
+        def blender_success_callback(performance):
+            cfg_desc = client.config_desc
+            cfg_desc.estimated_blender_performance = performance
+            client.change_config(cfg_desc)
+        
+        client = self.task_server.client
+        node_name = client.get_node_name()
+        datadir = client.datadir
+        
+        lux_benchmark = LuxBenchmark()
+        lux_builder = LuxRenderTaskBuilder
+        self.run_benchmark(lux_benchmark, lux_builder, datadir, node_name, lux_success_callback, error_callback)
+        
+        blender_benchmark = BlenderBenchmark()
+        blender_builder = BlenderRenderTaskBuilder
+        self.run_benchmark(blender_benchmark, blender_builder, datadir, node_name, blender_success_callback, error_callback)
+        
+    def change_docker_config(self, config_desc, run_benchmarks, in_background=True):
+        dm = self.docker_manager
+        dm.build_config(config_desc)
+
+        if not dm.docker_machine_available:
+            if run_benchmarks:
+                self.run_benchmarks()
+            return
+
+        self.toggle_config_dialog(True)
+        def status_callback():
+            return self.counting_task
+
+        def done_callback():
+            if run_benchmarks:
+                self.run_benchmarks()
+            logger.debug("Resuming new task computation")
+            self.toggle_config_dialog(False)
+            self.runnable = True
+
+        self.runnable = False
+        dm.update_config(status_callback,
+                         done_callback,
+                         in_background)
+
+    def register_listener(self, listener):
+        self.listeners.append(listener)
+
+    def toggle_config_dialog(self, on=True):
+        for l in self.listeners:
+            l.toggle_config_dialog(on)
+
+    def session_timeout(self):
+        self.session_closed()
+
+    def session_closed(self):
+        if not self.counting_task:
+            self.reset()
+
+    def wait(self, wait=True, ttl=None):
+        self.use_waiting_ttl = wait
+        if ttl is None:
+            self.waiting_ttl = self.waiting_for_task_session_timeout
+        else:
+            self.waiting_ttl = ttl
+
+    def reset(self, counting_task=False):
+        self.counting_task = counting_task
+        self.use_waiting_ttl = False
+        self.task_requested = False
+        self.waiting_for_task = None
+        self.waiting_ttl = 0
+
+    def __request_task(self):
+        with self.lock:
+            perform_request = not self.waiting_for_task and not self.counting_task
+
+        if perform_request:
+            now = time.time()
+            self.wait()
+            self.last_checking = now
+            self.last_task_request = now
+            self.waiting_for_task = self.task_server.request_task()
+
+    def __request_resource(self, task_id, resource_header, return_address, return_port, key_id, task_owner):
+        self.last_checking = time.time()
+        self.wait(ttl=self.waiting_for_task_timeout)
+        self.waiting_for_task = self.task_server.request_resource(task_id, resource_header, return_address, return_port,
+                                                                  key_id,
+                                                                  task_owner)
+
+    def __compute_task(self, subtask_id, docker_images,
+                       src_code, extra_data, short_desc, task_timeout):
+
+        self.reset(counting_task=True)
+
+        task_id = self.assigned_subtasks[subtask_id].task_id
+        working_dir = self.assigned_subtasks[subtask_id].working_directory
+        unique_str = str(uuid.uuid4())
+
+        with self.dir_lock:
+            resource_dir = self.resource_manager.get_resource_dir(task_id)
+            temp_dir = os.path.join(self.resource_manager.get_temporary_dir(task_id), unique_str)
+            # self.dir_manager.clear_temporary(task_id)
+
+            if not os.path.exists(temp_dir):
+                os.makedirs(temp_dir)
+
+        if docker_images:
+            tt = DockerTaskThread(self, subtask_id, docker_images, working_dir,
+                                  src_code, extra_data, short_desc,
+                                  resource_dir, temp_dir, task_timeout)
+        elif self.support_direct_computation:
+            tt = PyTaskThread(self, subtask_id, working_dir, src_code,
+                              extra_data, short_desc, resource_dir, temp_dir,
+                              task_timeout)
+        else:
+            logger.error("Cannot run PyTaskThread in this version")
+            subtask = self.assigned_subtasks.pop(subtask_id)
+            self.task_server.send_task_failed(subtask_id, subtask.task_id, "Host direct task not supported",
+                                              subtask.return_address, subtask.return_port, subtask.key_id,
+                                              subtask.task_owner, self.node_name)
+            self.counting_task = None
+            return
+
+        tt.setDaemon(True)
+        self.current_computations.append(tt)
+        tt.start()
+
+    def quit(self):
+        for t in self.current_computations:
+            t.end_comp()
+
+
+class AssignedSubTask(object):
+    def __init__(self, src_code, extra_data, short_desc, owner_address, owner_port):
+        self.src_code = src_code
+        self.extra_data = extra_data
+        self.short_desc = short_desc
+        self.owner_address = owner_address
+        self.owner_port = owner_port
+
+
+class PyTaskThread(TaskThread):
+    def __init__(self, task_computer, subtask_id, working_directory, src_code, extra_data, short_desc, res_path,
+                 tmp_path, timeout):
+        super(PyTaskThread, self).__init__(task_computer, subtask_id, working_directory, src_code, extra_data,
+                                           short_desc, res_path, tmp_path, timeout)
+        self.vm = PythonProcVM()
+
+
+class PyTestTaskThread(PyTaskThread):
+    def __init__(self, task_computer, subtask_id, working_directory, src_code, extra_data, short_desc, res_path,
+                 tmp_path, timeout):
+        super(PyTestTaskThread, self).__init__(task_computer, subtask_id, working_directory, src_code, extra_data,
+                                               short_desc, res_path, tmp_path, timeout)
+        self.vm = PythonTestVM()
+