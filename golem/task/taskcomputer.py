import asyncio
import logging
from pathlib import Path
from typing import Optional, TYPE_CHECKING, Callable, Any

import os
import time
import uuid
from threading import Lock

from dataclasses import dataclass
from golem_messages.message.tasks import ComputeTaskDef, TaskHeader
from golem_task_api import ProviderAppClient, constants as task_api_constants
from pydispatch import dispatcher
from twisted.internet import defer

from golem.clientconfigdescriptor import ClientConfigDescriptor
from golem.core.common import deadline_to_timeout
from golem.core.deferred import sync_wait, deferred_from_future
from golem.core.statskeeper import IntStatsKeeper
from golem.docker.image import DockerImage
from golem.docker.manager import DockerManager
from golem.docker.task_thread import DockerTaskThread
from golem.envs import EnvId, EnvStatus
from golem.envs.docker.cpu import DockerCPUConfig, DockerCPUEnvironment
from golem.envs.docker.gpu import DockerGPUConfig, DockerGPUEnvironment
from golem.hardware import scale_memory, MemSize
from golem.manager.nodestatesnapshot import ComputingSubtaskStateSnapshot
from golem.resource.dirmanager import DirManager
from golem.task.task_api import EnvironmentTaskApiService
from golem.task.envmanager import EnvironmentManager
from golem.task.timer import ProviderTimer
from golem.vm.vm import PythonProcVM, PythonTestVM

from .taskthread import TaskThread

if TYPE_CHECKING:
    from .taskserver import TaskServer  # noqa pylint:disable=unused-import


logger = logging.getLogger(__name__)


class CompStats(object):
    def __init__(self):
        self.computed_tasks = 0
        self.tasks_with_timeout = 0
        self.tasks_with_errors = 0
        self.tasks_requested = 0


class TaskComputerAdapter:
    """ This class hides old and new task computer under a single interface. """

    def __init__(
            self,
            task_server: 'TaskServer',
            env_manager: EnvironmentManager,
            use_docker_manager: bool = True,
            finished_cb: Callable[[], Any] = lambda: None
    ) -> None:
        self.stats = IntStatsKeeper(CompStats)
        self._task_server = task_server
        self._finished_cb = finished_cb
        self._old_computer = TaskComputer(
            task_server=task_server,
            stats_keeper=self.stats,
            use_docker_manager=use_docker_manager,
            finished_cb=finished_cb
        )
        self._new_computer = NewTaskComputer(
            env_manager=env_manager,
            work_dir=task_server.get_task_computer_root(),
            stats_keeper=self.stats
        )

        # Should this node behave as provider and compute tasks?
        self.compute_tasks = task_server.config_desc.accept_tasks \
            and not task_server.config_desc.in_shutdown
        self.runnable = True
        self._listeners = []  # type: ignore

    @property
    def dir_manager(self) -> DirManager:
        # FIXME: This shouldn't be part of the public interface probably
        return self._old_computer.dir_manager

    def task_given(self, ctd: ComputeTaskDef) -> None:
        assert not self._new_computer.has_assigned_task()
        assert not self._old_computer.has_assigned_task()

        task_id = ctd['task_id']
        task_header = self._task_server.task_keeper.task_headers[task_id]
        if task_header.environment_prerequisites is not None:
            self._new_computer.task_given(task_header, ctd)
        else:
            self._old_computer.task_given(ctd)

    def has_assigned_task(self) -> bool:
        return self._new_computer.has_assigned_task() \
            or self._old_computer.has_assigned_task()

    @property
    def assigned_task_id(self) -> Optional[str]:
        return self._new_computer.assigned_task_id \
            or self._old_computer.assigned_task_id

    @property
    def assigned_subtask_id(self) -> Optional[str]:
        return self._new_computer.assigned_subtask_id \
            or self._old_computer.assigned_subtask_id

    @property
    def support_direct_computation(self) -> bool:
        return self._old_computer.support_direct_computation

    @support_direct_computation.setter
    def support_direct_computation(self, value: bool) -> None:
        self._old_computer.support_direct_computation = value

    def get_task_resources_dir(self) -> Path:
        if not self._new_computer.has_assigned_task():
            raise ValueError(
                'Task resources directory only available when a task-api task '
                'is assigned')
        return self._new_computer.get_task_resources_dir()

    def start_computation(self) -> None:
        if self._new_computer.has_assigned_task():
            task_id = self.assigned_task_id
            subtask_id = self.assigned_subtask_id
            computation = self._new_computer.compute()
            self._task_server.task_keeper.task_started(task_id)
            # Fire and forget because it resolves when computation ends
            self._handle_computation_results(task_id, subtask_id, computation)
        elif self._old_computer.has_assigned_task():
            self._old_computer.start_computation()
        else:
            raise RuntimeError('start_computation: No task assigned.')

    # FIXME: Move this code to TaskServer when old TaskComputer is removed
    @defer.inlineCallbacks
    def _handle_computation_results(
            self,
            task_id: str,
            subtask_id: str,
            computation: defer.Deferred
    ) -> defer.Deferred:
        try:
            output_file = yield computation
            # Output file is None if computation was timed out or cancelled
            if output_file is not None:
                self._task_server.send_results(
                    subtask_id=subtask_id,
                    task_id=task_id,
                    task_api_result=output_file,
                )
        except Exception as e:  # pylint: disable=broad-except
            self._task_server.send_task_failed(
                subtask_id=subtask_id,
                task_id=task_id,
                err_msg=str(e)
            )
        finally:
            self._task_server.task_keeper.task_ended(task_id)
            self._finished_cb()

    def task_interrupted(self) -> None:
        if self._new_computer.has_assigned_task():
            self._new_computer.task_interrupted()
        elif self._old_computer.has_assigned_task():
            self._old_computer.task_interrupted()
        else:
            raise RuntimeError('task_interrupted: No task assigned.')

    def check_timeout(self) -> None:
        # No active timeout checking is needed for the new computer
        if self._old_computer.has_assigned_task():
            self._old_computer.check_timeout()

    def get_progress(self) -> Optional[ComputingSubtaskStateSnapshot]:
        if self._old_computer.has_assigned_task():
            return self._old_computer.get_progress()
        return None

    def get_environment(self) -> Optional[EnvId]:
        if self._new_computer.has_assigned_task():
            return self._new_computer.get_current_computing_env()
        if self._old_computer.has_assigned_task():
            return self._old_computer.get_environment()
        return None

    def register_listener(self, listener):
        self._listeners.append(listener)

    def lock_config(self, on: bool = True) -> None:
        self.runnable = not on
        for l in self._listeners:
            l.lock_config(on)

    @defer.inlineCallbacks
    def change_config(
            self,
            config_desc: ClientConfigDescriptor,
            in_background: bool = True
    ) -> defer.Deferred:
        self.compute_tasks = config_desc.accept_tasks \
            and not config_desc.in_shutdown
        work_dir = Path(self._task_server.get_task_computer_root())
        yield self._new_computer.change_config(
            config_desc=config_desc,
            work_dir=work_dir)
        return (yield self._old_computer.change_config(
            config_desc=config_desc,
            in_background=in_background))

    def quit(self) -> None:
        self._old_computer.quit()


class NewTaskComputer:
    # pylint: disable=too-many-instance-attributes

    @dataclass
    class AssignedTask:
        task_id: str
        subtask_id: str
        subtask_params: dict
        env_id: EnvId
        prereq_dict: dict
        performance: float
        subtask_timeout: int
        deadline: int

    def __init__(
            self,
            env_manager: EnvironmentManager,
            work_dir: Path,
            stats_keeper: Optional[IntStatsKeeper] = None
    ) -> None:
        self._env_manager = env_manager
        self._work_dir = work_dir
        self._stats_keeper = stats_keeper or IntStatsKeeper(CompStats)
        self._assigned_task: Optional[NewTaskComputer.AssignedTask] = None
        self._computation: Optional[defer.Deferred] = None
<<<<<<< HEAD

    @defer.inlineCallbacks
    def prepare(self) -> defer.Deferred:
        # FIXME: Decide when and how to prepare environments
        docker_cpu = self._env_manager.environment(DockerCPUEnvironment.ENV_ID)
        yield docker_cpu.prepare()

        if not self._env_manager.enabled(DockerGPUEnvironment.ENV_ID):
            return

        docker_gpu = self._env_manager.environment(DockerGPUEnvironment.ENV_ID)
        yield docker_gpu.prepare()

    @defer.inlineCallbacks
    def clean_up(self) -> defer.Deferred:
        # FIXME: Decide when and how to clean up environments
        docker_cpu = self._env_manager.environment(DockerCPUEnvironment.ENV_ID)
        if docker_cpu.status() is not EnvStatus.DISABLED:
            yield docker_cpu.clean_up()

        if not self._env_manager.enabled(DockerGPUEnvironment.ENV_ID):
            return

        docker_gpu = self._env_manager.environment(DockerGPUEnvironment.ENV_ID)
        if docker_gpu.status() is not EnvStatus.DISABLED:
            yield docker_gpu.clean_up()
=======
        self._app_client: Optional[ProviderAppClient] = None
>>>>>>> 0ed64286

    def has_assigned_task(self) -> bool:
        return self._assigned_task is not None

    @property
    def assigned_task_id(self) -> Optional[str]:
        if self._assigned_task is None:
            return None
        return self._assigned_task.task_id

    @property
    def assigned_subtask_id(self) -> Optional[str]:
        if self._assigned_task is None:
            return None
        return self._assigned_task.subtask_id

    def get_task_resources_dir(self) -> Path:
        return self._get_task_dir() / task_api_constants.NETWORK_RESOURCES_DIR

    def _is_computing(self) -> bool:
        return self._computation is not None

    def task_given(
            self,
            task_header: TaskHeader,
            compute_task_def: ComputeTaskDef
    ) -> None:
        assert not self.has_assigned_task()
        self._assigned_task = self.AssignedTask(
            task_id=task_header.task_id,
            subtask_id=compute_task_def['subtask_id'],
            subtask_params=compute_task_def['extra_data'],
            env_id=task_header.environment,
            prereq_dict=task_header.environment_prerequisites,
            performance=compute_task_def['performance'],
            subtask_timeout=task_header.subtask_timeout,
            deadline=min(task_header.deadline, compute_task_def['deadline'])
        )
        ProviderTimer.start()
        self.get_task_resources_dir().mkdir(parents=True, exist_ok=True)

    def compute(self) -> defer.Deferred:
        assigned_task = self._assigned_task
        assert assigned_task is not None

        compute_future = asyncio.ensure_future(
            self._create_client_and_compute())
        self._computation = deferred_from_future(compute_future)

        # For some reason GRPC future won't get cancelled if timeout is set to
        # zero (or less) seconds so it has to be at least one second.
        timeout = max(1, int(deadline_to_timeout(assigned_task.deadline)))
        from twisted.internet import reactor
        self._computation.addTimeout(timeout, reactor)
        return self._wait_until_computation_ends()

    async def _create_client_and_compute(self) -> Path:
        assigned_task = self._assigned_task
        assert assigned_task is not None

        env_id = assigned_task.env_id
        prereq_dict = assigned_task.prereq_dict

        env = self._env_manager.environment(env_id)
        payload_builder = self._env_manager.payload_builder(env_id)
        prereq = env.parse_prerequisites(prereq_dict)
        shared_dir = self._get_task_dir()

        task_api_service = EnvironmentTaskApiService(
            env=env,
            payload_builder=payload_builder,
            prereq=prereq,
            shared_dir=shared_dir
        )

        self._app_client = await ProviderAppClient.create(task_api_service)
        return await self._app_client.compute(
            task_id=assigned_task.task_id,
            subtask_id=assigned_task.subtask_id,
            subtask_params=assigned_task.subtask_params
        )

    @defer.inlineCallbacks
    def _wait_until_computation_ends(self) -> defer.Deferred:
        assigned_task = self._assigned_task
        assert assigned_task is not None
        task_dir = self._get_task_dir()

        success = False
        try:
            output_file = yield self._computation
            logger.info(
                'Task computation succeeded. task_id=%r subtask_id=%r',
                assigned_task.task_id,
                assigned_task.subtask_id
            )
            success = True
            self._stats_keeper.increase_stat('computed_tasks')
            return task_dir / output_file  # Return *absolute* result path
        except defer.CancelledError:
            logger.warning(
                'Task computation interrupted. task_id=%r subtask_id=%r',
                assigned_task.task_id,
                assigned_task.subtask_id
            )
        except defer.TimeoutError:
            logger.error(
                'Task computation timed out. task_id=%r subtask_id=%r',
                assigned_task.task_id,
                assigned_task.subtask_id
            )
            self._stats_keeper.increase_stat('tasks_with_timeout')
        except Exception:
            logger.exception(
                'Task computation failed. task_id=%r subtask_id=%r',
                assigned_task.task_id,
                assigned_task.subtask_id
            )
            self._stats_keeper.increase_stat('tasks_with_errors')
            raise
        finally:
            ProviderTimer.finish()
            dispatcher.send(
                signal='golem.monitor',
                event='computation_time_spent',
                success=success,
                value=assigned_task.subtask_timeout  # Time to be paid
            )
            dispatcher.send(
                signal='golem.taskcomputer',
                event='subtask_finished',
                subtask_id=assigned_task.subtask_id,
                min_performance=assigned_task.performance,
            )
            self._computation = None
            self._assigned_task = None
            app_client = self._app_client
            self._app_client = None
            if not success and app_client is not None:
                shutdown_future = asyncio.ensure_future(app_client.shutdown())
                yield deferred_from_future(shutdown_future)

    def _get_task_dir(self) -> Path:
        assert self._assigned_task is not None
        env_id = self._assigned_task.env_id
        task_id = self._assigned_task.task_id
        return self._work_dir / env_id / task_id

    def task_interrupted(self) -> None:
        assert self.has_assigned_task()
        assert self._computation is not None
        self._computation.cancel()

    def get_current_computing_env(self) -> Optional[EnvId]:
        if self._assigned_task is None:
            return None
        return self._assigned_task.env_id

    def change_config(
            self,
            config_desc: ClientConfigDescriptor,
            work_dir: Path
    ) -> defer.Deferred:
        assert not self._is_computing()
        self._work_dir = work_dir

<<<<<<< HEAD
        config_dict = dict(
=======
        # FIXME: Decide how to properly configure environments
        docker_env = self._env_manager.environment(DockerCPUEnvironment.ENV_ID)
        docker_env.update_config(DockerCPUConfig(
>>>>>>> 0ed64286
            work_dirs=[work_dir],
            cpu_count=config_desc.num_cores,
            memory_mb=scale_memory(
                config_desc.max_memory_size,
                unit=MemSize.kibi,
                to_unit=MemSize.mebi
            )
<<<<<<< HEAD
        )

        # FIXME: Decide how to properly configure environments
        docker_cpu = self._env_manager.environment(DockerCPUEnvironment.ENV_ID)
        yield docker_cpu.clean_up()
        docker_cpu.update_config(DockerCPUConfig(**config_dict))
        yield docker_cpu.prepare()

        if not self._env_manager.enabled(DockerGPUEnvironment.ENV_ID):
            return

        docker_gpu = self._env_manager.environment(DockerGPUEnvironment.ENV_ID)
        yield docker_gpu.clean_up()
        docker_gpu.update_config(DockerGPUConfig(**config_dict))
        yield docker_gpu.prepare()
=======
        ))
        return defer.succeed(None)
>>>>>>> 0ed64286


class TaskComputer:  # pylint: disable=too-many-instance-attributes
    """ TaskComputer is responsible for task computations that take
    place in Golem application. Tasks are started in separate threads. """

    lock = Lock()
    dir_lock = Lock()

    def __init__(
            self,
            task_server: 'TaskServer',
            stats_keeper: Optional[IntStatsKeeper] = None,
            use_docker_manager=True,
            finished_cb=None
    ) -> None:
        self.task_server = task_server
        # Currently computing TaskThread
        self.counting_thread = None

        self.dir_manager: DirManager = DirManager(
            task_server.get_task_computer_root())

        self.docker_manager: DockerManager = DockerManager.install()
        if use_docker_manager:
            self.docker_manager.check_environment()  # pylint: disable=no-member
        self.use_docker_manager = use_docker_manager

        self.stats = stats_keeper or IntStatsKeeper(CompStats)

        # So apparently it is perfectly fine for mypy to assign None to a
        # non-optional variable. And if I tried Optional['ComputeTaskDef']
        # then I would get "Optional[Any] is not indexable" error.
        # Get your sh*t together, mypy!
        self.assigned_subtask: ComputeTaskDef = None

        self.support_direct_computation = False
        self.finished_cb = finished_cb

    def task_given(self, ctd: ComputeTaskDef) -> None:
        assert self.assigned_subtask is None
        self.assigned_subtask = ctd
        ProviderTimer.start()

    def has_assigned_task(self) -> bool:
        return bool(self.assigned_subtask)

    @property
    def assigned_task_id(self) -> Optional[str]:
        if self.assigned_subtask is None:
            return None
        return self.assigned_subtask.get('task_id')

    @property
    def assigned_subtask_id(self) -> Optional[str]:
        if self.assigned_subtask is None:
            return None
        return self.assigned_subtask.get('subtask_id')

    def task_interrupted(self) -> None:
        assert self.assigned_subtask is not None
        self._task_finished()

    def task_computed(self, task_thread: TaskThread) -> None:
        if task_thread.end_time is None:
            task_thread.end_time = time.time()

        work_wall_clock_time = task_thread.end_time - task_thread.start_time
        try:
            subtask = self.assigned_subtask
            assert subtask is not None
            subtask_id = subtask['subtask_id']
            task_id = subtask['task_id']
            task_header = self.task_server.task_keeper.task_headers[task_id]
            # get paid for max working time,
            # thus task withholding won't make profit
            work_time_to_be_paid = task_header.subtask_timeout

        except (KeyError, AssertionError):
            logger.error("Task header not found in task keeper. "
                         "task_id=%r, subtask_id=%r",
                         task_id, subtask_id)
            self._task_finished()
            return

        was_success = False

        if task_thread.error or task_thread.error_msg:

            if "Task timed out" in task_thread.error_msg:
                self.stats.increase_stat('tasks_with_timeout')
            else:
                self.stats.increase_stat('tasks_with_errors')
                self.task_server.send_task_failed(
                    subtask_id,
                    subtask['task_id'],
                    task_thread.error_msg,
                )

        elif task_thread.result and 'data' in task_thread.result:

            logger.info("Task %r computed, work_wall_clock_time %s",
                        subtask_id,
                        str(work_wall_clock_time))
            self.stats.increase_stat('computed_tasks')

            assert isinstance(task_thread.result, dict)
            try:
                self.task_server.send_results(
                    subtask_id=subtask_id,
                    task_id=subtask['task_id'],
                    result=task_thread.result['data'],
                    stats=task_thread.stats,
                )
            except Exception as exc:  # pylint: disable=broad-except
                logger.error("Error sending the results: %r", exc)
            else:
                was_success = True

        else:
            self.stats.increase_stat('tasks_with_errors')
            self.task_server.send_task_failed(
                subtask_id,
                subtask['task_id'],
                "Wrong result format",
            )

        dispatcher.send(signal='golem.monitor', event='computation_time_spent',
                        success=was_success, value=work_time_to_be_paid)
        self._task_finished()

    def check_timeout(self):
        if self.counting_thread is not None:
            self.counting_thread.check_timeout()

    def get_progress(self) -> Optional[ComputingSubtaskStateSnapshot]:
        if not self._is_computing() or self.assigned_subtask is None:
            return None

        c: TaskThread = self.counting_thread
        try:
            outfilebasename = c.extra_data.get(  # type: ignore
                'crops'
            )[0].get(
                'outfilebasename'
            )
        except (IndexError, KeyError):
            outfilebasename = ''
        except TypeError:
            return None

        tcss = ComputingSubtaskStateSnapshot(
            subtask_id=self.assigned_subtask['subtask_id'],
            progress=c.get_progress(),
            seconds_to_timeout=c.task_timeout,
            running_time_seconds=(time.time() - c.start_time),
            outfilebasename=outfilebasename,
            **c.extra_data,
        )
        return tcss

    def _is_computing(self) -> bool:
        with self.lock:
            return self.counting_thread is not None

    def get_environment(self):
        task_header_keeper = self.task_server.task_keeper

        if not self.assigned_subtask:
            return None

        task_id = self.assigned_subtask['task_id']
        task_header = task_header_keeper.task_headers.get(task_id)
        if not task_header:
            return None

        return task_header.environment

    @defer.inlineCallbacks
    def change_config(
            self,
            config_desc: ClientConfigDescriptor,
            in_background: bool = True
    ) -> defer.Deferred:

        self.dir_manager = DirManager(
            self.task_server.get_task_computer_root())

        dm = self.docker_manager
        assert isinstance(dm, DockerManager)
        dm.build_config(config_desc)
        work_dirs = [Path(self.dir_manager.root_path)]

        if dm.hypervisor and self.use_docker_manager:  # noqa pylint: disable=no-member
            deferred = defer.Deferred()
            # PyLint thinks dm is of type DockerConfigManager not DockerManager
            # pylint: disable=no-member
            dm.update_config(
                status_callback=self._is_computing,
                done_callback=deferred.callback,
                work_dirs=work_dirs,
                in_background=in_background
            )
            return (yield deferred)

        return False

    def start_computation(self) -> None:  # pylint: disable=too-many-locals
        subtask = self.assigned_subtask
        assert subtask is not None

        task_id = subtask['task_id']
        subtask_id = subtask['subtask_id']
        docker_images = subtask['docker_images']
        extra_data = subtask['extra_data']
        subtask_deadline = subtask['deadline']

        task_header = self.task_server.task_keeper.task_headers.get(task_id)

        if not task_header:
            logger.warning("Subtask '%s' of task '%s' cannot be computed: "
                           "task header has been unexpectedly removed",
                           subtask_id, task_id)
            return

        deadline = min(task_header.deadline, subtask_deadline)
        task_timeout = deadline_to_timeout(deadline)

        unique_str = str(uuid.uuid4())

        logger.info("Starting computation of subtask %r (task: %r, deadline: "
                    "%r, docker images: %r)", subtask_id, task_id, deadline,
                    docker_images)

        with self.dir_lock:
            resource_dir = self.dir_manager.get_task_resource_dir(task_id)
            temp_dir = os.path.join(
                self.dir_manager.get_task_temporary_dir(task_id), unique_str)
            # self.dir_manager.clear_temporary(task_id)

            if not os.path.exists(temp_dir):
                os.makedirs(temp_dir)

        if docker_images:
            docker_images = [DockerImage(**did) for did in docker_images]
            dir_mapping = DockerTaskThread.generate_dir_mapping(resource_dir,
                                                                temp_dir)
            tt = DockerTaskThread(docker_images, extra_data,
                                  dir_mapping, task_timeout)
        elif self.support_direct_computation:
            tt = PyTaskThread(extra_data, resource_dir, temp_dir,
                              task_timeout)
        else:
            logger.error("Cannot run PyTaskThread in this version")
            self.task_server.send_task_failed(
                subtask_id,
                self.assigned_subtask['task_id'],
                "Host direct task not supported",
            )

            self._task_finished()
            return

        with self.lock:
            self.counting_thread = tt

        self.task_server.task_keeper.task_started(task_id)
        tt.start().addBoth(lambda _: self.task_computed(tt))

    def _task_finished(self) -> None:
        ctd = self.assigned_subtask
        assert ctd is not None
        self.assigned_subtask = None

        ProviderTimer.finish()
        dispatcher.send(
            signal='golem.taskcomputer',
            event='subtask_finished',
            subtask_id=ctd['subtask_id'],
            min_performance=ctd['performance'],
        )

        with self.lock:
            self.counting_thread = None
        self.task_server.task_keeper.task_ended(ctd['task_id'])
        if self.finished_cb:
            self.finished_cb()

    def quit(self):
        if self.counting_thread is not None:
            self.counting_thread.end_comp()


class PyTaskThread(TaskThread):
    # pylint: disable=too-many-arguments
    def __init__(self, extra_data, res_path, tmp_path, timeout):
        super(PyTaskThread, self).__init__(
            extra_data, res_path, tmp_path, timeout)
        self.vm = PythonProcVM()


class PyTestTaskThread(PyTaskThread):
    # pylint: disable=too-many-arguments
    def __init__(self, extra_data, res_path, tmp_path, timeout):
        super(PyTestTaskThread, self).__init__(
            extra_data, res_path, tmp_path, timeout)
        self.vm = PythonTestVM()
<|MERGE_RESOLUTION|>--- conflicted
+++ resolved
@@ -1,782 +1,739 @@
-import asyncio
-import logging
-from pathlib import Path
-from typing import Optional, TYPE_CHECKING, Callable, Any
-
-import os
-import time
-import uuid
-from threading import Lock
-
-from dataclasses import dataclass
-from golem_messages.message.tasks import ComputeTaskDef, TaskHeader
-from golem_task_api import ProviderAppClient, constants as task_api_constants
-from pydispatch import dispatcher
-from twisted.internet import defer
-
-from golem.clientconfigdescriptor import ClientConfigDescriptor
-from golem.core.common import deadline_to_timeout
-from golem.core.deferred import sync_wait, deferred_from_future
-from golem.core.statskeeper import IntStatsKeeper
-from golem.docker.image import DockerImage
-from golem.docker.manager import DockerManager
-from golem.docker.task_thread import DockerTaskThread
-from golem.envs import EnvId, EnvStatus
-from golem.envs.docker.cpu import DockerCPUConfig, DockerCPUEnvironment
-from golem.envs.docker.gpu import DockerGPUConfig, DockerGPUEnvironment
-from golem.hardware import scale_memory, MemSize
-from golem.manager.nodestatesnapshot import ComputingSubtaskStateSnapshot
-from golem.resource.dirmanager import DirManager
-from golem.task.task_api import EnvironmentTaskApiService
-from golem.task.envmanager import EnvironmentManager
-from golem.task.timer import ProviderTimer
-from golem.vm.vm import PythonProcVM, PythonTestVM
-
-from .taskthread import TaskThread
-
-if TYPE_CHECKING:
-    from .taskserver import TaskServer  # noqa pylint:disable=unused-import
-
-
-logger = logging.getLogger(__name__)
-
-
-class CompStats(object):
-    def __init__(self):
-        self.computed_tasks = 0
-        self.tasks_with_timeout = 0
-        self.tasks_with_errors = 0
-        self.tasks_requested = 0
-
-
-class TaskComputerAdapter:
-    """ This class hides old and new task computer under a single interface. """
-
-    def __init__(
-            self,
-            task_server: 'TaskServer',
-            env_manager: EnvironmentManager,
-            use_docker_manager: bool = True,
-            finished_cb: Callable[[], Any] = lambda: None
-    ) -> None:
-        self.stats = IntStatsKeeper(CompStats)
-        self._task_server = task_server
-        self._finished_cb = finished_cb
-        self._old_computer = TaskComputer(
-            task_server=task_server,
-            stats_keeper=self.stats,
-            use_docker_manager=use_docker_manager,
-            finished_cb=finished_cb
-        )
-        self._new_computer = NewTaskComputer(
-            env_manager=env_manager,
-            work_dir=task_server.get_task_computer_root(),
-            stats_keeper=self.stats
-        )
-
-        # Should this node behave as provider and compute tasks?
-        self.compute_tasks = task_server.config_desc.accept_tasks \
-            and not task_server.config_desc.in_shutdown
-        self.runnable = True
-        self._listeners = []  # type: ignore
-
-    @property
-    def dir_manager(self) -> DirManager:
-        # FIXME: This shouldn't be part of the public interface probably
-        return self._old_computer.dir_manager
-
-    def task_given(self, ctd: ComputeTaskDef) -> None:
-        assert not self._new_computer.has_assigned_task()
-        assert not self._old_computer.has_assigned_task()
-
-        task_id = ctd['task_id']
-        task_header = self._task_server.task_keeper.task_headers[task_id]
-        if task_header.environment_prerequisites is not None:
-            self._new_computer.task_given(task_header, ctd)
-        else:
-            self._old_computer.task_given(ctd)
-
-    def has_assigned_task(self) -> bool:
-        return self._new_computer.has_assigned_task() \
-            or self._old_computer.has_assigned_task()
-
-    @property
-    def assigned_task_id(self) -> Optional[str]:
-        return self._new_computer.assigned_task_id \
-            or self._old_computer.assigned_task_id
-
-    @property
-    def assigned_subtask_id(self) -> Optional[str]:
-        return self._new_computer.assigned_subtask_id \
-            or self._old_computer.assigned_subtask_id
-
-    @property
-    def support_direct_computation(self) -> bool:
-        return self._old_computer.support_direct_computation
-
-    @support_direct_computation.setter
-    def support_direct_computation(self, value: bool) -> None:
-        self._old_computer.support_direct_computation = value
-
-    def get_task_resources_dir(self) -> Path:
-        if not self._new_computer.has_assigned_task():
-            raise ValueError(
-                'Task resources directory only available when a task-api task '
-                'is assigned')
-        return self._new_computer.get_task_resources_dir()
-
-    def start_computation(self) -> None:
-        if self._new_computer.has_assigned_task():
-            task_id = self.assigned_task_id
-            subtask_id = self.assigned_subtask_id
-            computation = self._new_computer.compute()
-            self._task_server.task_keeper.task_started(task_id)
-            # Fire and forget because it resolves when computation ends
-            self._handle_computation_results(task_id, subtask_id, computation)
-        elif self._old_computer.has_assigned_task():
-            self._old_computer.start_computation()
-        else:
-            raise RuntimeError('start_computation: No task assigned.')
-
-    # FIXME: Move this code to TaskServer when old TaskComputer is removed
-    @defer.inlineCallbacks
-    def _handle_computation_results(
-            self,
-            task_id: str,
-            subtask_id: str,
-            computation: defer.Deferred
-    ) -> defer.Deferred:
-        try:
-            output_file = yield computation
-            # Output file is None if computation was timed out or cancelled
-            if output_file is not None:
-                self._task_server.send_results(
-                    subtask_id=subtask_id,
-                    task_id=task_id,
-                    task_api_result=output_file,
-                )
-        except Exception as e:  # pylint: disable=broad-except
-            self._task_server.send_task_failed(
-                subtask_id=subtask_id,
-                task_id=task_id,
-                err_msg=str(e)
-            )
-        finally:
-            self._task_server.task_keeper.task_ended(task_id)
-            self._finished_cb()
-
-    def task_interrupted(self) -> None:
-        if self._new_computer.has_assigned_task():
-            self._new_computer.task_interrupted()
-        elif self._old_computer.has_assigned_task():
-            self._old_computer.task_interrupted()
-        else:
-            raise RuntimeError('task_interrupted: No task assigned.')
-
-    def check_timeout(self) -> None:
-        # No active timeout checking is needed for the new computer
-        if self._old_computer.has_assigned_task():
-            self._old_computer.check_timeout()
-
-    def get_progress(self) -> Optional[ComputingSubtaskStateSnapshot]:
-        if self._old_computer.has_assigned_task():
-            return self._old_computer.get_progress()
-        return None
-
-    def get_environment(self) -> Optional[EnvId]:
-        if self._new_computer.has_assigned_task():
-            return self._new_computer.get_current_computing_env()
-        if self._old_computer.has_assigned_task():
-            return self._old_computer.get_environment()
-        return None
-
-    def register_listener(self, listener):
-        self._listeners.append(listener)
-
-    def lock_config(self, on: bool = True) -> None:
-        self.runnable = not on
-        for l in self._listeners:
-            l.lock_config(on)
-
-    @defer.inlineCallbacks
-    def change_config(
-            self,
-            config_desc: ClientConfigDescriptor,
-            in_background: bool = True
-    ) -> defer.Deferred:
-        self.compute_tasks = config_desc.accept_tasks \
-            and not config_desc.in_shutdown
-        work_dir = Path(self._task_server.get_task_computer_root())
-        yield self._new_computer.change_config(
-            config_desc=config_desc,
-            work_dir=work_dir)
-        return (yield self._old_computer.change_config(
-            config_desc=config_desc,
-            in_background=in_background))
-
-    def quit(self) -> None:
-        self._old_computer.quit()
-
-
-class NewTaskComputer:
-    # pylint: disable=too-many-instance-attributes
-
-    @dataclass
-    class AssignedTask:
-        task_id: str
-        subtask_id: str
-        subtask_params: dict
-        env_id: EnvId
-        prereq_dict: dict
-        performance: float
-        subtask_timeout: int
-        deadline: int
-
-    def __init__(
-            self,
-            env_manager: EnvironmentManager,
-            work_dir: Path,
-            stats_keeper: Optional[IntStatsKeeper] = None
-    ) -> None:
-        self._env_manager = env_manager
-        self._work_dir = work_dir
-        self._stats_keeper = stats_keeper or IntStatsKeeper(CompStats)
-        self._assigned_task: Optional[NewTaskComputer.AssignedTask] = None
-        self._computation: Optional[defer.Deferred] = None
-<<<<<<< HEAD
-
-    @defer.inlineCallbacks
-    def prepare(self) -> defer.Deferred:
-        # FIXME: Decide when and how to prepare environments
-        docker_cpu = self._env_manager.environment(DockerCPUEnvironment.ENV_ID)
-        yield docker_cpu.prepare()
-
-        if not self._env_manager.enabled(DockerGPUEnvironment.ENV_ID):
-            return
-
-        docker_gpu = self._env_manager.environment(DockerGPUEnvironment.ENV_ID)
-        yield docker_gpu.prepare()
-
-    @defer.inlineCallbacks
-    def clean_up(self) -> defer.Deferred:
-        # FIXME: Decide when and how to clean up environments
-        docker_cpu = self._env_manager.environment(DockerCPUEnvironment.ENV_ID)
-        if docker_cpu.status() is not EnvStatus.DISABLED:
-            yield docker_cpu.clean_up()
-
-        if not self._env_manager.enabled(DockerGPUEnvironment.ENV_ID):
-            return
-
-        docker_gpu = self._env_manager.environment(DockerGPUEnvironment.ENV_ID)
-        if docker_gpu.status() is not EnvStatus.DISABLED:
-            yield docker_gpu.clean_up()
-=======
-        self._app_client: Optional[ProviderAppClient] = None
->>>>>>> 0ed64286
-
-    def has_assigned_task(self) -> bool:
-        return self._assigned_task is not None
-
-    @property
-    def assigned_task_id(self) -> Optional[str]:
-        if self._assigned_task is None:
-            return None
-        return self._assigned_task.task_id
-
-    @property
-    def assigned_subtask_id(self) -> Optional[str]:
-        if self._assigned_task is None:
-            return None
-        return self._assigned_task.subtask_id
-
-    def get_task_resources_dir(self) -> Path:
-        return self._get_task_dir() / task_api_constants.NETWORK_RESOURCES_DIR
-
-    def _is_computing(self) -> bool:
-        return self._computation is not None
-
-    def task_given(
-            self,
-            task_header: TaskHeader,
-            compute_task_def: ComputeTaskDef
-    ) -> None:
-        assert not self.has_assigned_task()
-        self._assigned_task = self.AssignedTask(
-            task_id=task_header.task_id,
-            subtask_id=compute_task_def['subtask_id'],
-            subtask_params=compute_task_def['extra_data'],
-            env_id=task_header.environment,
-            prereq_dict=task_header.environment_prerequisites,
-            performance=compute_task_def['performance'],
-            subtask_timeout=task_header.subtask_timeout,
-            deadline=min(task_header.deadline, compute_task_def['deadline'])
-        )
-        ProviderTimer.start()
-        self.get_task_resources_dir().mkdir(parents=True, exist_ok=True)
-
-    def compute(self) -> defer.Deferred:
-        assigned_task = self._assigned_task
-        assert assigned_task is not None
-
-        compute_future = asyncio.ensure_future(
-            self._create_client_and_compute())
-        self._computation = deferred_from_future(compute_future)
-
-        # For some reason GRPC future won't get cancelled if timeout is set to
-        # zero (or less) seconds so it has to be at least one second.
-        timeout = max(1, int(deadline_to_timeout(assigned_task.deadline)))
-        from twisted.internet import reactor
-        self._computation.addTimeout(timeout, reactor)
-        return self._wait_until_computation_ends()
-
-    async def _create_client_and_compute(self) -> Path:
-        assigned_task = self._assigned_task
-        assert assigned_task is not None
-
-        env_id = assigned_task.env_id
-        prereq_dict = assigned_task.prereq_dict
-
-        env = self._env_manager.environment(env_id)
-        payload_builder = self._env_manager.payload_builder(env_id)
-        prereq = env.parse_prerequisites(prereq_dict)
-        shared_dir = self._get_task_dir()
-
-        task_api_service = EnvironmentTaskApiService(
-            env=env,
-            payload_builder=payload_builder,
-            prereq=prereq,
-            shared_dir=shared_dir
-        )
-
-        self._app_client = await ProviderAppClient.create(task_api_service)
-        return await self._app_client.compute(
-            task_id=assigned_task.task_id,
-            subtask_id=assigned_task.subtask_id,
-            subtask_params=assigned_task.subtask_params
-        )
-
-    @defer.inlineCallbacks
-    def _wait_until_computation_ends(self) -> defer.Deferred:
-        assigned_task = self._assigned_task
-        assert assigned_task is not None
-        task_dir = self._get_task_dir()
-
-        success = False
-        try:
-            output_file = yield self._computation
-            logger.info(
-                'Task computation succeeded. task_id=%r subtask_id=%r',
-                assigned_task.task_id,
-                assigned_task.subtask_id
-            )
-            success = True
-            self._stats_keeper.increase_stat('computed_tasks')
-            return task_dir / output_file  # Return *absolute* result path
-        except defer.CancelledError:
-            logger.warning(
-                'Task computation interrupted. task_id=%r subtask_id=%r',
-                assigned_task.task_id,
-                assigned_task.subtask_id
-            )
-        except defer.TimeoutError:
-            logger.error(
-                'Task computation timed out. task_id=%r subtask_id=%r',
-                assigned_task.task_id,
-                assigned_task.subtask_id
-            )
-            self._stats_keeper.increase_stat('tasks_with_timeout')
-        except Exception:
-            logger.exception(
-                'Task computation failed. task_id=%r subtask_id=%r',
-                assigned_task.task_id,
-                assigned_task.subtask_id
-            )
-            self._stats_keeper.increase_stat('tasks_with_errors')
-            raise
-        finally:
-            ProviderTimer.finish()
-            dispatcher.send(
-                signal='golem.monitor',
-                event='computation_time_spent',
-                success=success,
-                value=assigned_task.subtask_timeout  # Time to be paid
-            )
-            dispatcher.send(
-                signal='golem.taskcomputer',
-                event='subtask_finished',
-                subtask_id=assigned_task.subtask_id,
-                min_performance=assigned_task.performance,
-            )
-            self._computation = None
-            self._assigned_task = None
-            app_client = self._app_client
-            self._app_client = None
-            if not success and app_client is not None:
-                shutdown_future = asyncio.ensure_future(app_client.shutdown())
-                yield deferred_from_future(shutdown_future)
-
-    def _get_task_dir(self) -> Path:
-        assert self._assigned_task is not None
-        env_id = self._assigned_task.env_id
-        task_id = self._assigned_task.task_id
-        return self._work_dir / env_id / task_id
-
-    def task_interrupted(self) -> None:
-        assert self.has_assigned_task()
-        assert self._computation is not None
-        self._computation.cancel()
-
-    def get_current_computing_env(self) -> Optional[EnvId]:
-        if self._assigned_task is None:
-            return None
-        return self._assigned_task.env_id
-
-    def change_config(
-            self,
-            config_desc: ClientConfigDescriptor,
-            work_dir: Path
-    ) -> defer.Deferred:
-        assert not self._is_computing()
-        self._work_dir = work_dir
-
-<<<<<<< HEAD
-        config_dict = dict(
-=======
-        # FIXME: Decide how to properly configure environments
-        docker_env = self._env_manager.environment(DockerCPUEnvironment.ENV_ID)
-        docker_env.update_config(DockerCPUConfig(
->>>>>>> 0ed64286
-            work_dirs=[work_dir],
-            cpu_count=config_desc.num_cores,
-            memory_mb=scale_memory(
-                config_desc.max_memory_size,
-                unit=MemSize.kibi,
-                to_unit=MemSize.mebi
-            )
-<<<<<<< HEAD
-        )
-
-        # FIXME: Decide how to properly configure environments
-        docker_cpu = self._env_manager.environment(DockerCPUEnvironment.ENV_ID)
-        yield docker_cpu.clean_up()
-        docker_cpu.update_config(DockerCPUConfig(**config_dict))
-        yield docker_cpu.prepare()
-
-        if not self._env_manager.enabled(DockerGPUEnvironment.ENV_ID):
-            return
-
-        docker_gpu = self._env_manager.environment(DockerGPUEnvironment.ENV_ID)
-        yield docker_gpu.clean_up()
-        docker_gpu.update_config(DockerGPUConfig(**config_dict))
-        yield docker_gpu.prepare()
-=======
-        ))
-        return defer.succeed(None)
->>>>>>> 0ed64286
-
-
-class TaskComputer:  # pylint: disable=too-many-instance-attributes
-    """ TaskComputer is responsible for task computations that take
-    place in Golem application. Tasks are started in separate threads. """
-
-    lock = Lock()
-    dir_lock = Lock()
-
-    def __init__(
-            self,
-            task_server: 'TaskServer',
-            stats_keeper: Optional[IntStatsKeeper] = None,
-            use_docker_manager=True,
-            finished_cb=None
-    ) -> None:
-        self.task_server = task_server
-        # Currently computing TaskThread
-        self.counting_thread = None
-
-        self.dir_manager: DirManager = DirManager(
-            task_server.get_task_computer_root())
-
-        self.docker_manager: DockerManager = DockerManager.install()
-        if use_docker_manager:
-            self.docker_manager.check_environment()  # pylint: disable=no-member
-        self.use_docker_manager = use_docker_manager
-
-        self.stats = stats_keeper or IntStatsKeeper(CompStats)
-
-        # So apparently it is perfectly fine for mypy to assign None to a
-        # non-optional variable. And if I tried Optional['ComputeTaskDef']
-        # then I would get "Optional[Any] is not indexable" error.
-        # Get your sh*t together, mypy!
-        self.assigned_subtask: ComputeTaskDef = None
-
-        self.support_direct_computation = False
-        self.finished_cb = finished_cb
-
-    def task_given(self, ctd: ComputeTaskDef) -> None:
-        assert self.assigned_subtask is None
-        self.assigned_subtask = ctd
-        ProviderTimer.start()
-
-    def has_assigned_task(self) -> bool:
-        return bool(self.assigned_subtask)
-
-    @property
-    def assigned_task_id(self) -> Optional[str]:
-        if self.assigned_subtask is None:
-            return None
-        return self.assigned_subtask.get('task_id')
-
-    @property
-    def assigned_subtask_id(self) -> Optional[str]:
-        if self.assigned_subtask is None:
-            return None
-        return self.assigned_subtask.get('subtask_id')
-
-    def task_interrupted(self) -> None:
-        assert self.assigned_subtask is not None
-        self._task_finished()
-
-    def task_computed(self, task_thread: TaskThread) -> None:
-        if task_thread.end_time is None:
-            task_thread.end_time = time.time()
-
-        work_wall_clock_time = task_thread.end_time - task_thread.start_time
-        try:
-            subtask = self.assigned_subtask
-            assert subtask is not None
-            subtask_id = subtask['subtask_id']
-            task_id = subtask['task_id']
-            task_header = self.task_server.task_keeper.task_headers[task_id]
-            # get paid for max working time,
-            # thus task withholding won't make profit
-            work_time_to_be_paid = task_header.subtask_timeout
-
-        except (KeyError, AssertionError):
-            logger.error("Task header not found in task keeper. "
-                         "task_id=%r, subtask_id=%r",
-                         task_id, subtask_id)
-            self._task_finished()
-            return
-
-        was_success = False
-
-        if task_thread.error or task_thread.error_msg:
-
-            if "Task timed out" in task_thread.error_msg:
-                self.stats.increase_stat('tasks_with_timeout')
-            else:
-                self.stats.increase_stat('tasks_with_errors')
-                self.task_server.send_task_failed(
-                    subtask_id,
-                    subtask['task_id'],
-                    task_thread.error_msg,
-                )
-
-        elif task_thread.result and 'data' in task_thread.result:
-
-            logger.info("Task %r computed, work_wall_clock_time %s",
-                        subtask_id,
-                        str(work_wall_clock_time))
-            self.stats.increase_stat('computed_tasks')
-
-            assert isinstance(task_thread.result, dict)
-            try:
-                self.task_server.send_results(
-                    subtask_id=subtask_id,
-                    task_id=subtask['task_id'],
-                    result=task_thread.result['data'],
-                    stats=task_thread.stats,
-                )
-            except Exception as exc:  # pylint: disable=broad-except
-                logger.error("Error sending the results: %r", exc)
-            else:
-                was_success = True
-
-        else:
-            self.stats.increase_stat('tasks_with_errors')
-            self.task_server.send_task_failed(
-                subtask_id,
-                subtask['task_id'],
-                "Wrong result format",
-            )
-
-        dispatcher.send(signal='golem.monitor', event='computation_time_spent',
-                        success=was_success, value=work_time_to_be_paid)
-        self._task_finished()
-
-    def check_timeout(self):
-        if self.counting_thread is not None:
-            self.counting_thread.check_timeout()
-
-    def get_progress(self) -> Optional[ComputingSubtaskStateSnapshot]:
-        if not self._is_computing() or self.assigned_subtask is None:
-            return None
-
-        c: TaskThread = self.counting_thread
-        try:
-            outfilebasename = c.extra_data.get(  # type: ignore
-                'crops'
-            )[0].get(
-                'outfilebasename'
-            )
-        except (IndexError, KeyError):
-            outfilebasename = ''
-        except TypeError:
-            return None
-
-        tcss = ComputingSubtaskStateSnapshot(
-            subtask_id=self.assigned_subtask['subtask_id'],
-            progress=c.get_progress(),
-            seconds_to_timeout=c.task_timeout,
-            running_time_seconds=(time.time() - c.start_time),
-            outfilebasename=outfilebasename,
-            **c.extra_data,
-        )
-        return tcss
-
-    def _is_computing(self) -> bool:
-        with self.lock:
-            return self.counting_thread is not None
-
-    def get_environment(self):
-        task_header_keeper = self.task_server.task_keeper
-
-        if not self.assigned_subtask:
-            return None
-
-        task_id = self.assigned_subtask['task_id']
-        task_header = task_header_keeper.task_headers.get(task_id)
-        if not task_header:
-            return None
-
-        return task_header.environment
-
-    @defer.inlineCallbacks
-    def change_config(
-            self,
-            config_desc: ClientConfigDescriptor,
-            in_background: bool = True
-    ) -> defer.Deferred:
-
-        self.dir_manager = DirManager(
-            self.task_server.get_task_computer_root())
-
-        dm = self.docker_manager
-        assert isinstance(dm, DockerManager)
-        dm.build_config(config_desc)
-        work_dirs = [Path(self.dir_manager.root_path)]
-
-        if dm.hypervisor and self.use_docker_manager:  # noqa pylint: disable=no-member
-            deferred = defer.Deferred()
-            # PyLint thinks dm is of type DockerConfigManager not DockerManager
-            # pylint: disable=no-member
-            dm.update_config(
-                status_callback=self._is_computing,
-                done_callback=deferred.callback,
-                work_dirs=work_dirs,
-                in_background=in_background
-            )
-            return (yield deferred)
-
-        return False
-
-    def start_computation(self) -> None:  # pylint: disable=too-many-locals
-        subtask = self.assigned_subtask
-        assert subtask is not None
-
-        task_id = subtask['task_id']
-        subtask_id = subtask['subtask_id']
-        docker_images = subtask['docker_images']
-        extra_data = subtask['extra_data']
-        subtask_deadline = subtask['deadline']
-
-        task_header = self.task_server.task_keeper.task_headers.get(task_id)
-
-        if not task_header:
-            logger.warning("Subtask '%s' of task '%s' cannot be computed: "
-                           "task header has been unexpectedly removed",
-                           subtask_id, task_id)
-            return
-
-        deadline = min(task_header.deadline, subtask_deadline)
-        task_timeout = deadline_to_timeout(deadline)
-
-        unique_str = str(uuid.uuid4())
-
-        logger.info("Starting computation of subtask %r (task: %r, deadline: "
-                    "%r, docker images: %r)", subtask_id, task_id, deadline,
-                    docker_images)
-
-        with self.dir_lock:
-            resource_dir = self.dir_manager.get_task_resource_dir(task_id)
-            temp_dir = os.path.join(
-                self.dir_manager.get_task_temporary_dir(task_id), unique_str)
-            # self.dir_manager.clear_temporary(task_id)
-
-            if not os.path.exists(temp_dir):
-                os.makedirs(temp_dir)
-
-        if docker_images:
-            docker_images = [DockerImage(**did) for did in docker_images]
-            dir_mapping = DockerTaskThread.generate_dir_mapping(resource_dir,
-                                                                temp_dir)
-            tt = DockerTaskThread(docker_images, extra_data,
-                                  dir_mapping, task_timeout)
-        elif self.support_direct_computation:
-            tt = PyTaskThread(extra_data, resource_dir, temp_dir,
-                              task_timeout)
-        else:
-            logger.error("Cannot run PyTaskThread in this version")
-            self.task_server.send_task_failed(
-                subtask_id,
-                self.assigned_subtask['task_id'],
-                "Host direct task not supported",
-            )
-
-            self._task_finished()
-            return
-
-        with self.lock:
-            self.counting_thread = tt
-
-        self.task_server.task_keeper.task_started(task_id)
-        tt.start().addBoth(lambda _: self.task_computed(tt))
-
-    def _task_finished(self) -> None:
-        ctd = self.assigned_subtask
-        assert ctd is not None
-        self.assigned_subtask = None
-
-        ProviderTimer.finish()
-        dispatcher.send(
-            signal='golem.taskcomputer',
-            event='subtask_finished',
-            subtask_id=ctd['subtask_id'],
-            min_performance=ctd['performance'],
-        )
-
-        with self.lock:
-            self.counting_thread = None
-        self.task_server.task_keeper.task_ended(ctd['task_id'])
-        if self.finished_cb:
-            self.finished_cb()
-
-    def quit(self):
-        if self.counting_thread is not None:
-            self.counting_thread.end_comp()
-
-
-class PyTaskThread(TaskThread):
-    # pylint: disable=too-many-arguments
-    def __init__(self, extra_data, res_path, tmp_path, timeout):
-        super(PyTaskThread, self).__init__(
-            extra_data, res_path, tmp_path, timeout)
-        self.vm = PythonProcVM()
-
-
-class PyTestTaskThread(PyTaskThread):
-    # pylint: disable=too-many-arguments
-    def __init__(self, extra_data, res_path, tmp_path, timeout):
-        super(PyTestTaskThread, self).__init__(
-            extra_data, res_path, tmp_path, timeout)
-        self.vm = PythonTestVM()
+import asyncio
+import logging
+from pathlib import Path
+from typing import Optional, TYPE_CHECKING, Callable, Any
+
+import os
+import time
+import uuid
+from threading import Lock
+
+from dataclasses import dataclass
+from golem_messages.message.tasks import ComputeTaskDef, TaskHeader
+from golem_task_api import ProviderAppClient, constants as task_api_constants
+from pydispatch import dispatcher
+from twisted.internet import defer
+
+from golem.clientconfigdescriptor import ClientConfigDescriptor
+from golem.core.common import deadline_to_timeout
+from golem.core.deferred import sync_wait, deferred_from_future
+from golem.core.statskeeper import IntStatsKeeper
+from golem.docker.image import DockerImage
+from golem.docker.manager import DockerManager
+from golem.docker.task_thread import DockerTaskThread
+from golem.envs import EnvId, EnvStatus
+from golem.envs.docker.cpu import DockerCPUConfig, DockerCPUEnvironment
+from golem.envs.docker.gpu import DockerGPUConfig, DockerGPUEnvironment
+from golem.hardware import scale_memory, MemSize
+from golem.manager.nodestatesnapshot import ComputingSubtaskStateSnapshot
+from golem.resource.dirmanager import DirManager
+from golem.task.task_api import EnvironmentTaskApiService
+from golem.task.envmanager import EnvironmentManager
+from golem.task.timer import ProviderTimer
+from golem.vm.vm import PythonProcVM, PythonTestVM
+
+from .taskthread import TaskThread
+
+if TYPE_CHECKING:
+    from .taskserver import TaskServer  # noqa pylint:disable=unused-import
+
+
+logger = logging.getLogger(__name__)
+
+
+class CompStats(object):
+    def __init__(self):
+        self.computed_tasks = 0
+        self.tasks_with_timeout = 0
+        self.tasks_with_errors = 0
+        self.tasks_requested = 0
+
+
+class TaskComputerAdapter:
+    """ This class hides old and new task computer under a single interface. """
+
+    def __init__(
+            self,
+            task_server: 'TaskServer',
+            env_manager: EnvironmentManager,
+            use_docker_manager: bool = True,
+            finished_cb: Callable[[], Any] = lambda: None
+    ) -> None:
+        self.stats = IntStatsKeeper(CompStats)
+        self._task_server = task_server
+        self._finished_cb = finished_cb
+        self._old_computer = TaskComputer(
+            task_server=task_server,
+            stats_keeper=self.stats,
+            use_docker_manager=use_docker_manager,
+            finished_cb=finished_cb
+        )
+        self._new_computer = NewTaskComputer(
+            env_manager=env_manager,
+            work_dir=task_server.get_task_computer_root(),
+            stats_keeper=self.stats
+        )
+
+        # Should this node behave as provider and compute tasks?
+        self.compute_tasks = task_server.config_desc.accept_tasks \
+            and not task_server.config_desc.in_shutdown
+        self.runnable = True
+        self._listeners = []  # type: ignore
+
+    @property
+    def dir_manager(self) -> DirManager:
+        # FIXME: This shouldn't be part of the public interface probably
+        return self._old_computer.dir_manager
+
+    def task_given(self, ctd: ComputeTaskDef) -> None:
+        assert not self._new_computer.has_assigned_task()
+        assert not self._old_computer.has_assigned_task()
+
+        task_id = ctd['task_id']
+        task_header = self._task_server.task_keeper.task_headers[task_id]
+        if task_header.environment_prerequisites is not None:
+            self._new_computer.task_given(task_header, ctd)
+        else:
+            self._old_computer.task_given(ctd)
+
+    def has_assigned_task(self) -> bool:
+        return self._new_computer.has_assigned_task() \
+            or self._old_computer.has_assigned_task()
+
+    @property
+    def assigned_task_id(self) -> Optional[str]:
+        return self._new_computer.assigned_task_id \
+            or self._old_computer.assigned_task_id
+
+    @property
+    def assigned_subtask_id(self) -> Optional[str]:
+        return self._new_computer.assigned_subtask_id \
+            or self._old_computer.assigned_subtask_id
+
+    @property
+    def support_direct_computation(self) -> bool:
+        return self._old_computer.support_direct_computation
+
+    @support_direct_computation.setter
+    def support_direct_computation(self, value: bool) -> None:
+        self._old_computer.support_direct_computation = value
+
+    def get_task_resources_dir(self) -> Path:
+        if not self._new_computer.has_assigned_task():
+            raise ValueError(
+                'Task resources directory only available when a task-api task '
+                'is assigned')
+        return self._new_computer.get_task_resources_dir()
+
+    def start_computation(self) -> None:
+        if self._new_computer.has_assigned_task():
+            task_id = self.assigned_task_id
+            subtask_id = self.assigned_subtask_id
+            computation = self._new_computer.compute()
+            self._task_server.task_keeper.task_started(task_id)
+            # Fire and forget because it resolves when computation ends
+            self._handle_computation_results(task_id, subtask_id, computation)
+        elif self._old_computer.has_assigned_task():
+            self._old_computer.start_computation()
+        else:
+            raise RuntimeError('start_computation: No task assigned.')
+
+    # FIXME: Move this code to TaskServer when old TaskComputer is removed
+    @defer.inlineCallbacks
+    def _handle_computation_results(
+            self,
+            task_id: str,
+            subtask_id: str,
+            computation: defer.Deferred
+    ) -> defer.Deferred:
+        try:
+            output_file = yield computation
+            # Output file is None if computation was timed out or cancelled
+            if output_file is not None:
+                self._task_server.send_results(
+                    subtask_id=subtask_id,
+                    task_id=task_id,
+                    task_api_result=output_file,
+                )
+        except Exception as e:  # pylint: disable=broad-except
+            self._task_server.send_task_failed(
+                subtask_id=subtask_id,
+                task_id=task_id,
+                err_msg=str(e)
+            )
+        finally:
+            self._task_server.task_keeper.task_ended(task_id)
+            self._finished_cb()
+
+    def task_interrupted(self) -> None:
+        if self._new_computer.has_assigned_task():
+            self._new_computer.task_interrupted()
+        elif self._old_computer.has_assigned_task():
+            self._old_computer.task_interrupted()
+        else:
+            raise RuntimeError('task_interrupted: No task assigned.')
+
+    def check_timeout(self) -> None:
+        # No active timeout checking is needed for the new computer
+        if self._old_computer.has_assigned_task():
+            self._old_computer.check_timeout()
+
+    def get_progress(self) -> Optional[ComputingSubtaskStateSnapshot]:
+        if self._old_computer.has_assigned_task():
+            return self._old_computer.get_progress()
+        return None
+
+    def get_environment(self) -> Optional[EnvId]:
+        if self._new_computer.has_assigned_task():
+            return self._new_computer.get_current_computing_env()
+        if self._old_computer.has_assigned_task():
+            return self._old_computer.get_environment()
+        return None
+
+    def register_listener(self, listener):
+        self._listeners.append(listener)
+
+    def lock_config(self, on: bool = True) -> None:
+        self.runnable = not on
+        for l in self._listeners:
+            l.lock_config(on)
+
+    @defer.inlineCallbacks
+    def change_config(
+            self,
+            config_desc: ClientConfigDescriptor,
+            in_background: bool = True
+    ) -> defer.Deferred:
+        self.compute_tasks = config_desc.accept_tasks \
+            and not config_desc.in_shutdown
+        work_dir = Path(self._task_server.get_task_computer_root())
+        yield self._new_computer.change_config(
+            config_desc=config_desc,
+            work_dir=work_dir)
+        return (yield self._old_computer.change_config(
+            config_desc=config_desc,
+            in_background=in_background))
+
+    def quit(self) -> None:
+        self._old_computer.quit()
+
+
+class NewTaskComputer:
+    # pylint: disable=too-many-instance-attributes
+
+    @dataclass
+    class AssignedTask:
+        task_id: str
+        subtask_id: str
+        subtask_params: dict
+        env_id: EnvId
+        prereq_dict: dict
+        performance: float
+        subtask_timeout: int
+        deadline: int
+
+    def __init__(
+            self,
+            env_manager: EnvironmentManager,
+            work_dir: Path,
+            stats_keeper: Optional[IntStatsKeeper] = None
+    ) -> None:
+        self._env_manager = env_manager
+        self._work_dir = work_dir
+        self._stats_keeper = stats_keeper or IntStatsKeeper(CompStats)
+        self._assigned_task: Optional[NewTaskComputer.AssignedTask] = None
+        self._computation: Optional[defer.Deferred] = None
+        self._app_client: Optional[ProviderAppClient] = None
+
+    def has_assigned_task(self) -> bool:
+        return self._assigned_task is not None
+
+    @property
+    def assigned_task_id(self) -> Optional[str]:
+        if self._assigned_task is None:
+            return None
+        return self._assigned_task.task_id
+
+    @property
+    def assigned_subtask_id(self) -> Optional[str]:
+        if self._assigned_task is None:
+            return None
+        return self._assigned_task.subtask_id
+
+    def get_task_resources_dir(self) -> Path:
+        return self._get_task_dir() / task_api_constants.NETWORK_RESOURCES_DIR
+
+    def _is_computing(self) -> bool:
+        return self._computation is not None
+
+    def task_given(
+            self,
+            task_header: TaskHeader,
+            compute_task_def: ComputeTaskDef
+    ) -> None:
+        assert not self.has_assigned_task()
+        self._assigned_task = self.AssignedTask(
+            task_id=task_header.task_id,
+            subtask_id=compute_task_def['subtask_id'],
+            subtask_params=compute_task_def['extra_data'],
+            env_id=task_header.environment,
+            prereq_dict=task_header.environment_prerequisites,
+            performance=compute_task_def['performance'],
+            subtask_timeout=task_header.subtask_timeout,
+            deadline=min(task_header.deadline, compute_task_def['deadline'])
+        )
+        ProviderTimer.start()
+        self.get_task_resources_dir().mkdir(parents=True, exist_ok=True)
+
+    def compute(self) -> defer.Deferred:
+        assigned_task = self._assigned_task
+        assert assigned_task is not None
+
+        compute_future = asyncio.ensure_future(
+            self._create_client_and_compute())
+        self._computation = deferred_from_future(compute_future)
+
+        # For some reason GRPC future won't get cancelled if timeout is set to
+        # zero (or less) seconds so it has to be at least one second.
+        timeout = max(1, int(deadline_to_timeout(assigned_task.deadline)))
+        from twisted.internet import reactor
+        self._computation.addTimeout(timeout, reactor)
+        return self._wait_until_computation_ends()
+
+    async def _create_client_and_compute(self) -> Path:
+        assigned_task = self._assigned_task
+        assert assigned_task is not None
+
+        env_id = assigned_task.env_id
+        prereq_dict = assigned_task.prereq_dict
+
+        env = self._env_manager.environment(env_id)
+        payload_builder = self._env_manager.payload_builder(env_id)
+        prereq = env.parse_prerequisites(prereq_dict)
+        shared_dir = self._get_task_dir()
+
+        task_api_service = EnvironmentTaskApiService(
+            env=env,
+            payload_builder=payload_builder,
+            prereq=prereq,
+            shared_dir=shared_dir
+        )
+
+        self._app_client = await ProviderAppClient.create(task_api_service)
+        return await self._app_client.compute(
+            task_id=assigned_task.task_id,
+            subtask_id=assigned_task.subtask_id,
+            subtask_params=assigned_task.subtask_params
+        )
+
+    @defer.inlineCallbacks
+    def _wait_until_computation_ends(self) -> defer.Deferred:
+        assigned_task = self._assigned_task
+        assert assigned_task is not None
+        task_dir = self._get_task_dir()
+
+        success = False
+        try:
+            output_file = yield self._computation
+            logger.info(
+                'Task computation succeeded. task_id=%r subtask_id=%r',
+                assigned_task.task_id,
+                assigned_task.subtask_id
+            )
+            success = True
+            self._stats_keeper.increase_stat('computed_tasks')
+            return task_dir / output_file  # Return *absolute* result path
+        except defer.CancelledError:
+            logger.warning(
+                'Task computation interrupted. task_id=%r subtask_id=%r',
+                assigned_task.task_id,
+                assigned_task.subtask_id
+            )
+        except defer.TimeoutError:
+            logger.error(
+                'Task computation timed out. task_id=%r subtask_id=%r',
+                assigned_task.task_id,
+                assigned_task.subtask_id
+            )
+            self._stats_keeper.increase_stat('tasks_with_timeout')
+        except Exception:
+            logger.exception(
+                'Task computation failed. task_id=%r subtask_id=%r',
+                assigned_task.task_id,
+                assigned_task.subtask_id
+            )
+            self._stats_keeper.increase_stat('tasks_with_errors')
+            raise
+        finally:
+            ProviderTimer.finish()
+            dispatcher.send(
+                signal='golem.monitor',
+                event='computation_time_spent',
+                success=success,
+                value=assigned_task.subtask_timeout  # Time to be paid
+            )
+            dispatcher.send(
+                signal='golem.taskcomputer',
+                event='subtask_finished',
+                subtask_id=assigned_task.subtask_id,
+                min_performance=assigned_task.performance,
+            )
+            self._computation = None
+            self._assigned_task = None
+            app_client = self._app_client
+            self._app_client = None
+            if not success and app_client is not None:
+                shutdown_future = asyncio.ensure_future(app_client.shutdown())
+                yield deferred_from_future(shutdown_future)
+
+    def _get_task_dir(self) -> Path:
+        assert self._assigned_task is not None
+        env_id = self._assigned_task.env_id
+        task_id = self._assigned_task.task_id
+        return self._work_dir / env_id / task_id
+
+    def task_interrupted(self) -> None:
+        assert self.has_assigned_task()
+        assert self._computation is not None
+        self._computation.cancel()
+
+    def get_current_computing_env(self) -> Optional[EnvId]:
+        if self._assigned_task is None:
+            return None
+        return self._assigned_task.env_id
+
+    def change_config(
+            self,
+            config_desc: ClientConfigDescriptor,
+            work_dir: Path
+    ) -> defer.Deferred:
+        assert not self._is_computing()
+        self._work_dir = work_dir
+
+        config_dict = dict(
+            work_dirs=[work_dir],
+            cpu_count=config_desc.num_cores,
+            memory_mb=scale_memory(
+                config_desc.max_memory_size,
+                unit=MemSize.kibi,
+                to_unit=MemSize.mebi
+            )
+        )
+
+        # FIXME: Decide how to properly configure environments
+        docker_cpu = self._env_manager.environment(DockerCPUEnvironment.ENV_ID)
+        docker_cpu.update_config(DockerCPUConfig(**config_dict))
+
+        if self._env_manager.enabled(DockerGPUEnvironment.ENV_ID):
+            docker_gpu = self._env_manager.environment(
+                DockerGPUEnvironment.ENV_ID)
+            # TODO: GPU options in config_dict
+            docker_gpu.update_config(DockerGPUConfig(**config_dict))
+
+        return defer.succeed(None)
+
+class TaskComputer:  # pylint: disable=too-many-instance-attributes
+    """ TaskComputer is responsible for task computations that take
+    place in Golem application. Tasks are started in separate threads. """
+
+    lock = Lock()
+    dir_lock = Lock()
+
+    def __init__(
+            self,
+            task_server: 'TaskServer',
+            stats_keeper: Optional[IntStatsKeeper] = None,
+            use_docker_manager=True,
+            finished_cb=None
+    ) -> None:
+        self.task_server = task_server
+        # Currently computing TaskThread
+        self.counting_thread = None
+
+        self.dir_manager: DirManager = DirManager(
+            task_server.get_task_computer_root())
+
+        self.docker_manager: DockerManager = DockerManager.install()
+        if use_docker_manager:
+            self.docker_manager.check_environment()  # pylint: disable=no-member
+        self.use_docker_manager = use_docker_manager
+
+        self.stats = stats_keeper or IntStatsKeeper(CompStats)
+
+        # So apparently it is perfectly fine for mypy to assign None to a
+        # non-optional variable. And if I tried Optional['ComputeTaskDef']
+        # then I would get "Optional[Any] is not indexable" error.
+        # Get your sh*t together, mypy!
+        self.assigned_subtask: ComputeTaskDef = None
+
+        self.support_direct_computation = False
+        self.finished_cb = finished_cb
+
+    def task_given(self, ctd: ComputeTaskDef) -> None:
+        assert self.assigned_subtask is None
+        self.assigned_subtask = ctd
+        ProviderTimer.start()
+
+    def has_assigned_task(self) -> bool:
+        return bool(self.assigned_subtask)
+
+    @property
+    def assigned_task_id(self) -> Optional[str]:
+        if self.assigned_subtask is None:
+            return None
+        return self.assigned_subtask.get('task_id')
+
+    @property
+    def assigned_subtask_id(self) -> Optional[str]:
+        if self.assigned_subtask is None:
+            return None
+        return self.assigned_subtask.get('subtask_id')
+
+    def task_interrupted(self) -> None:
+        assert self.assigned_subtask is not None
+        self._task_finished()
+
+    def task_computed(self, task_thread: TaskThread) -> None:
+        if task_thread.end_time is None:
+            task_thread.end_time = time.time()
+
+        work_wall_clock_time = task_thread.end_time - task_thread.start_time
+        try:
+            subtask = self.assigned_subtask
+            assert subtask is not None
+            subtask_id = subtask['subtask_id']
+            task_id = subtask['task_id']
+            task_header = self.task_server.task_keeper.task_headers[task_id]
+            # get paid for max working time,
+            # thus task withholding won't make profit
+            work_time_to_be_paid = task_header.subtask_timeout
+
+        except (KeyError, AssertionError):
+            logger.error("Task header not found in task keeper. "
+                         "task_id=%r, subtask_id=%r",
+                         task_id, subtask_id)
+            self._task_finished()
+            return
+
+        was_success = False
+
+        if task_thread.error or task_thread.error_msg:
+
+            if "Task timed out" in task_thread.error_msg:
+                self.stats.increase_stat('tasks_with_timeout')
+            else:
+                self.stats.increase_stat('tasks_with_errors')
+                self.task_server.send_task_failed(
+                    subtask_id,
+                    subtask['task_id'],
+                    task_thread.error_msg,
+                )
+
+        elif task_thread.result and 'data' in task_thread.result:
+
+            logger.info("Task %r computed, work_wall_clock_time %s",
+                        subtask_id,
+                        str(work_wall_clock_time))
+            self.stats.increase_stat('computed_tasks')
+
+            assert isinstance(task_thread.result, dict)
+            try:
+                self.task_server.send_results(
+                    subtask_id=subtask_id,
+                    task_id=subtask['task_id'],
+                    result=task_thread.result['data'],
+                    stats=task_thread.stats,
+                )
+            except Exception as exc:  # pylint: disable=broad-except
+                logger.error("Error sending the results: %r", exc)
+            else:
+                was_success = True
+
+        else:
+            self.stats.increase_stat('tasks_with_errors')
+            self.task_server.send_task_failed(
+                subtask_id,
+                subtask['task_id'],
+                "Wrong result format",
+            )
+
+        dispatcher.send(signal='golem.monitor', event='computation_time_spent',
+                        success=was_success, value=work_time_to_be_paid)
+        self._task_finished()
+
+    def check_timeout(self):
+        if self.counting_thread is not None:
+            self.counting_thread.check_timeout()
+
+    def get_progress(self) -> Optional[ComputingSubtaskStateSnapshot]:
+        if not self._is_computing() or self.assigned_subtask is None:
+            return None
+
+        c: TaskThread = self.counting_thread
+        try:
+            outfilebasename = c.extra_data.get(  # type: ignore
+                'crops'
+            )[0].get(
+                'outfilebasename'
+            )
+        except (IndexError, KeyError):
+            outfilebasename = ''
+        except TypeError:
+            return None
+
+        tcss = ComputingSubtaskStateSnapshot(
+            subtask_id=self.assigned_subtask['subtask_id'],
+            progress=c.get_progress(),
+            seconds_to_timeout=c.task_timeout,
+            running_time_seconds=(time.time() - c.start_time),
+            outfilebasename=outfilebasename,
+            **c.extra_data,
+        )
+        return tcss
+
+    def _is_computing(self) -> bool:
+        with self.lock:
+            return self.counting_thread is not None
+
+    def get_environment(self):
+        task_header_keeper = self.task_server.task_keeper
+
+        if not self.assigned_subtask:
+            return None
+
+        task_id = self.assigned_subtask['task_id']
+        task_header = task_header_keeper.task_headers.get(task_id)
+        if not task_header:
+            return None
+
+        return task_header.environment
+
+    @defer.inlineCallbacks
+    def change_config(
+            self,
+            config_desc: ClientConfigDescriptor,
+            in_background: bool = True
+    ) -> defer.Deferred:
+
+        self.dir_manager = DirManager(
+            self.task_server.get_task_computer_root())
+
+        dm = self.docker_manager
+        assert isinstance(dm, DockerManager)
+        dm.build_config(config_desc)
+        work_dirs = [Path(self.dir_manager.root_path)]
+
+        if dm.hypervisor and self.use_docker_manager:  # noqa pylint: disable=no-member
+            deferred = defer.Deferred()
+            # PyLint thinks dm is of type DockerConfigManager not DockerManager
+            # pylint: disable=no-member
+            dm.update_config(
+                status_callback=self._is_computing,
+                done_callback=deferred.callback,
+                work_dirs=work_dirs,
+                in_background=in_background
+            )
+            return (yield deferred)
+
+        return False
+
+    def start_computation(self) -> None:  # pylint: disable=too-many-locals
+        subtask = self.assigned_subtask
+        assert subtask is not None
+
+        task_id = subtask['task_id']
+        subtask_id = subtask['subtask_id']
+        docker_images = subtask['docker_images']
+        extra_data = subtask['extra_data']
+        subtask_deadline = subtask['deadline']
+
+        task_header = self.task_server.task_keeper.task_headers.get(task_id)
+
+        if not task_header:
+            logger.warning("Subtask '%s' of task '%s' cannot be computed: "
+                           "task header has been unexpectedly removed",
+                           subtask_id, task_id)
+            return
+
+        deadline = min(task_header.deadline, subtask_deadline)
+        task_timeout = deadline_to_timeout(deadline)
+
+        unique_str = str(uuid.uuid4())
+
+        logger.info("Starting computation of subtask %r (task: %r, deadline: "
+                    "%r, docker images: %r)", subtask_id, task_id, deadline,
+                    docker_images)
+
+        with self.dir_lock:
+            resource_dir = self.dir_manager.get_task_resource_dir(task_id)
+            temp_dir = os.path.join(
+                self.dir_manager.get_task_temporary_dir(task_id), unique_str)
+            # self.dir_manager.clear_temporary(task_id)
+
+            if not os.path.exists(temp_dir):
+                os.makedirs(temp_dir)
+
+        if docker_images:
+            docker_images = [DockerImage(**did) for did in docker_images]
+            dir_mapping = DockerTaskThread.generate_dir_mapping(resource_dir,
+                                                                temp_dir)
+            tt = DockerTaskThread(docker_images, extra_data,
+                                  dir_mapping, task_timeout)
+        elif self.support_direct_computation:
+            tt = PyTaskThread(extra_data, resource_dir, temp_dir,
+                              task_timeout)
+        else:
+            logger.error("Cannot run PyTaskThread in this version")
+            self.task_server.send_task_failed(
+                subtask_id,
+                self.assigned_subtask['task_id'],
+                "Host direct task not supported",
+            )
+
+            self._task_finished()
+            return
+
+        with self.lock:
+            self.counting_thread = tt
+
+        self.task_server.task_keeper.task_started(task_id)
+        tt.start().addBoth(lambda _: self.task_computed(tt))
+
+    def _task_finished(self) -> None:
+        ctd = self.assigned_subtask
+        assert ctd is not None
+        self.assigned_subtask = None
+
+        ProviderTimer.finish()
+        dispatcher.send(
+            signal='golem.taskcomputer',
+            event='subtask_finished',
+            subtask_id=ctd['subtask_id'],
+            min_performance=ctd['performance'],
+        )
+
+        with self.lock:
+            self.counting_thread = None
+        self.task_server.task_keeper.task_ended(ctd['task_id'])
+        if self.finished_cb:
+            self.finished_cb()
+
+    def quit(self):
+        if self.counting_thread is not None:
+            self.counting_thread.end_comp()
+
+
+class PyTaskThread(TaskThread):
+    # pylint: disable=too-many-arguments
+    def __init__(self, extra_data, res_path, tmp_path, timeout):
+        super(PyTaskThread, self).__init__(
+            extra_data, res_path, tmp_path, timeout)
+        self.vm = PythonProcVM()
+
+
+class PyTestTaskThread(PyTaskThread):
+    # pylint: disable=too-many-arguments
+    def __init__(self, extra_data, res_path, tmp_path, timeout):
+        super(PyTestTaskThread, self).__init__(
+            extra_data, res_path, tmp_path, timeout)
+        self.vm = PythonTestVM()