import logging
import math
import time
from typing import ClassVar, Optional, Dict, Tuple

logger = logging.getLogger(__name__)


class ActionTimer:
    """ Keeps track of computation timestamps per Golem session """

    def __init__(self) -> None:
        self._started: Optional[float] = None
        self._finished: Optional[float] = time.time()

    @property
    def finished(self) -> bool:
        return self._finished is not None

    @property
    def time(self) -> Optional[float]:
        """ Returns the time spent on an action or None
        """
<<<<<<< HEAD
        if not (self._started and self._finished):
=======
        if None in (self._started, self._finished):
>>>>>>> 0af4d134
            return None
        return self._finished - self._started  # type: ignore

    def start(self) -> None:
        """ Updates the started and finished (= None) timestamps.
        """
        logger.debug("ActionTimer.start() at %r", time.time())

        if self._finished is None:
            logger.error("action was not finished")

        self._started = time.time()
        self._finished = None

    def finish(self) -> None:
        """ Updates the finished timestamp.
        """
        logger.debug("ActionTimer.finish() at %r", time.time())

        if self._finished is None and self._started:
            self._finish()
        else:
            logger.warning("action is not running")

    def _finish(self) -> None:
        self._finished = time.time()


class ThirstTimer(ActionTimer):

    _ALPHA: ClassVar[float] = 0.00001
    _BETA: ClassVar[float] = 4 * _ALPHA

    def __init__(self) -> None:
        super().__init__()
        self._thirst = 0.2

    @property
    def thirst(self):
        return self._thirst *\
            math.exp(-self._ALPHA * (time.time() - self._finished))

    def _finish(self) -> None:
        super()._finish()

        comp_length = self._finished - self._started  # type: ignore
        self._thirst = math.exp(self._BETA * comp_length) * self._thirst


class ActionTimers:
    """ Keeps track of started / finished timestamps of multiple actions """

    def __init__(self):
        self._history: Dict[str, ActionTimer] = dict()

    def time(self, identifier: str) -> Optional[float]:
        """ Returns time spent on an action; None if action hasn't
            been finished yet. Throws a KeyError if identifier is not known.
        """
        return self._history[identifier].time

    def start(self, identifier: str) -> None:
        """ Initializes the start and finished (= None) timestamps.
        """
        logger.debug("ActionTimers.start(%s) at %r",
                     identifier, time.time())

        timer = ActionTimer()
        timer.start()
        self._history[identifier] = timer

    def finish(self, identifier: str) -> None:
        """ Updates the finished timestamp.
        """
        timer = self._history.get(identifier)
        if timer and not timer.finished:
            logger.debug("ActionTimers.finish(%s) at %r",
                         identifier, time.time())
            timer.finish()

    def remove(self, identifier: str) -> Optional[float]:
        """ Removes the identifier from history. Throws a KeyError if identifier
            is not known.
        """
        return self._history.pop(identifier).time


ProviderTimer = ThirstTimer()  # noqa
<<<<<<< HEAD
ProviderComputeTimers = ActionTimers()  # noqa
ProviderTTCDelayTimers = ActionTimers()  # noqa
=======
ProviderComputeTimers = ActionTimers()  # noqa
>>>>>>> 0af4d134
<|MERGE_RESOLUTION|>--- conflicted
+++ resolved
@@ -21,11 +21,7 @@
     def time(self) -> Optional[float]:
         """ Returns the time spent on an action or None
         """
-<<<<<<< HEAD
-        if not (self._started and self._finished):
-=======
         if None in (self._started, self._finished):
->>>>>>> 0af4d134
             return None
         return self._finished - self._started  # type: ignore
 
@@ -114,9 +110,5 @@
 
 
 ProviderTimer = ThirstTimer()  # noqa
-<<<<<<< HEAD
 ProviderComputeTimers = ActionTimers()  # noqa
-ProviderTTCDelayTimers = ActionTimers()  # noqa
-=======
-ProviderComputeTimers = ActionTimers()  # noqa
->>>>>>> 0af4d134
+ProviderTTCDelayTimers = ActionTimers()  # noqa