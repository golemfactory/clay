import logging
<<<<<<< HEAD
from datetime import datetime
from math import ceil

from golem.core.common import timeout_to_deadline
=======
import time
from math import ceil

from golem.core.common import HandleKeyError
>>>>>>> 034e511c
from golem.core.hostaddress import get_external_address
from golem.manager.nodestatesnapshot import LocalTaskStateSnapshot
from golem.resource.dirmanager import DirManager

from golem.resource.swift.resourcemanager import OpenStackSwiftResourceManager
from golem.task.result.resultmanager import EncryptedResultPackageManager
from golem.task.taskkeeper import CompTaskKeeper
from golem.task.taskstate import TaskState, TaskStatus, SubtaskStatus, SubtaskState


logger = logging.getLogger(__name__)


class TaskManagerEventListener:
    def __init__(self):
        pass

    def task_status_updated(self, task_id):
        pass

    def subtask_status_updated(self, subtask_id):
        pass


def log_key_error(*args, **kwargs):
    logger.warning("This is not my subtask {}".format(args[1]))
    return None


class TaskManager(object):
    """ Keeps and manages information about requested tasks
    """
    handle_key_error = HandleKeyError(log_key_error)

    def __init__(self, node_name, node, listen_address="", listen_port=0, key_id="", root_path="res",
                 use_distributed_resources=True):
        self.node_name = node_name
        self.node = node

        self.tasks = {}
        self.tasks_states = {}
        self.subtask2task_mapping = {}

        self.listen_address = listen_address
        self.listen_port = listen_port
        self.key_id = key_id

        self.root_path = root_path
        self.dir_manager = DirManager(self.get_task_manager_root(), self.node_name)

        resource_manager = OpenStackSwiftResourceManager(self.dir_manager,
                                                         resource_dir_method=self.dir_manager.get_task_temporary_dir)
        self.task_result_manager = EncryptedResultPackageManager(resource_manager)

        self.listeners = []
        self.activeStatus = [TaskStatus.computing, TaskStatus.starting, TaskStatus.waiting]
        self.use_distributed_resources = use_distributed_resources

        self.comp_task_keeper = CompTaskKeeper()

    def get_task_manager_root(self):
        return self.root_path

    def register_listener(self, listener):
        assert isinstance(listener, TaskManagerEventListener)

        if listener in self.listeners:
            logger.error("listener {} already registered ".format(listener))
            return

        self.listeners.append(listener)

    def unregister_listener(self, listener):
        for i in range(len(self.listeners)):
            if self.listeners[i] is listener:
                del self.listeners[i]
                return

    def add_new_task(self, task):
        assert task.header.task_id not in self.tasks

        task.header.task_owner_address = self.listen_address
        task.header.task_owner_port = self.listen_port
        task.header.task_owner_key_id = self.key_id
        self.node.pub_addr, self.node.pub_port, self.node.nat_type = get_external_address(self.listen_port)
        task.header.task_owner = self.node

        self.dir_manager.clear_temporary(task.header.task_id, undeletable=task.undeletable)
        self.dir_manager.get_task_temporary_dir(task.header.task_id, create=True)

        task.initialize(self.dir_manager)
        task.notify_update_task = self.__notice_task_updated
        self.tasks[task.header.task_id] = task

        ts = TaskState()

        # if self.use_distributed_resources:
        #     task.task_status = TaskStatus.sending
        #     ts.status = TaskStatus.sending
        # else:
        #     task.task_status = TaskStatus.waiting
        #     ts.status = TaskStatus.waiting

        task.task_status = TaskStatus.waiting
        ts.status = TaskStatus.waiting

        ts.time_started = time.time()

        self.tasks_states[task.header.task_id] = ts
        logger.info("Task {} added".format(task.header.task_id))

        self.__notice_task_updated(task.header.task_id)

    def resources_send(self, task_id):
        self.tasks_states[task_id].status = TaskStatus.waiting
        self.tasks[task_id].task_status = TaskStatus.waiting
        self.__notice_task_updated(task_id)
        logger.info("Resources for task {} sent".format(task_id))

    def get_next_subtask(self, node_id, node_name, task_id, estimated_performance, price, max_resource_size,
                         max_memory_size, num_cores=0, address=""):
        """ Assign next subtask from task <task_id> to node with given id <node_id> and name. If subtask is assigned
        the function is returning a tuple (
        :param node_id:
        :param node_name:
        :param task_id:
        :param estimated_performance:
        :param price:
        :param max_resource_size:
        :param max_memory_size:
        :param num_cores:
        :param address:
        :return (ComputeTaskDef|None, bool, bool): Function returns a triplet. First element is either ComputeTaskDef
        that describe assigned subtask or None. The second element describes whether the task_id is a wrong task that
        isn't in task manager register. If task with <task_id> it's a known task then second element of a pair is always
        False (regardless new subtask was assigned or not). The third element describes whether we're waiting for
        client's other task results.
        """
        if task_id in self.tasks:
            task = self.tasks[task_id]
            ts = self.tasks_states[task_id]
            th = task.header
            should_wait = False

            if th.max_price < price:
                return None, False, should_wait

            if self.__has_subtasks(ts, task, max_resource_size, max_memory_size):
                extra_data = task.query_extra_data(estimated_performance, num_cores, node_id, node_name)

                should_wait = extra_data.should_wait
                ctd = extra_data.ctd

                if ctd is None or ctd.subtask_id is None:
                    return None, False, should_wait

                ctd.key_id = th.task_owner_key_id
                self.subtask2task_mapping[ctd.subtask_id] = task_id
                self.__add_subtask_to_tasks_states(node_name, node_id, price, ctd, address)
                self.__notice_task_updated(task_id)

                return ctd, False, should_wait

            logger.info("Cannot get next task for estimated performance {}".format(estimated_performance))
            return None, False, should_wait
        else:
            logger.info("Cannot find task {} in my tasks".format(task_id))
            return None, True, False

    def get_tasks_headers(self):
        ret = []
        for t in self.tasks.values():
            if t.needs_computation() and t.task_status in self.activeStatus:
                ret.append(t.header)

        return ret

    def get_trust_mod(self, subtask_id):
        if subtask_id in self.subtask2task_mapping:
            task_id = self.subtask2task_mapping[subtask_id]
            return self.tasks[task_id].get_trust_mod(subtask_id)
        else:
            logger.error("This is not my subtask {}".format(subtask_id))
            return 0

    def verify_subtask(self, subtask_id):
        if subtask_id in self.subtask2task_mapping:
            task_id = self.subtask2task_mapping[subtask_id]
            return self.tasks[task_id].verify_subtask(subtask_id)
        else:
            return False

    def get_node_id_for_subtask(self, subtask_id):
        if subtask_id in self.subtask2task_mapping:
            subtask_state = self.tasks_states[self.subtask2task_mapping[subtask_id]].subtask_states[subtask_id]
            return subtask_state.computer.node_id
        else:
            return None

    def set_value(self, task_id, subtask_id, value):
        assert type(value) in (int, long)
        task_state = self.tasks_states.get(task_id)
        if task_state is None:
            logger.warning("This is not my task {}".format(task_id))
            return
        subtask_state = task_state.subtask_states.get(subtask_id)
        if subtask_state is None:
            logger.warning("This is not my subtask {}".format(subtask_id))
            return
        subtask_state.value = value

    @handle_key_error
    def get_value(self, subtask_id):
        """ Return value of a given subtask
        :param subtask_id:  id of a computed subtask
        :return float: price that should be paid for given subtask
        """
        task_id = self.subtask2task_mapping[subtask_id]
        return self.tasks_states[task_id].subtask_states[subtask_id].value

    def computed_task_received(self, subtask_id, result, result_type):
        if subtask_id in self.subtask2task_mapping:
            task_id = self.subtask2task_mapping[subtask_id]

            subtask_status = self.tasks_states[task_id].subtask_states[subtask_id].subtask_status
            if subtask_status != SubtaskStatus.starting:
                logger.warning("Result for subtask {} when subtask state is {}".format(subtask_id, subtask_status))
                self.__notice_task_updated(task_id)
                return False

            self.tasks[task_id].computation_finished(subtask_id, result, self.dir_manager, result_type)
            ss = self.tasks_states[task_id].subtask_states[subtask_id]
            ss.subtask_progress = 1.0
            ss.subtask_rem_time = 0.0
            ss.subtask_status = SubtaskStatus.finished
            ss.stdout = self.tasks[task_id].get_stdout(subtask_id)
            ss.stderr = self.tasks[task_id].get_stderr(subtask_id)
            ss.results = self.tasks[task_id].get_results(subtask_id)

            if not self.tasks[task_id].verify_subtask(subtask_id):
                logger.debug("Subtask {} not accepted\n".format(subtask_id))
                ss.subtask_status = SubtaskStatus.failure
                self.__notice_task_updated(task_id)
                return False

            if self.tasks_states[task_id].status in self.activeStatus:
                if not self.tasks[task_id].finished_computation():
                    self.tasks_states[task_id].status = TaskStatus.computing
                else:
                    if self.tasks[task_id].verify_task():
                        logger.debug("Task {} accepted".format(task_id))
                        self.tasks_states[task_id].status = TaskStatus.finished
                    else:
                        logger.debug("Task {} not accepted".format(task_id))
            self.__notice_task_updated(task_id)

            return True
        else:
            logger.error("It is not my task id {}".format(subtask_id))
            return False

    def task_computation_failure(self, subtask_id, err):
        if subtask_id in self.subtask2task_mapping:
            task_id = self.subtask2task_mapping[subtask_id]
            subtask_status = self.tasks_states[task_id].subtask_states[subtask_id].subtask_status
            if subtask_status != SubtaskStatus.starting:
                logger.warning("Result for subtask {} when subtask state is {}".format(subtask_id, subtask_status))
                self.__notice_task_updated(task_id)
                return False

            self.tasks[task_id].computation_failed(subtask_id)
            ss = self.tasks_states[task_id].subtask_states[subtask_id]
            ss.subtask_progress = 1.0
            ss.subtask_rem_time = 0.0
            ss.subtask_status = SubtaskStatus.failure
            ss.stderr = str(err)

            self.__notice_task_updated(task_id)
            return True
        else:
            logger.error("It is not my task id {}".format(subtask_id))
            return False

    def task_result_incoming(self, subtask_id):
        node_id = self.get_node_id_for_subtask(subtask_id)

        if node_id and subtask_id in self.subtask2task_mapping:
            task_id = self.subtask2task_mapping[subtask_id]
            if task_id in self.tasks:
                task = self.tasks[task_id]
                task.result_incoming(subtask_id)
            else:
                logger.error("Unknown task id: {}".format(task_id))
        else:
            logger.error("Node_id {} or subtask_id {} does not exist"
                         .format(node_id, subtask_id))

    # CHANGE TO RETURN KEY_ID (check IF SUBTASK COMPUTER HAS KEY_ID
    def remove_old_tasks(self):
        nodes_with_timeouts = []
        for t in self.tasks.values():
            th = t.header
            if self.tasks_states[th.task_id].status not in self.activeStatus:
                continue
            cur_time = datetime.utcnow()
            if cur_time > th.deadline:
                logger.info("Task {} dies".format(th.task_id))
                t.task_status = TaskStatus.timeout
                self.tasks_states[th.task_id].status = TaskStatus.timeout
                self.__notice_task_updated(th.task_id)
            ts = self.tasks_states[th.task_id]
            for s in ts.subtask_states.values():
                if s.subtask_status == SubtaskStatus.starting:
                    if cur_time > s.deadline:
                        logger.info("Subtask {} dies".format(s.subtask_id))
                        s.subtask_status = SubtaskStatus.failure
                        nodes_with_timeouts.append(s.computer.node_id)
                        t.computation_failed(s.subtask_id)
                        s.stderr = "[GOLEM] Timeout"
                        self.__notice_task_updated(th.task_id)
        return nodes_with_timeouts

    def get_progresses(self):
        tasks_progresses = {}

        for t in self.tasks.values():
            if t.get_progress() < 1.0:
                ltss = LocalTaskStateSnapshot(t.header.task_id, t.get_total_tasks(),
                                              t.get_active_tasks(), t.get_progress(), t.short_extra_data_repr(2200.0))
                tasks_progresses[t.header.task_id] = ltss

        return tasks_progresses

    def get_resources(self, task_id, resource_header, resource_type=0):
        if task_id in self.tasks:
            task = self.tasks[task_id]
            return task.get_resources(task_id, resource_header, resource_type)

    def accept_results_delay(self, task_id):
        if task_id in self.tasks:
            return self.tasks[task_id].accept_results_delay()
        else:
            return -1.0

    def restart_task(self, task_id):
        if task_id in self.tasks:
            logger.info("restarting task")
            self.dir_manager.clear_temporary(task_id, undeletable=self.tasks[task_id].undeletable)

            self.tasks[task_id].restart()
            self.tasks[task_id].task_status = TaskStatus.waiting
            self.tasks_states[task_id].status = TaskStatus.waiting
            self.tasks_states[task_id].time_started = time.time()

            for sub in self.tasks_states[task_id].subtask_states.values():
                del self.subtask2task_mapping[sub.subtask_id]
            self.tasks_states[task_id].subtask_states.clear()

            self.__notice_task_updated(task_id)
        else:
            logger.error("Task {} not in the active tasks queue ".format(task_id))

    def restart_subtask(self, subtask_id):
        if subtask_id not in self.subtask2task_mapping:
            logger.error("Subtask {} not in subtasks queue".format(subtask_id))
            return

        task_id = self.subtask2task_mapping[subtask_id]
        self.tasks[task_id].restart_subtask(subtask_id)
        self.tasks_states[task_id].status = TaskStatus.computing
        self.tasks_states[task_id].subtask_states[subtask_id].subtask_status = SubtaskStatus.failure
        self.tasks_states[task_id].subtask_states[subtask_id].stderr = "[GOLEM] Restarted"

        self.__notice_task_updated(task_id)

    def abort_task(self, task_id):
        if task_id in self.tasks:
            self.tasks[task_id].abort()
            self.tasks[task_id].task_status = TaskStatus.aborted
            self.tasks_states[task_id].status = TaskStatus.aborted
            for sub in self.tasks_states[task_id].subtask_states.values():
                del self.subtask2task_mapping[sub.subtask_id]
            self.tasks_states[task_id].subtask_states.clear()

            self.__notice_task_updated(task_id)
        else:
            logger.error("Task {} not in the active tasks queue ".format(task_id))

    def pause_task(self, task_id):
        if task_id in self.tasks:
            self.tasks[task_id].task_status = TaskStatus.paused
            self.tasks_states[task_id].status = TaskStatus.paused

            self.__notice_task_updated(task_id)
        else:
            logger.error("Task {} not in the active tasks queue ".format(task_id))

    def resume_task(self, task_id):
        if task_id in self.tasks:
            self.tasks[task_id].task_status = TaskStatus.starting
            self.tasks_states[task_id].status = TaskStatus.starting

            self.__notice_task_updated(task_id)
        else:
            logger.error("Task {} not in the active tasks queue ".format(task_id))

    def delete_task(self, task_id):
        if task_id in self.tasks:

            for sub in self.tasks_states[task_id].subtask_states.values():
                del self.subtask2task_mapping[sub.subtask_id]
            self.tasks_states[task_id].subtask_states.clear()

            self.tasks[task_id].notify_update_task = None
            del self.tasks[task_id]
            del self.tasks_states[task_id]

            self.dir_manager.clear_temporary(task_id)
        else:
            logger.error("Task {} not in the active tasks queue ".format(task_id))

    def query_task_state(self, task_id):
        if task_id in self.tasks_states and task_id in self.tasks:
            ts = self.tasks_states[task_id]
            t = self.tasks[task_id]

            ts.progress = t.get_progress()
            ts.elapsed_time = time.time() - ts.time_started

            if ts.progress > 0.0:
                ts.remaining_time = (ts.elapsed_time / ts.progress) - ts.elapsed_time
            else:
                ts.remaining_time = -0.0

            t.update_task_state(ts)

            return ts
        else:
            assert False, "Should never be here!"

    def change_config(self, root_path, use_distributed_resource_management):
        self.dir_manager = DirManager(root_path, self.node_name)
        self.use_distributed_resources = use_distributed_resource_management

    def change_timeouts(self, task_id, full_task_timeout, subtask_timeout):
        if task_id in self.tasks:
            task = self.tasks[task_id]
            task.header.deadline = timeout_to_deadline(full_task_timeout)
            task.header.subtask_timeout = subtask_timeout
            task.subtask_timeout = subtask_timeout
            task.full_task_timeout = full_task_timeout
            return True
        else:
            logger.info("Cannot find task {} in my tasks".format(task_id))
            return False

    def get_task_id(self, subtask_id):
        return self.subtask2task_mapping[subtask_id]

    @handle_key_error
    def set_computation_time(self, subtask_id, computation_time):
        """
        Set computation time for subtask and also compute and set new value based on saved price for this subtask
        :param str subtask_id: subtask which was computed in given computation_time
        :param float computation_time: how long does it take to compute this task
        :return:
        """
        task_id = self.subtask2task_mapping[subtask_id]
        ss = self.tasks_states[task_id].subtask_states[subtask_id]
        ss.computation_time = computation_time
        ss.value = self.compute_subtask_value(ss.computer.price, computation_time)

    @staticmethod
    def compute_subtask_value(price, computation_time):
        return int(ceil(price * computation_time))

    def add_comp_task_request(self, theader, price):
        """ Add a header of a task which this node may try to compute """
        self.comp_task_keeper.add_request(theader, price)

    def __add_subtask_to_tasks_states(self, node_name, node_id, price, ctd, address):

        if ctd.task_id not in self.tasks_states:
            assert False, "Should never be here!"
        else:
            ts = self.tasks_states[ctd.task_id]

            ss = SubtaskState()
            ss.computer.node_id = node_id
            ss.computer.node_name = node_name
            ss.computer.performance = ctd.performance
            ss.computer.ip_address = address
            ss.computer.price = price
            ss.time_started = time.time()
            ss.deadline = ctd.deadline
            # TODO: read node ip address
            ss.subtask_definition = ctd.short_description
            ss.subtask_id = ctd.subtask_id
            ss.extra_data = ctd.extra_data
            ss.subtask_status = TaskStatus.starting
            ss.value = 0

            ts.subtask_states[ctd.subtask_id] = ss

    def __notice_task_updated(self, task_id):
        for l in self.listeners:
            l.task_status_updated(task_id)

    def __has_subtasks(self, task_state, task, max_resource_size, max_memory_size):
        if task_state.status not in self.activeStatus:
            return False
        if not task.needs_computation():
            return False
        if task.header.resource_size > (long(max_resource_size) * 1024):
            return False
        if task.header.estimated_memory > (long(max_memory_size) * 1024):
            return False
        return True
<|MERGE_RESOLUTION|>--- conflicted
+++ resolved
@@ -1,530 +1,524 @@
-import logging
-<<<<<<< HEAD
-from datetime import datetime
-from math import ceil
-
-from golem.core.common import timeout_to_deadline
-=======
-import time
-from math import ceil
-
-from golem.core.common import HandleKeyError
->>>>>>> 034e511c
-from golem.core.hostaddress import get_external_address
-from golem.manager.nodestatesnapshot import LocalTaskStateSnapshot
-from golem.resource.dirmanager import DirManager
-
-from golem.resource.swift.resourcemanager import OpenStackSwiftResourceManager
-from golem.task.result.resultmanager import EncryptedResultPackageManager
-from golem.task.taskkeeper import CompTaskKeeper
-from golem.task.taskstate import TaskState, TaskStatus, SubtaskStatus, SubtaskState
-
-
-logger = logging.getLogger(__name__)
-
-
-class TaskManagerEventListener:
-    def __init__(self):
-        pass
-
-    def task_status_updated(self, task_id):
-        pass
-
-    def subtask_status_updated(self, subtask_id):
-        pass
-
-
-def log_key_error(*args, **kwargs):
-    logger.warning("This is not my subtask {}".format(args[1]))
-    return None
-
-
-class TaskManager(object):
-    """ Keeps and manages information about requested tasks
-    """
-    handle_key_error = HandleKeyError(log_key_error)
-
-    def __init__(self, node_name, node, listen_address="", listen_port=0, key_id="", root_path="res",
-                 use_distributed_resources=True):
-        self.node_name = node_name
-        self.node = node
-
-        self.tasks = {}
-        self.tasks_states = {}
-        self.subtask2task_mapping = {}
-
-        self.listen_address = listen_address
-        self.listen_port = listen_port
-        self.key_id = key_id
-
-        self.root_path = root_path
-        self.dir_manager = DirManager(self.get_task_manager_root(), self.node_name)
-
-        resource_manager = OpenStackSwiftResourceManager(self.dir_manager,
-                                                         resource_dir_method=self.dir_manager.get_task_temporary_dir)
-        self.task_result_manager = EncryptedResultPackageManager(resource_manager)
-
-        self.listeners = []
-        self.activeStatus = [TaskStatus.computing, TaskStatus.starting, TaskStatus.waiting]
-        self.use_distributed_resources = use_distributed_resources
-
-        self.comp_task_keeper = CompTaskKeeper()
-
-    def get_task_manager_root(self):
-        return self.root_path
-
-    def register_listener(self, listener):
-        assert isinstance(listener, TaskManagerEventListener)
-
-        if listener in self.listeners:
-            logger.error("listener {} already registered ".format(listener))
-            return
-
-        self.listeners.append(listener)
-
-    def unregister_listener(self, listener):
-        for i in range(len(self.listeners)):
-            if self.listeners[i] is listener:
-                del self.listeners[i]
-                return
-
-    def add_new_task(self, task):
-        assert task.header.task_id not in self.tasks
-
-        task.header.task_owner_address = self.listen_address
-        task.header.task_owner_port = self.listen_port
-        task.header.task_owner_key_id = self.key_id
-        self.node.pub_addr, self.node.pub_port, self.node.nat_type = get_external_address(self.listen_port)
-        task.header.task_owner = self.node
-
-        self.dir_manager.clear_temporary(task.header.task_id, undeletable=task.undeletable)
-        self.dir_manager.get_task_temporary_dir(task.header.task_id, create=True)
-
-        task.initialize(self.dir_manager)
-        task.notify_update_task = self.__notice_task_updated
-        self.tasks[task.header.task_id] = task
-
-        ts = TaskState()
-
-        # if self.use_distributed_resources:
-        #     task.task_status = TaskStatus.sending
-        #     ts.status = TaskStatus.sending
-        # else:
-        #     task.task_status = TaskStatus.waiting
-        #     ts.status = TaskStatus.waiting
-
-        task.task_status = TaskStatus.waiting
-        ts.status = TaskStatus.waiting
-
-        ts.time_started = time.time()
-
-        self.tasks_states[task.header.task_id] = ts
-        logger.info("Task {} added".format(task.header.task_id))
-
-        self.__notice_task_updated(task.header.task_id)
-
-    def resources_send(self, task_id):
-        self.tasks_states[task_id].status = TaskStatus.waiting
-        self.tasks[task_id].task_status = TaskStatus.waiting
-        self.__notice_task_updated(task_id)
-        logger.info("Resources for task {} sent".format(task_id))
-
-    def get_next_subtask(self, node_id, node_name, task_id, estimated_performance, price, max_resource_size,
-                         max_memory_size, num_cores=0, address=""):
-        """ Assign next subtask from task <task_id> to node with given id <node_id> and name. If subtask is assigned
-        the function is returning a tuple (
-        :param node_id:
-        :param node_name:
-        :param task_id:
-        :param estimated_performance:
-        :param price:
-        :param max_resource_size:
-        :param max_memory_size:
-        :param num_cores:
-        :param address:
-        :return (ComputeTaskDef|None, bool, bool): Function returns a triplet. First element is either ComputeTaskDef
-        that describe assigned subtask or None. The second element describes whether the task_id is a wrong task that
-        isn't in task manager register. If task with <task_id> it's a known task then second element of a pair is always
-        False (regardless new subtask was assigned or not). The third element describes whether we're waiting for
-        client's other task results.
-        """
-        if task_id in self.tasks:
-            task = self.tasks[task_id]
-            ts = self.tasks_states[task_id]
-            th = task.header
-            should_wait = False
-
-            if th.max_price < price:
-                return None, False, should_wait
-
-            if self.__has_subtasks(ts, task, max_resource_size, max_memory_size):
-                extra_data = task.query_extra_data(estimated_performance, num_cores, node_id, node_name)
-
-                should_wait = extra_data.should_wait
-                ctd = extra_data.ctd
-
-                if ctd is None or ctd.subtask_id is None:
-                    return None, False, should_wait
-
-                ctd.key_id = th.task_owner_key_id
-                self.subtask2task_mapping[ctd.subtask_id] = task_id
-                self.__add_subtask_to_tasks_states(node_name, node_id, price, ctd, address)
-                self.__notice_task_updated(task_id)
-
-                return ctd, False, should_wait
-
-            logger.info("Cannot get next task for estimated performance {}".format(estimated_performance))
-            return None, False, should_wait
-        else:
-            logger.info("Cannot find task {} in my tasks".format(task_id))
-            return None, True, False
-
-    def get_tasks_headers(self):
-        ret = []
-        for t in self.tasks.values():
-            if t.needs_computation() and t.task_status in self.activeStatus:
-                ret.append(t.header)
-
-        return ret
-
-    def get_trust_mod(self, subtask_id):
-        if subtask_id in self.subtask2task_mapping:
-            task_id = self.subtask2task_mapping[subtask_id]
-            return self.tasks[task_id].get_trust_mod(subtask_id)
-        else:
-            logger.error("This is not my subtask {}".format(subtask_id))
-            return 0
-
-    def verify_subtask(self, subtask_id):
-        if subtask_id in self.subtask2task_mapping:
-            task_id = self.subtask2task_mapping[subtask_id]
-            return self.tasks[task_id].verify_subtask(subtask_id)
-        else:
-            return False
-
-    def get_node_id_for_subtask(self, subtask_id):
-        if subtask_id in self.subtask2task_mapping:
-            subtask_state = self.tasks_states[self.subtask2task_mapping[subtask_id]].subtask_states[subtask_id]
-            return subtask_state.computer.node_id
-        else:
-            return None
-
-    def set_value(self, task_id, subtask_id, value):
-        assert type(value) in (int, long)
-        task_state = self.tasks_states.get(task_id)
-        if task_state is None:
-            logger.warning("This is not my task {}".format(task_id))
-            return
-        subtask_state = task_state.subtask_states.get(subtask_id)
-        if subtask_state is None:
-            logger.warning("This is not my subtask {}".format(subtask_id))
-            return
-        subtask_state.value = value
-
-    @handle_key_error
-    def get_value(self, subtask_id):
-        """ Return value of a given subtask
-        :param subtask_id:  id of a computed subtask
-        :return float: price that should be paid for given subtask
-        """
-        task_id = self.subtask2task_mapping[subtask_id]
-        return self.tasks_states[task_id].subtask_states[subtask_id].value
-
-    def computed_task_received(self, subtask_id, result, result_type):
-        if subtask_id in self.subtask2task_mapping:
-            task_id = self.subtask2task_mapping[subtask_id]
-
-            subtask_status = self.tasks_states[task_id].subtask_states[subtask_id].subtask_status
-            if subtask_status != SubtaskStatus.starting:
-                logger.warning("Result for subtask {} when subtask state is {}".format(subtask_id, subtask_status))
-                self.__notice_task_updated(task_id)
-                return False
-
-            self.tasks[task_id].computation_finished(subtask_id, result, self.dir_manager, result_type)
-            ss = self.tasks_states[task_id].subtask_states[subtask_id]
-            ss.subtask_progress = 1.0
-            ss.subtask_rem_time = 0.0
-            ss.subtask_status = SubtaskStatus.finished
-            ss.stdout = self.tasks[task_id].get_stdout(subtask_id)
-            ss.stderr = self.tasks[task_id].get_stderr(subtask_id)
-            ss.results = self.tasks[task_id].get_results(subtask_id)
-
-            if not self.tasks[task_id].verify_subtask(subtask_id):
-                logger.debug("Subtask {} not accepted\n".format(subtask_id))
-                ss.subtask_status = SubtaskStatus.failure
-                self.__notice_task_updated(task_id)
-                return False
-
-            if self.tasks_states[task_id].status in self.activeStatus:
-                if not self.tasks[task_id].finished_computation():
-                    self.tasks_states[task_id].status = TaskStatus.computing
-                else:
-                    if self.tasks[task_id].verify_task():
-                        logger.debug("Task {} accepted".format(task_id))
-                        self.tasks_states[task_id].status = TaskStatus.finished
-                    else:
-                        logger.debug("Task {} not accepted".format(task_id))
-            self.__notice_task_updated(task_id)
-
-            return True
-        else:
-            logger.error("It is not my task id {}".format(subtask_id))
-            return False
-
-    def task_computation_failure(self, subtask_id, err):
-        if subtask_id in self.subtask2task_mapping:
-            task_id = self.subtask2task_mapping[subtask_id]
-            subtask_status = self.tasks_states[task_id].subtask_states[subtask_id].subtask_status
-            if subtask_status != SubtaskStatus.starting:
-                logger.warning("Result for subtask {} when subtask state is {}".format(subtask_id, subtask_status))
-                self.__notice_task_updated(task_id)
-                return False
-
-            self.tasks[task_id].computation_failed(subtask_id)
-            ss = self.tasks_states[task_id].subtask_states[subtask_id]
-            ss.subtask_progress = 1.0
-            ss.subtask_rem_time = 0.0
-            ss.subtask_status = SubtaskStatus.failure
-            ss.stderr = str(err)
-
-            self.__notice_task_updated(task_id)
-            return True
-        else:
-            logger.error("It is not my task id {}".format(subtask_id))
-            return False
-
-    def task_result_incoming(self, subtask_id):
-        node_id = self.get_node_id_for_subtask(subtask_id)
-
-        if node_id and subtask_id in self.subtask2task_mapping:
-            task_id = self.subtask2task_mapping[subtask_id]
-            if task_id in self.tasks:
-                task = self.tasks[task_id]
-                task.result_incoming(subtask_id)
-            else:
-                logger.error("Unknown task id: {}".format(task_id))
-        else:
-            logger.error("Node_id {} or subtask_id {} does not exist"
-                         .format(node_id, subtask_id))
-
-    # CHANGE TO RETURN KEY_ID (check IF SUBTASK COMPUTER HAS KEY_ID
-    def remove_old_tasks(self):
-        nodes_with_timeouts = []
-        for t in self.tasks.values():
-            th = t.header
-            if self.tasks_states[th.task_id].status not in self.activeStatus:
-                continue
-            cur_time = datetime.utcnow()
-            if cur_time > th.deadline:
-                logger.info("Task {} dies".format(th.task_id))
-                t.task_status = TaskStatus.timeout
-                self.tasks_states[th.task_id].status = TaskStatus.timeout
-                self.__notice_task_updated(th.task_id)
-            ts = self.tasks_states[th.task_id]
-            for s in ts.subtask_states.values():
-                if s.subtask_status == SubtaskStatus.starting:
-                    if cur_time > s.deadline:
-                        logger.info("Subtask {} dies".format(s.subtask_id))
-                        s.subtask_status = SubtaskStatus.failure
-                        nodes_with_timeouts.append(s.computer.node_id)
-                        t.computation_failed(s.subtask_id)
-                        s.stderr = "[GOLEM] Timeout"
-                        self.__notice_task_updated(th.task_id)
-        return nodes_with_timeouts
-
-    def get_progresses(self):
-        tasks_progresses = {}
-
-        for t in self.tasks.values():
-            if t.get_progress() < 1.0:
-                ltss = LocalTaskStateSnapshot(t.header.task_id, t.get_total_tasks(),
-                                              t.get_active_tasks(), t.get_progress(), t.short_extra_data_repr(2200.0))
-                tasks_progresses[t.header.task_id] = ltss
-
-        return tasks_progresses
-
-    def get_resources(self, task_id, resource_header, resource_type=0):
-        if task_id in self.tasks:
-            task = self.tasks[task_id]
-            return task.get_resources(task_id, resource_header, resource_type)
-
-    def accept_results_delay(self, task_id):
-        if task_id in self.tasks:
-            return self.tasks[task_id].accept_results_delay()
-        else:
-            return -1.0
-
-    def restart_task(self, task_id):
-        if task_id in self.tasks:
-            logger.info("restarting task")
-            self.dir_manager.clear_temporary(task_id, undeletable=self.tasks[task_id].undeletable)
-
-            self.tasks[task_id].restart()
-            self.tasks[task_id].task_status = TaskStatus.waiting
-            self.tasks_states[task_id].status = TaskStatus.waiting
-            self.tasks_states[task_id].time_started = time.time()
-
-            for sub in self.tasks_states[task_id].subtask_states.values():
-                del self.subtask2task_mapping[sub.subtask_id]
-            self.tasks_states[task_id].subtask_states.clear()
-
-            self.__notice_task_updated(task_id)
-        else:
-            logger.error("Task {} not in the active tasks queue ".format(task_id))
-
-    def restart_subtask(self, subtask_id):
-        if subtask_id not in self.subtask2task_mapping:
-            logger.error("Subtask {} not in subtasks queue".format(subtask_id))
-            return
-
-        task_id = self.subtask2task_mapping[subtask_id]
-        self.tasks[task_id].restart_subtask(subtask_id)
-        self.tasks_states[task_id].status = TaskStatus.computing
-        self.tasks_states[task_id].subtask_states[subtask_id].subtask_status = SubtaskStatus.failure
-        self.tasks_states[task_id].subtask_states[subtask_id].stderr = "[GOLEM] Restarted"
-
-        self.__notice_task_updated(task_id)
-
-    def abort_task(self, task_id):
-        if task_id in self.tasks:
-            self.tasks[task_id].abort()
-            self.tasks[task_id].task_status = TaskStatus.aborted
-            self.tasks_states[task_id].status = TaskStatus.aborted
-            for sub in self.tasks_states[task_id].subtask_states.values():
-                del self.subtask2task_mapping[sub.subtask_id]
-            self.tasks_states[task_id].subtask_states.clear()
-
-            self.__notice_task_updated(task_id)
-        else:
-            logger.error("Task {} not in the active tasks queue ".format(task_id))
-
-    def pause_task(self, task_id):
-        if task_id in self.tasks:
-            self.tasks[task_id].task_status = TaskStatus.paused
-            self.tasks_states[task_id].status = TaskStatus.paused
-
-            self.__notice_task_updated(task_id)
-        else:
-            logger.error("Task {} not in the active tasks queue ".format(task_id))
-
-    def resume_task(self, task_id):
-        if task_id in self.tasks:
-            self.tasks[task_id].task_status = TaskStatus.starting
-            self.tasks_states[task_id].status = TaskStatus.starting
-
-            self.__notice_task_updated(task_id)
-        else:
-            logger.error("Task {} not in the active tasks queue ".format(task_id))
-
-    def delete_task(self, task_id):
-        if task_id in self.tasks:
-
-            for sub in self.tasks_states[task_id].subtask_states.values():
-                del self.subtask2task_mapping[sub.subtask_id]
-            self.tasks_states[task_id].subtask_states.clear()
-
-            self.tasks[task_id].notify_update_task = None
-            del self.tasks[task_id]
-            del self.tasks_states[task_id]
-
-            self.dir_manager.clear_temporary(task_id)
-        else:
-            logger.error("Task {} not in the active tasks queue ".format(task_id))
-
-    def query_task_state(self, task_id):
-        if task_id in self.tasks_states and task_id in self.tasks:
-            ts = self.tasks_states[task_id]
-            t = self.tasks[task_id]
-
-            ts.progress = t.get_progress()
-            ts.elapsed_time = time.time() - ts.time_started
-
-            if ts.progress > 0.0:
-                ts.remaining_time = (ts.elapsed_time / ts.progress) - ts.elapsed_time
-            else:
-                ts.remaining_time = -0.0
-
-            t.update_task_state(ts)
-
-            return ts
-        else:
-            assert False, "Should never be here!"
-
-    def change_config(self, root_path, use_distributed_resource_management):
-        self.dir_manager = DirManager(root_path, self.node_name)
-        self.use_distributed_resources = use_distributed_resource_management
-
-    def change_timeouts(self, task_id, full_task_timeout, subtask_timeout):
-        if task_id in self.tasks:
-            task = self.tasks[task_id]
-            task.header.deadline = timeout_to_deadline(full_task_timeout)
-            task.header.subtask_timeout = subtask_timeout
-            task.subtask_timeout = subtask_timeout
-            task.full_task_timeout = full_task_timeout
-            return True
-        else:
-            logger.info("Cannot find task {} in my tasks".format(task_id))
-            return False
-
-    def get_task_id(self, subtask_id):
-        return self.subtask2task_mapping[subtask_id]
-
-    @handle_key_error
-    def set_computation_time(self, subtask_id, computation_time):
-        """
-        Set computation time for subtask and also compute and set new value based on saved price for this subtask
-        :param str subtask_id: subtask which was computed in given computation_time
-        :param float computation_time: how long does it take to compute this task
-        :return:
-        """
-        task_id = self.subtask2task_mapping[subtask_id]
-        ss = self.tasks_states[task_id].subtask_states[subtask_id]
-        ss.computation_time = computation_time
-        ss.value = self.compute_subtask_value(ss.computer.price, computation_time)
-
-    @staticmethod
-    def compute_subtask_value(price, computation_time):
-        return int(ceil(price * computation_time))
-
-    def add_comp_task_request(self, theader, price):
-        """ Add a header of a task which this node may try to compute """
-        self.comp_task_keeper.add_request(theader, price)
-
-    def __add_subtask_to_tasks_states(self, node_name, node_id, price, ctd, address):
-
-        if ctd.task_id not in self.tasks_states:
-            assert False, "Should never be here!"
-        else:
-            ts = self.tasks_states[ctd.task_id]
-
-            ss = SubtaskState()
-            ss.computer.node_id = node_id
-            ss.computer.node_name = node_name
-            ss.computer.performance = ctd.performance
-            ss.computer.ip_address = address
-            ss.computer.price = price
-            ss.time_started = time.time()
-            ss.deadline = ctd.deadline
-            # TODO: read node ip address
-            ss.subtask_definition = ctd.short_description
-            ss.subtask_id = ctd.subtask_id
-            ss.extra_data = ctd.extra_data
-            ss.subtask_status = TaskStatus.starting
-            ss.value = 0
-
-            ts.subtask_states[ctd.subtask_id] = ss
-
-    def __notice_task_updated(self, task_id):
-        for l in self.listeners:
-            l.task_status_updated(task_id)
-
-    def __has_subtasks(self, task_state, task, max_resource_size, max_memory_size):
-        if task_state.status not in self.activeStatus:
-            return False
-        if not task.needs_computation():
-            return False
-        if task.header.resource_size > (long(max_resource_size) * 1024):
-            return False
-        if task.header.estimated_memory > (long(max_memory_size) * 1024):
-            return False
-        return True
+import logging
+import time
+from datetime import datetime
+from math import ceil
+
+from golem.core.common import HandleKeyError, timeout_to_deadline
+from golem.core.hostaddress import get_external_address
+from golem.manager.nodestatesnapshot import LocalTaskStateSnapshot
+from golem.resource.dirmanager import DirManager
+
+from golem.resource.swift.resourcemanager import OpenStackSwiftResourceManager
+from golem.task.result.resultmanager import EncryptedResultPackageManager
+from golem.task.taskkeeper import CompTaskKeeper
+from golem.task.taskstate import TaskState, TaskStatus, SubtaskStatus, SubtaskState
+
+
+logger = logging.getLogger(__name__)
+
+
+class TaskManagerEventListener:
+    def __init__(self):
+        pass
+
+    def task_status_updated(self, task_id):
+        pass
+
+    def subtask_status_updated(self, subtask_id):
+        pass
+
+
+def log_key_error(*args, **kwargs):
+    logger.warning("This is not my subtask {}".format(args[1]))
+    return None
+
+
+class TaskManager(object):
+    """ Keeps and manages information about requested tasks
+    """
+    handle_key_error = HandleKeyError(log_key_error)
+
+    def __init__(self, node_name, node, listen_address="", listen_port=0, key_id="", root_path="res",
+                 use_distributed_resources=True):
+        self.node_name = node_name
+        self.node = node
+
+        self.tasks = {}
+        self.tasks_states = {}
+        self.subtask2task_mapping = {}
+
+        self.listen_address = listen_address
+        self.listen_port = listen_port
+        self.key_id = key_id
+
+        self.root_path = root_path
+        self.dir_manager = DirManager(self.get_task_manager_root(), self.node_name)
+
+        resource_manager = OpenStackSwiftResourceManager(self.dir_manager,
+                                                         resource_dir_method=self.dir_manager.get_task_temporary_dir)
+        self.task_result_manager = EncryptedResultPackageManager(resource_manager)
+
+        self.listeners = []
+        self.activeStatus = [TaskStatus.computing, TaskStatus.starting, TaskStatus.waiting]
+        self.use_distributed_resources = use_distributed_resources
+
+        self.comp_task_keeper = CompTaskKeeper()
+
+    def get_task_manager_root(self):
+        return self.root_path
+
+    def register_listener(self, listener):
+        assert isinstance(listener, TaskManagerEventListener)
+
+        if listener in self.listeners:
+            logger.error("listener {} already registered ".format(listener))
+            return
+
+        self.listeners.append(listener)
+
+    def unregister_listener(self, listener):
+        for i in range(len(self.listeners)):
+            if self.listeners[i] is listener:
+                del self.listeners[i]
+                return
+
+    def add_new_task(self, task):
+        assert task.header.task_id not in self.tasks
+
+        task.header.task_owner_address = self.listen_address
+        task.header.task_owner_port = self.listen_port
+        task.header.task_owner_key_id = self.key_id
+        self.node.pub_addr, self.node.pub_port, self.node.nat_type = get_external_address(self.listen_port)
+        task.header.task_owner = self.node
+
+        self.dir_manager.clear_temporary(task.header.task_id, undeletable=task.undeletable)
+        self.dir_manager.get_task_temporary_dir(task.header.task_id, create=True)
+
+        task.initialize(self.dir_manager)
+        task.notify_update_task = self.__notice_task_updated
+        self.tasks[task.header.task_id] = task
+
+        ts = TaskState()
+
+        # if self.use_distributed_resources:
+        #     task.task_status = TaskStatus.sending
+        #     ts.status = TaskStatus.sending
+        # else:
+        #     task.task_status = TaskStatus.waiting
+        #     ts.status = TaskStatus.waiting
+
+        task.task_status = TaskStatus.waiting
+        ts.status = TaskStatus.waiting
+
+        ts.time_started = time.time()
+
+        self.tasks_states[task.header.task_id] = ts
+        logger.info("Task {} added".format(task.header.task_id))
+
+        self.__notice_task_updated(task.header.task_id)
+
+    def resources_send(self, task_id):
+        self.tasks_states[task_id].status = TaskStatus.waiting
+        self.tasks[task_id].task_status = TaskStatus.waiting
+        self.__notice_task_updated(task_id)
+        logger.info("Resources for task {} sent".format(task_id))
+
+    def get_next_subtask(self, node_id, node_name, task_id, estimated_performance, price, max_resource_size,
+                         max_memory_size, num_cores=0, address=""):
+        """ Assign next subtask from task <task_id> to node with given id <node_id> and name. If subtask is assigned
+        the function is returning a tuple (
+        :param node_id:
+        :param node_name:
+        :param task_id:
+        :param estimated_performance:
+        :param price:
+        :param max_resource_size:
+        :param max_memory_size:
+        :param num_cores:
+        :param address:
+        :return (ComputeTaskDef|None, bool, bool): Function returns a triplet. First element is either ComputeTaskDef
+        that describe assigned subtask or None. The second element describes whether the task_id is a wrong task that
+        isn't in task manager register. If task with <task_id> it's a known task then second element of a pair is always
+        False (regardless new subtask was assigned or not). The third element describes whether we're waiting for
+        client's other task results.
+        """
+        if task_id in self.tasks:
+            task = self.tasks[task_id]
+            ts = self.tasks_states[task_id]
+            th = task.header
+            should_wait = False
+
+            if th.max_price < price:
+                return None, False, should_wait
+
+            if self.__has_subtasks(ts, task, max_resource_size, max_memory_size):
+                extra_data = task.query_extra_data(estimated_performance, num_cores, node_id, node_name)
+
+                should_wait = extra_data.should_wait
+                ctd = extra_data.ctd
+
+                if ctd is None or ctd.subtask_id is None:
+                    return None, False, should_wait
+
+                ctd.key_id = th.task_owner_key_id
+                self.subtask2task_mapping[ctd.subtask_id] = task_id
+                self.__add_subtask_to_tasks_states(node_name, node_id, price, ctd, address)
+                self.__notice_task_updated(task_id)
+
+                return ctd, False, should_wait
+
+            logger.info("Cannot get next task for estimated performance {}".format(estimated_performance))
+            return None, False, should_wait
+        else:
+            logger.info("Cannot find task {} in my tasks".format(task_id))
+            return None, True, False
+
+    def get_tasks_headers(self):
+        ret = []
+        for t in self.tasks.values():
+            if t.needs_computation() and t.task_status in self.activeStatus:
+                ret.append(t.header)
+
+        return ret
+
+    def get_trust_mod(self, subtask_id):
+        if subtask_id in self.subtask2task_mapping:
+            task_id = self.subtask2task_mapping[subtask_id]
+            return self.tasks[task_id].get_trust_mod(subtask_id)
+        else:
+            logger.error("This is not my subtask {}".format(subtask_id))
+            return 0
+
+    def verify_subtask(self, subtask_id):
+        if subtask_id in self.subtask2task_mapping:
+            task_id = self.subtask2task_mapping[subtask_id]
+            return self.tasks[task_id].verify_subtask(subtask_id)
+        else:
+            return False
+
+    def get_node_id_for_subtask(self, subtask_id):
+        if subtask_id in self.subtask2task_mapping:
+            subtask_state = self.tasks_states[self.subtask2task_mapping[subtask_id]].subtask_states[subtask_id]
+            return subtask_state.computer.node_id
+        else:
+            return None
+
+    def set_value(self, task_id, subtask_id, value):
+        assert type(value) in (int, long)
+        task_state = self.tasks_states.get(task_id)
+        if task_state is None:
+            logger.warning("This is not my task {}".format(task_id))
+            return
+        subtask_state = task_state.subtask_states.get(subtask_id)
+        if subtask_state is None:
+            logger.warning("This is not my subtask {}".format(subtask_id))
+            return
+        subtask_state.value = value
+
+    @handle_key_error
+    def get_value(self, subtask_id):
+        """ Return value of a given subtask
+        :param subtask_id:  id of a computed subtask
+        :return float: price that should be paid for given subtask
+        """
+        task_id = self.subtask2task_mapping[subtask_id]
+        return self.tasks_states[task_id].subtask_states[subtask_id].value
+
+    def computed_task_received(self, subtask_id, result, result_type):
+        if subtask_id in self.subtask2task_mapping:
+            task_id = self.subtask2task_mapping[subtask_id]
+
+            subtask_status = self.tasks_states[task_id].subtask_states[subtask_id].subtask_status
+            if subtask_status != SubtaskStatus.starting:
+                logger.warning("Result for subtask {} when subtask state is {}".format(subtask_id, subtask_status))
+                self.__notice_task_updated(task_id)
+                return False
+
+            self.tasks[task_id].computation_finished(subtask_id, result, self.dir_manager, result_type)
+            ss = self.tasks_states[task_id].subtask_states[subtask_id]
+            ss.subtask_progress = 1.0
+            ss.subtask_rem_time = 0.0
+            ss.subtask_status = SubtaskStatus.finished
+            ss.stdout = self.tasks[task_id].get_stdout(subtask_id)
+            ss.stderr = self.tasks[task_id].get_stderr(subtask_id)
+            ss.results = self.tasks[task_id].get_results(subtask_id)
+
+            if not self.tasks[task_id].verify_subtask(subtask_id):
+                logger.debug("Subtask {} not accepted\n".format(subtask_id))
+                ss.subtask_status = SubtaskStatus.failure
+                self.__notice_task_updated(task_id)
+                return False
+
+            if self.tasks_states[task_id].status in self.activeStatus:
+                if not self.tasks[task_id].finished_computation():
+                    self.tasks_states[task_id].status = TaskStatus.computing
+                else:
+                    if self.tasks[task_id].verify_task():
+                        logger.debug("Task {} accepted".format(task_id))
+                        self.tasks_states[task_id].status = TaskStatus.finished
+                    else:
+                        logger.debug("Task {} not accepted".format(task_id))
+            self.__notice_task_updated(task_id)
+
+            return True
+        else:
+            logger.error("It is not my task id {}".format(subtask_id))
+            return False
+
+    def task_computation_failure(self, subtask_id, err):
+        if subtask_id in self.subtask2task_mapping:
+            task_id = self.subtask2task_mapping[subtask_id]
+            subtask_status = self.tasks_states[task_id].subtask_states[subtask_id].subtask_status
+            if subtask_status != SubtaskStatus.starting:
+                logger.warning("Result for subtask {} when subtask state is {}".format(subtask_id, subtask_status))
+                self.__notice_task_updated(task_id)
+                return False
+
+            self.tasks[task_id].computation_failed(subtask_id)
+            ss = self.tasks_states[task_id].subtask_states[subtask_id]
+            ss.subtask_progress = 1.0
+            ss.subtask_rem_time = 0.0
+            ss.subtask_status = SubtaskStatus.failure
+            ss.stderr = str(err)
+
+            self.__notice_task_updated(task_id)
+            return True
+        else:
+            logger.error("It is not my task id {}".format(subtask_id))
+            return False
+
+    def task_result_incoming(self, subtask_id):
+        node_id = self.get_node_id_for_subtask(subtask_id)
+
+        if node_id and subtask_id in self.subtask2task_mapping:
+            task_id = self.subtask2task_mapping[subtask_id]
+            if task_id in self.tasks:
+                task = self.tasks[task_id]
+                task.result_incoming(subtask_id)
+            else:
+                logger.error("Unknown task id: {}".format(task_id))
+        else:
+            logger.error("Node_id {} or subtask_id {} does not exist"
+                         .format(node_id, subtask_id))
+
+    # CHANGE TO RETURN KEY_ID (check IF SUBTASK COMPUTER HAS KEY_ID
+    def remove_old_tasks(self):
+        nodes_with_timeouts = []
+        for t in self.tasks.values():
+            th = t.header
+            if self.tasks_states[th.task_id].status not in self.activeStatus:
+                continue
+            cur_time = datetime.utcnow()
+            if cur_time > th.deadline:
+                logger.info("Task {} dies".format(th.task_id))
+                t.task_status = TaskStatus.timeout
+                self.tasks_states[th.task_id].status = TaskStatus.timeout
+                self.__notice_task_updated(th.task_id)
+            ts = self.tasks_states[th.task_id]
+            for s in ts.subtask_states.values():
+                if s.subtask_status == SubtaskStatus.starting:
+                    if cur_time > s.deadline:
+                        logger.info("Subtask {} dies".format(s.subtask_id))
+                        s.subtask_status = SubtaskStatus.failure
+                        nodes_with_timeouts.append(s.computer.node_id)
+                        t.computation_failed(s.subtask_id)
+                        s.stderr = "[GOLEM] Timeout"
+                        self.__notice_task_updated(th.task_id)
+        return nodes_with_timeouts
+
+    def get_progresses(self):
+        tasks_progresses = {}
+
+        for t in self.tasks.values():
+            if t.get_progress() < 1.0:
+                ltss = LocalTaskStateSnapshot(t.header.task_id, t.get_total_tasks(),
+                                              t.get_active_tasks(), t.get_progress(), t.short_extra_data_repr(2200.0))
+                tasks_progresses[t.header.task_id] = ltss
+
+        return tasks_progresses
+
+    def get_resources(self, task_id, resource_header, resource_type=0):
+        if task_id in self.tasks:
+            task = self.tasks[task_id]
+            return task.get_resources(task_id, resource_header, resource_type)
+
+    def accept_results_delay(self, task_id):
+        if task_id in self.tasks:
+            return self.tasks[task_id].accept_results_delay()
+        else:
+            return -1.0
+
+    def restart_task(self, task_id):
+        if task_id in self.tasks:
+            logger.info("restarting task")
+            self.dir_manager.clear_temporary(task_id, undeletable=self.tasks[task_id].undeletable)
+
+            self.tasks[task_id].restart()
+            self.tasks[task_id].task_status = TaskStatus.waiting
+            self.tasks_states[task_id].status = TaskStatus.waiting
+            self.tasks_states[task_id].time_started = time.time()
+
+            for sub in self.tasks_states[task_id].subtask_states.values():
+                del self.subtask2task_mapping[sub.subtask_id]
+            self.tasks_states[task_id].subtask_states.clear()
+
+            self.__notice_task_updated(task_id)
+        else:
+            logger.error("Task {} not in the active tasks queue ".format(task_id))
+
+    def restart_subtask(self, subtask_id):
+        if subtask_id not in self.subtask2task_mapping:
+            logger.error("Subtask {} not in subtasks queue".format(subtask_id))
+            return
+
+        task_id = self.subtask2task_mapping[subtask_id]
+        self.tasks[task_id].restart_subtask(subtask_id)
+        self.tasks_states[task_id].status = TaskStatus.computing
+        self.tasks_states[task_id].subtask_states[subtask_id].subtask_status = SubtaskStatus.failure
+        self.tasks_states[task_id].subtask_states[subtask_id].stderr = "[GOLEM] Restarted"
+
+        self.__notice_task_updated(task_id)
+
+    def abort_task(self, task_id):
+        if task_id in self.tasks:
+            self.tasks[task_id].abort()
+            self.tasks[task_id].task_status = TaskStatus.aborted
+            self.tasks_states[task_id].status = TaskStatus.aborted
+            for sub in self.tasks_states[task_id].subtask_states.values():
+                del self.subtask2task_mapping[sub.subtask_id]
+            self.tasks_states[task_id].subtask_states.clear()
+
+            self.__notice_task_updated(task_id)
+        else:
+            logger.error("Task {} not in the active tasks queue ".format(task_id))
+
+    def pause_task(self, task_id):
+        if task_id in self.tasks:
+            self.tasks[task_id].task_status = TaskStatus.paused
+            self.tasks_states[task_id].status = TaskStatus.paused
+
+            self.__notice_task_updated(task_id)
+        else:
+            logger.error("Task {} not in the active tasks queue ".format(task_id))
+
+    def resume_task(self, task_id):
+        if task_id in self.tasks:
+            self.tasks[task_id].task_status = TaskStatus.starting
+            self.tasks_states[task_id].status = TaskStatus.starting
+
+            self.__notice_task_updated(task_id)
+        else:
+            logger.error("Task {} not in the active tasks queue ".format(task_id))
+
+    def delete_task(self, task_id):
+        if task_id in self.tasks:
+
+            for sub in self.tasks_states[task_id].subtask_states.values():
+                del self.subtask2task_mapping[sub.subtask_id]
+            self.tasks_states[task_id].subtask_states.clear()
+
+            self.tasks[task_id].notify_update_task = None
+            del self.tasks[task_id]
+            del self.tasks_states[task_id]
+
+            self.dir_manager.clear_temporary(task_id)
+        else:
+            logger.error("Task {} not in the active tasks queue ".format(task_id))
+
+    def query_task_state(self, task_id):
+        if task_id in self.tasks_states and task_id in self.tasks:
+            ts = self.tasks_states[task_id]
+            t = self.tasks[task_id]
+
+            ts.progress = t.get_progress()
+            ts.elapsed_time = time.time() - ts.time_started
+
+            if ts.progress > 0.0:
+                ts.remaining_time = (ts.elapsed_time / ts.progress) - ts.elapsed_time
+            else:
+                ts.remaining_time = -0.0
+
+            t.update_task_state(ts)
+
+            return ts
+        else:
+            assert False, "Should never be here!"
+
+    def change_config(self, root_path, use_distributed_resource_management):
+        self.dir_manager = DirManager(root_path, self.node_name)
+        self.use_distributed_resources = use_distributed_resource_management
+
+    def change_timeouts(self, task_id, full_task_timeout, subtask_timeout):
+        if task_id in self.tasks:
+            task = self.tasks[task_id]
+            task.header.deadline = timeout_to_deadline(full_task_timeout)
+            task.header.subtask_timeout = subtask_timeout
+            task.subtask_timeout = subtask_timeout
+            task.full_task_timeout = full_task_timeout
+            return True
+        else:
+            logger.info("Cannot find task {} in my tasks".format(task_id))
+            return False
+
+    def get_task_id(self, subtask_id):
+        return self.subtask2task_mapping[subtask_id]
+
+    @handle_key_error
+    def set_computation_time(self, subtask_id, computation_time):
+        """
+        Set computation time for subtask and also compute and set new value based on saved price for this subtask
+        :param str subtask_id: subtask which was computed in given computation_time
+        :param float computation_time: how long does it take to compute this task
+        :return:
+        """
+        task_id = self.subtask2task_mapping[subtask_id]
+        ss = self.tasks_states[task_id].subtask_states[subtask_id]
+        ss.computation_time = computation_time
+        ss.value = self.compute_subtask_value(ss.computer.price, computation_time)
+
+    @staticmethod
+    def compute_subtask_value(price, computation_time):
+        return int(ceil(price * computation_time))
+
+    def add_comp_task_request(self, theader, price):
+        """ Add a header of a task which this node may try to compute """
+        self.comp_task_keeper.add_request(theader, price)
+
+    def __add_subtask_to_tasks_states(self, node_name, node_id, price, ctd, address):
+
+        if ctd.task_id not in self.tasks_states:
+            assert False, "Should never be here!"
+        else:
+            ts = self.tasks_states[ctd.task_id]
+
+            ss = SubtaskState()
+            ss.computer.node_id = node_id
+            ss.computer.node_name = node_name
+            ss.computer.performance = ctd.performance
+            ss.computer.ip_address = address
+            ss.computer.price = price
+            ss.time_started = time.time()
+            ss.deadline = ctd.deadline
+            # TODO: read node ip address
+            ss.subtask_definition = ctd.short_description
+            ss.subtask_id = ctd.subtask_id
+            ss.extra_data = ctd.extra_data
+            ss.subtask_status = TaskStatus.starting
+            ss.value = 0
+
+            ts.subtask_states[ctd.subtask_id] = ss
+
+    def __notice_task_updated(self, task_id):
+        for l in self.listeners:
+            l.task_status_updated(task_id)
+
+    def __has_subtasks(self, task_state, task, max_resource_size, max_memory_size):
+        if task_state.status not in self.activeStatus:
+            return False
+        if not task.needs_computation():
+            return False
+        if task.header.resource_size > (long(max_resource_size) * 1024):
+            return False
+        if task.header.estimated_memory > (long(max_memory_size) * 1024):
+            return False
+        return True