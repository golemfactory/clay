--- conflicted
+++ resolved
@@ -33,17 +33,15 @@
 from golem.task.taskstate import (
     Operation,
     SubtaskOp,
+    SubtaskState,
     SubtaskStatus,
     SUBTASK_STATUS_ACTIVE,
     TaskOp,
+    TaskState,
     TaskStatus,
     TASK_STATUS_ACTIVE,
-<<<<<<< HEAD
-    TaskState, SubtaskState)
-=======
     TASK_STATUS_COMPLETED,
 )
->>>>>>> b1222edf
 from golem.task.task_api import EnvironmentTaskApiService
 from golem.task.timer import ProviderComputeTimers
 from golem.ranking.manager.database_manager import (
@@ -450,13 +448,10 @@
                 if not self._get_pending_subtasks(task_id):
                     task.status = TaskStatus.finished
                     task.save()
-<<<<<<< HEAD
+
                     self._move_task_results(
                         task_id,
                         Path(task.output_directory))
-                    self._notice_task_updated(task, op=TaskOp.FINISHED)
-=======
->>>>>>> b1222edf
                     await self._shutdown_app_client(task.app_id)
                     self._notice_task_updated(task, op=TaskOp.FINISHED)
 
