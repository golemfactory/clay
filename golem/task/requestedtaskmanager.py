--- conflicted
+++ resolved
@@ -34,15 +34,12 @@
 )
 from golem.task.task_api import EnvironmentTaskApiService
 from golem.task.timer import ProviderComputeTimers
-<<<<<<< HEAD
 from golem.task.taskkeeper import compute_subtask_value
 from golem.ranking.manager.database_manager import (
     update_provider_efficiency,
     update_provider_efficacy,
 )
-=======
 from golem.task.verification.queue import VerificationQueue
->>>>>>> 9a561689
 
 logger = logging.getLogger(__name__)
 
@@ -382,12 +379,7 @@
         if result is VerifyResult.SUCCESS:
             subtask_op = SubtaskOp.FINISHED
             subtask.status = SubtaskStatus.finished
-<<<<<<< HEAD
-        elif result is VerifyResult.FAILURE:
-            subtask_op = SubtaskOp.NOT_ACCEPTED
-=======
         elif result in (VerifyResult.FAILURE, VerifyResult.INCONCLUSIVE):
->>>>>>> 9a561689
             subtask.status = SubtaskStatus.failure
         elif result is VerifyResult.AWAITING_DATA:
             pass  # no update
