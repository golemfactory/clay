--- conflicted
+++ resolved
@@ -1,299 +1,277 @@
-from enum import Enum, auto
-import functools
-import time
-from typing import Dict, Optional
-
-from golem_messages import datastructures
-from golem_messages import validators
-
-
-class TaskState:
-    # pylint: disable=too-many-instance-attributes
-
-    def __init__(self, task=None) -> None:
-        self.status = TaskStatus.creating
-        self.status_message: Optional[str] = None
-        self.progress = 0.0
-        self.remaining_time = 0
-        self.elapsed_time = 0
-        self.time_started = 0.0
-        self.payment_booked = False
-        self.payment_settled = False
-        self.subtask_states: Dict[str, SubtaskState] = {}
-        self.resource_hash = None
-        self.package_hash = None
-        self.package_path = None
-        self.package_size = None
-        self.extra_data: Dict = {}
-        self.last_update_time = time.time()
-        self.estimated_fee = 0
-
-        if task:
-            self.outputs = task.get_output_names()
-            self.subtasks_count = task.get_total_tasks()
-            self.estimated_cost = task.price
-        else:
-            self.outputs = []
-            self.subtasks_count = 0
-            self.estimated_cost = 0
-
-    def __setattr__(self, key, value):
-        super().__setattr__(key, value)
-        # Set last update time when changing status to other than 'restarted'
-        # (user interaction)
-        if key == 'status' and value != TaskStatus.restarted:
-            self.last_update_time = time.time()
-
-    def __repr__(self):
-        return '<TaskStatus: %r %.2f>' % (self.status, self.progress)
-
-    def to_dictionary(self):
-        return {
-            'time_started': self.time_started,
-            'time_remaining': self.remaining_time,
-            'last_updated': getattr(self, 'last_update_time', None),
-            'status': self.status.value,
-<<<<<<< HEAD
-            'status_message': self.status_message,
-=======
-            'status_message': getattr(self, 'status_message', None),
->>>>>>> d71f6921
-            'estimated_cost': getattr(self, 'estimated_cost', None),
-            'estimated_fee': getattr(self, 'estimated_fee', None)
-        }
-
-
-class SubtaskStatus(Enum):
-    starting = "Starting"
-    downloading = "Downloading"
-    verifying = "Verifying"
-    resent = "Failed - Resent"
-    finished = "Finished"
-    failure = "Failure"
-    restarted = "Restart"
-    cancelled = "Cancelled"
-
-    def is_computed(self) -> bool:
-        return self in [self.starting, self.downloading]
-<<<<<<< HEAD
-
-    def is_active(self) -> bool:
-        return self in [self.starting, self.downloading, self.verifying]
-
-    def is_finished(self) -> bool:
-        return self == self.finished
-
-    def is_finishing(self) -> bool:
-        return self in {self.downloading, self.verifying}
-
-=======
-
-    def is_active(self) -> bool:
-        return self in [self.starting, self.downloading, self.verifying]
-
-    def is_finished(self) -> bool:
-        return self == self.finished
-
-    def is_finishing(self) -> bool:
-        return self in {self.downloading, self.verifying}
-
->>>>>>> d71f6921
-
-validate_varchar_inf = functools.partial(
-    validators.validate_varchar,
-    max_length=float('infinity'),
-)
-
-
-class SubtaskState(datastructures.Container):
-    __slots__ = {
-        'subtask_id': (validators.validate_varchar128, ),
-        'progress': (
-            functools.partial(
-                validators.fail_unless,
-                check=lambda x: isinstance(x, float),
-                fail_msg="Should be a float",
-            ),
-        ),
-        'time_started': (validators.validate_integer, ),
-        'node_id': (validators.validate_varchar128, ),
-        'node_name': (validate_varchar_inf, ),
-        'deadline': (validators.validate_integer, ),
-        'price': (validators.validate_integer, ),
-        'extra_data': (),
-        'status': (
-            functools.partial(
-                validators.fail_unless,
-                check=lambda x: isinstance(x, (str, SubtaskStatus)),
-                fail_msg="Should be str or SubtaskStatus",
-            ),
-        ),
-        'stdout': (validate_varchar_inf, ),
-        'stderr': (validate_varchar_inf, ),
-        'results': (
-            functools.partial(
-                validators.fail_unless,
-                check=lambda x: isinstance(x, list),
-                fail_msg="Should be a list",
-            ),
-        ),
-    }
-
-    DEFAULTS = {
-        'progress': lambda: 0.0,
-        'time_started': lambda: int(time.time()),
-        'node_name': lambda: "",
-        'extra_data': lambda: {},
-        'status': lambda: SubtaskStatus.starting,
-        'stdout': lambda: "",
-        'stderr': lambda: "",
-        'results': lambda: [],
-    }
-
-    REQUIRED = frozenset((
-        'subtask_id',
-        'node_id',
-        'deadline',
-        'price',
-    ))
-
-    @classmethod
-    def deserialize_status(cls, value):
-        if isinstance(value, SubtaskStatus):
-            return value
-        return SubtaskStatus(value)
-
-    @classmethod
-    def serialize_status(cls, value: SubtaskStatus):
-        return value.value
-
-
-class TaskStatus(Enum):
-    creating = "Creating"
-    errorCreating = "Error creating"
-    notStarted = "Not started"
-    creatingDeposit = "Creating the deposit"
-    sending = "Sending"
-    waiting = "Waiting"
-    starting = "Starting"
-    computing = "Computing"
-    finished = "Finished"
-    aborted = "Aborted"
-    timeout = "Timeout"
-    restarted = "Restart"
-
-    def is_creating(self) -> bool:
-        return self in [self.creating, self.errorCreating]
-
-    def is_completed(self) -> bool:
-        return self in [self.finished, self.aborted,
-                        self.timeout, self.restarted]
-
-    def is_preparing(self) -> bool:
-        return self in (
-            self.creating,
-            self.notStarted,
-            self.creatingDeposit,
-        )
-
-    def is_active(self) -> bool:
-<<<<<<< HEAD
-        return self in [self.sending, self.waiting,
-                        self.starting, self.computing]
-=======
-        return self in TASK_STATUS_ACTIVE
-
-
-TASK_STATUS_ACTIVE = [
-    TaskStatus.sending,
-    TaskStatus.waiting,
-    TaskStatus.starting,
-    TaskStatus.computing
-]
->>>>>>> d71f6921
-
-
-class TaskTestStatus(Enum):
-    started = 'Started'
-    success = 'Success'
-    error = 'Error'
-
-
-class Operation(Enum):
-    @staticmethod
-    def task_related() -> bool:
-        return False
-
-    @staticmethod
-    def subtask_related() -> bool:
-        return False
-
-    @staticmethod
-    def unnoteworthy() -> bool:
-        return False
-
-    def is_completed(self) -> bool:
-        pass
-
-
-class TaskOp(Operation):
-    """Ops that result in storing of task level information"""
-
-    @staticmethod
-    def task_related() -> bool:
-        return True
-
-    def is_completed(self) -> bool:
-        return self in [
-            TaskOp.FINISHED,
-            TaskOp.NOT_ACCEPTED,
-            TaskOp.TIMEOUT,
-            TaskOp.RESTARTED,
-            TaskOp.ABORTED]
-
-    WORK_OFFER_RECEIVED = auto()
-    CREATED = auto()
-    STARTED = auto()
-    FINISHED = auto()
-    NOT_ACCEPTED = auto()
-    TIMEOUT = auto()
-    RESTARTED = auto()
-    ABORTED = auto()
-    RESTORED = auto()
-
-
-class SubtaskOp(Operation):
-    """Ops that result in storing of subtask level information;
-    subtask_id needs to be set for them"""
-
-    @staticmethod
-    def subtask_related() -> bool:
-        return True
-
-    ASSIGNED = auto()
-    RESULT_DOWNLOADING = auto()
-    NOT_ACCEPTED = auto()
-    FINISHED = auto()
-    FAILED = auto()
-    TIMEOUT = auto()
-    RESTARTED = auto()
-    VERIFYING = auto()
-
-    def is_completed(self) -> bool:
-        return self not in (
-            SubtaskOp.ASSIGNED,
-            SubtaskOp.RESULT_DOWNLOADING,
-            SubtaskOp.RESTARTED,
-            SubtaskOp.VERIFYING
-        )
-
-
-class OtherOp(Operation):
-    """Ops that are not really interesting; for statistics anyway"""
-
-    @staticmethod
-    def unnoteworthy() -> bool:
-        return True
-
-    UNEXPECTED = auto()
-    FRAME_RESTARTED = auto()
+from enum import Enum, auto
+import functools
+import time
+from typing import Dict, Optional
+
+from golem_messages import datastructures
+from golem_messages import validators
+
+
+class TaskState:
+    # pylint: disable=too-many-instance-attributes
+
+    def __init__(self, task=None) -> None:
+        self.status = TaskStatus.creating
+        self.status_message: Optional[str] = None
+        self.progress = 0.0
+        self.remaining_time = 0
+        self.elapsed_time = 0
+        self.time_started = 0.0
+        self.payment_booked = False
+        self.payment_settled = False
+        self.subtask_states: Dict[str, SubtaskState] = {}
+        self.resource_hash = None
+        self.package_hash = None
+        self.package_path = None
+        self.package_size = None
+        self.extra_data: Dict = {}
+        self.last_update_time = time.time()
+        self.estimated_fee = 0
+
+        if task:
+            self.outputs = task.get_output_names()
+            self.subtasks_count = task.get_total_tasks()
+            self.estimated_cost = task.price
+        else:
+            self.outputs = []
+            self.subtasks_count = 0
+            self.estimated_cost = 0
+
+    def __setattr__(self, key, value):
+        super().__setattr__(key, value)
+        # Set last update time when changing status to other than 'restarted'
+        # (user interaction)
+        if key == 'status' and value != TaskStatus.restarted:
+            self.last_update_time = time.time()
+
+    def __repr__(self):
+        return '<TaskStatus: %r %.2f>' % (self.status, self.progress)
+
+    def to_dictionary(self):
+        return {
+            'time_started': self.time_started,
+            'time_remaining': self.remaining_time,
+            'last_updated': getattr(self, 'last_update_time', None),
+            'status': self.status.value,
+            'status_message': getattr(self, 'status_message', None),
+            'estimated_cost': getattr(self, 'estimated_cost', None),
+            'estimated_fee': getattr(self, 'estimated_fee', None)
+        }
+
+
+class SubtaskStatus(Enum):
+    starting = "Starting"
+    downloading = "Downloading"
+    verifying = "Verifying"
+    resent = "Failed - Resent"
+    finished = "Finished"
+    failure = "Failure"
+    restarted = "Restart"
+    cancelled = "Cancelled"
+
+    def is_computed(self) -> bool:
+        return self in [self.starting, self.downloading]
+
+    def is_active(self) -> bool:
+        return self in [self.starting, self.downloading, self.verifying]
+
+    def is_finished(self) -> bool:
+        return self == self.finished
+
+    def is_finishing(self) -> bool:
+        return self in {self.downloading, self.verifying}
+
+
+validate_varchar_inf = functools.partial(
+    validators.validate_varchar,
+    max_length=float('infinity'),
+)
+
+
+class SubtaskState(datastructures.Container):
+    __slots__ = {
+        'subtask_id': (validators.validate_varchar128, ),
+        'progress': (
+            functools.partial(
+                validators.fail_unless,
+                check=lambda x: isinstance(x, float),
+                fail_msg="Should be a float",
+            ),
+        ),
+        'time_started': (validators.validate_integer, ),
+        'node_id': (validators.validate_varchar128, ),
+        'node_name': (validate_varchar_inf, ),
+        'deadline': (validators.validate_integer, ),
+        'price': (validators.validate_integer, ),
+        'extra_data': (),
+        'status': (
+            functools.partial(
+                validators.fail_unless,
+                check=lambda x: isinstance(x, (str, SubtaskStatus)),
+                fail_msg="Should be str or SubtaskStatus",
+            ),
+        ),
+        'stdout': (validate_varchar_inf, ),
+        'stderr': (validate_varchar_inf, ),
+        'results': (
+            functools.partial(
+                validators.fail_unless,
+                check=lambda x: isinstance(x, list),
+                fail_msg="Should be a list",
+            ),
+        ),
+    }
+
+    DEFAULTS = {
+        'progress': lambda: 0.0,
+        'time_started': lambda: int(time.time()),
+        'node_name': lambda: "",
+        'extra_data': lambda: {},
+        'status': lambda: SubtaskStatus.starting,
+        'stdout': lambda: "",
+        'stderr': lambda: "",
+        'results': lambda: [],
+    }
+
+    REQUIRED = frozenset((
+        'subtask_id',
+        'node_id',
+        'deadline',
+        'price',
+    ))
+
+    @classmethod
+    def deserialize_status(cls, value):
+        if isinstance(value, SubtaskStatus):
+            return value
+        return SubtaskStatus(value)
+
+    @classmethod
+    def serialize_status(cls, value: SubtaskStatus):
+        return value.value
+
+
+class TaskStatus(Enum):
+    creating = "Creating"
+    errorCreating = "Error creating"
+    notStarted = "Not started"
+    creatingDeposit = "Creating the deposit"
+    sending = "Sending"
+    waiting = "Waiting"
+    starting = "Starting"
+    computing = "Computing"
+    finished = "Finished"
+    aborted = "Aborted"
+    timeout = "Timeout"
+    restarted = "Restart"
+
+    def is_creating(self) -> bool:
+        return self in [self.creating, self.errorCreating]
+
+    def is_completed(self) -> bool:
+        return self in [self.finished, self.aborted,
+                        self.timeout, self.restarted]
+
+    def is_preparing(self) -> bool:
+        return self in (
+            self.creating,
+            self.notStarted,
+            self.creatingDeposit,
+        )
+
+    def is_active(self) -> bool:
+        return self in TASK_STATUS_ACTIVE
+
+
+TASK_STATUS_ACTIVE = [
+    TaskStatus.sending,
+    TaskStatus.waiting,
+    TaskStatus.starting,
+    TaskStatus.computing
+]
+
+
+class TaskTestStatus(Enum):
+    started = 'Started'
+    success = 'Success'
+    error = 'Error'
+
+
+class Operation(Enum):
+    @staticmethod
+    def task_related() -> bool:
+        return False
+
+    @staticmethod
+    def subtask_related() -> bool:
+        return False
+
+    @staticmethod
+    def unnoteworthy() -> bool:
+        return False
+
+    def is_completed(self) -> bool:
+        pass
+
+
+class TaskOp(Operation):
+    """Ops that result in storing of task level information"""
+
+    @staticmethod
+    def task_related() -> bool:
+        return True
+
+    def is_completed(self) -> bool:
+        return self in [
+            TaskOp.FINISHED,
+            TaskOp.NOT_ACCEPTED,
+            TaskOp.TIMEOUT,
+            TaskOp.RESTARTED,
+            TaskOp.ABORTED]
+
+    WORK_OFFER_RECEIVED = auto()
+    CREATED = auto()
+    STARTED = auto()
+    FINISHED = auto()
+    NOT_ACCEPTED = auto()
+    TIMEOUT = auto()
+    RESTARTED = auto()
+    ABORTED = auto()
+    RESTORED = auto()
+
+
+class SubtaskOp(Operation):
+    """Ops that result in storing of subtask level information;
+    subtask_id needs to be set for them"""
+
+    @staticmethod
+    def subtask_related() -> bool:
+        return True
+
+    ASSIGNED = auto()
+    RESULT_DOWNLOADING = auto()
+    NOT_ACCEPTED = auto()
+    FINISHED = auto()
+    FAILED = auto()
+    TIMEOUT = auto()
+    RESTARTED = auto()
+    VERIFYING = auto()
+
+    def is_completed(self) -> bool:
+        return self not in (
+            SubtaskOp.ASSIGNED,
+            SubtaskOp.RESULT_DOWNLOADING,
+            SubtaskOp.RESTARTED,
+            SubtaskOp.VERIFYING
+        )
+
+
+class OtherOp(Operation):
+    """Ops that are not really interesting; for statistics anyway"""
+
+    @staticmethod
+    def unnoteworthy() -> bool:
+        return True
+
+    UNEXPECTED = auto()
+    FRAME_RESTARTED = auto()