--- conflicted
+++ resolved
@@ -18,18 +18,11 @@
 from golem.core import golem_async
 from golem.core import common
 from golem.core import simpleserializer
-<<<<<<< HEAD
-from golem.core.deferred import DeferredSeq
-=======
 from golem.core.deferred import DeferredSeq, deferred_from_future
->>>>>>> d71f6921
 from golem.ethereum import exceptions as eth_exceptions
 from golem.model import Actor
 from golem.resource import resource
 from golem.rpc import utils as rpc_utils
-<<<<<<< HEAD
-from golem.task import taskbase, taskkeeper, taskstate, tasktester
-=======
 from golem.task import (
     taskbase,
     taskkeeper,
@@ -37,7 +30,6 @@
     tasktester,
     requestedtaskmanager,
 )
->>>>>>> d71f6921
 
 if typing.TYPE_CHECKING:
     from golem.client import Client  # noqa pylint: disable=unused-import
@@ -89,28 +81,6 @@
         logger.warning("discarding the UUID from the preset")
         del task_dict['id']
 
-<<<<<<< HEAD
-    subtasks_count = task_dict.get('subtasks_count', 0)
-    options = task_dict.get('options', {})
-    optimize_total = bool(options.get('optimize_total', False))
-    if subtasks_count and not optimize_total:
-        computed_subtasks = framerenderingtask.calculate_subtasks_count(
-            subtasks_count=subtasks_count,
-            optimize_total=False,
-            use_frames=options.get('frame_count', 1) > 1,
-            frames=[None] * options.get('frame_count', 1),
-        )
-        if computed_subtasks != subtasks_count:
-            raise ValueError(
-                "Subtasks count {:d} is invalid."
-                " Maybe use {:d} instead?".format(
-                    subtasks_count,
-                    computed_subtasks,
-                )
-            )
-
-=======
->>>>>>> d71f6921
     if task_dict['concent_enabled']:
         if not client.concent_service.enabled:  # `enabled` implies `available`
             raise CreateTaskError(
@@ -338,29 +308,15 @@
     )
     package_path, package_sha1 = packager_result
     resource_size = os.path.getsize(package_path)
-<<<<<<< HEAD
-    client_options = client.task_server.get_share_options(res_id, None)
-    client_options.timeout = timeout
-    resource_server_result = yield client.resource_server.add_resources(
-        package_path,
-        package_sha1,
-        res_id,
-        resource_size,
-=======
     client_options = client.task_server.get_share_options(timeout=timeout)
     resource_server_result = yield client.resource_server.add_resources(
         package_path,
         res_id,
->>>>>>> d71f6921
         client_options=client_options,
     )
 
     logger.info("Resource package created. res_id=%r", res_id)
-<<<<<<< HEAD
-    return resource_server_result
-=======
     return resource_server_result + (package_sha1, resource_size)
->>>>>>> d71f6921
 
 
 @defer.inlineCallbacks
@@ -531,16 +487,6 @@
         logger.debug('force=%r', force)
 
         task = _create_task(self.client, task_dict)
-<<<<<<< HEAD
-        self._validate_enough_funds_to_pay_for_task(
-            task.subtask_price,
-            task.get_total_tasks(),
-            task.header.concent_enabled,
-            force
-        )
-        task_id = task.header.task_id
-
-=======
         task_id = task.header.task_id
 
         try:
@@ -554,7 +500,6 @@
             self.client.task_manager.task_creation_failed(task_id, str(exc))
             raise
 
->>>>>>> d71f6921
         # Fire and forget the next steps after create_task
         deferred = _prepare_task(client=self.client, task=task, force=force)
         deferred.addErrback(
@@ -789,14 +734,9 @@
                     f'task_id: {task_id}, subtask_id: {sub_id}'
 
         logger.info('Restarting subtasks. task_id=%r', task_id)
-<<<<<<< HEAD
-        logger.debug('subtask_ids=%r, ignore_gas_price=%r, disable_concent=%r',
-                     subtask_ids, ignore_gas_price, disable_concent)
-=======
         logger.debug('restart_subtasks. subtask_ids=%r, ignore_gas_price=%r,'
                      'disable_concent=%r', subtask_ids, ignore_gas_price,
                      disable_concent)
->>>>>>> d71f6921
 
         task_state = self.client.task_manager.tasks_states[task_id]
 
@@ -804,11 +744,7 @@
             self._validate_enough_funds_to_pay_for_task(
                 task.subtask_price,
                 len(subtask_ids),
-<<<<<<< HEAD
-                False if disable_concent else task.header.concent_enabled,
-=======
                 task.header.concent_enabled,
->>>>>>> d71f6921
                 ignore_gas_price
             )
 
@@ -846,15 +782,9 @@
             logger.error('Frame restart failed, frame has no subtasks.'
                          'task_id=%r, frame=%r', task_id, frame)
             return None
-<<<<<<< HEAD
 
         return self.restart_subtasks(task_id, list(frame_subtasks))
 
-=======
-
-        return self.restart_subtasks(task_id, list(frame_subtasks))
-
->>>>>>> d71f6921
     @safe_run(_restart_subtasks_error)
     def _restart_finished_task_subtasks(
             self,
@@ -960,7 +890,6 @@
             return None, f'Task not found: {task_id}'
 
         subtasks_to_restart = set(subtask_ids)
-<<<<<<< HEAD
 
         for sub_id in subtasks_to_restart:
             if self.task_manager.subtask_to_task(
@@ -975,22 +904,6 @@
             )
             subtasks_to_restart |= failed_subtask_ids
 
-=======
-
-        for sub_id in subtasks_to_restart:
-            if self.task_manager.subtask_to_task(
-                    sub_id, Actor.Requestor) != task_id:
-                return None, f'Subtask does not belong to the given task.' \
-                    f'task_id: {task_id}, subtask_id: {sub_id}'
-
-        if self.task_manager.task_finished(task_id):
-            failed_subtask_ids = set(
-                sub_id for sub_id, subtask in task.subtasks_given.items()
-                if subtask['status'] == taskstate.SubtaskStatus.failure
-            )
-            subtasks_to_restart |= failed_subtask_ids
-
->>>>>>> d71f6921
         result = self._get_cost_estimation(
             len(subtasks_to_restart),
             task.subtask_price
