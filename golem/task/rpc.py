--- conflicted
+++ resolved
@@ -513,7 +513,6 @@
 
         return task_id, None
 
-<<<<<<< HEAD
     @rpc_utils.expose('comp.task.create.dry_run')
     @safe_run(_create_task_error)
     def create_task_dry_run(self, task_dict) \
@@ -539,7 +538,7 @@
             task_builder_type.build_dictionary(task_definition),
         )
         return task_dict, None
-=======
+
     @rpc_utils.expose('comp.task_api.create')
     def create_task_api_task(self, task_params: dict, golem_params: dict):
         logger.info('Creating Task API task. golem_params=%r', golem_params)
@@ -593,7 +592,6 @@
         d.addErrback(lambda e: logger.info("Task creation error %r", e))  # noqa pylint: disable=no-member
 
         return task_id
->>>>>>> ebf7ef51
 
     def _validate_enough_funds_to_pay_for_task(
             self,
