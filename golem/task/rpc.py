--- conflicted
+++ resolved
@@ -27,12 +27,9 @@
     taskstate,
     tasktester,
     requestedtaskmanager,
-<<<<<<< HEAD
-    TaskId)
-=======
+    TaskId,
 )
 from golem.task.helpers import calculate_subtask_payment
->>>>>>> b1222edf
 
 if typing.TYPE_CHECKING:
     # pylint:disable=unused-import, ungrouped-imports
@@ -553,35 +550,18 @@
 
     # FIXME: integration tests pass a single argument
     @rpc_utils.expose('comp.task_api.create')
-<<<<<<< HEAD
     def create_task_api_task(
             self,
             golem_params: dict,
             app_params: typing.Optional[dict] = None
     ) -> TaskId:
-        logger.info('Creating Task API task. params=%r', golem_params)
+        logger.info('Creating Task API task. golem_params=%r', golem_params)
+
+        if self.client.has_assigned_task():
+            raise RuntimeError('Cannot create task while computing')
 
         create_task_params, app_params = requestedtaskmanager.CreateTaskParams \
             .parse(golem_params, app_params)
-=======
-    def create_task_api_task(self, task_params: dict, golem_params: dict):
-        logger.info('Creating Task API task. golem_params=%r', golem_params)
-
-        if self.client.has_assigned_task():
-            raise RuntimeError('Cannot create task while computing')
-
-        create_task_params = requestedtaskmanager.CreateTaskParams(
-            app_id=golem_params['app_id'],
-            name=golem_params['name'],
-            output_directory=Path(golem_params['output_directory']),
-            resources=list(map(Path, golem_params['resources'])),
-            max_price_per_hour=int(golem_params['max_price_per_hour']),
-            max_subtasks=int(golem_params['max_subtasks']),
-            task_timeout=int(golem_params['task_timeout']),
-            subtask_timeout=int(golem_params['subtask_timeout']),
-            concent_enabled=False,  # Concent doesn't support Task API
-        )
->>>>>>> b1222edf
 
         self._validate_enough_funds_to_pay_for_task(
             create_task_params.max_price_per_hour,
