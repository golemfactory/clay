"""Task related module with procedures exposed by RPC"""

import asyncio
import copy
import functools
import logging
import os.path
import re
import typing
from pathlib import Path

from ethereum.utils import denoms
from golem_messages import helpers as msg_helpers
from golem_messages.datastructures import masking
from twisted.internet import defer

from apps.core.task import coretask
from apps.rendering.task.renderingtask import RenderingTask
from golem.core import golem_async
from golem.core import common
from golem.core import simpleserializer
from golem.core.deferred import DeferredSeq, deferred_from_future
from golem.ethereum import exceptions as eth_exceptions
from golem.model import Actor
from golem.resource import resource
from golem.rpc import utils as rpc_utils
from golem.task import (
    taskbase,
    taskkeeper,
    taskstate,
    tasktester,
    requestedtaskmanager,
)

if typing.TYPE_CHECKING:
    from golem.client import Client  # noqa pylint: disable=unused-import

logger = logging.getLogger(__name__)
TASK_NAME_RE = re.compile(r"(\w|[\-\. ])+$")


def safe_run(errback):
    def wrapped(f):
        @functools.wraps(f)
        def curry(*args, **kwargs):
            try:
                result = f(*args, **kwargs)
            except Exception as e:  # pylint: disable=broad-except
                logger.debug('Full traceback', exc_info=e)
                return errback(e, *args, **kwargs)
            return result
        return curry
    return wrapped


class CreateTaskError(Exception):
    pass


def _validate_task_dict(client, task_dict) -> None:
    task_type = task_dict.get('type')
    known_task_types = list(client.apps_manager.task_types.keys())
    if task_type not in known_task_types:
        raise ValueError(
            f"Task type '{task_type}' unrecognized, "
            f"must be one of: {known_task_types}"
        )

    name = ""
    if 'name' in task_dict:
        task_dict['name'] = task_dict['name'].strip()
        name = task_dict['name']
    if len(name) < 4 or len(name) > 24:
        raise ValueError(
            "Length of task name cannot be less "
            "than 4 or more than 24 characters.")
    if not TASK_NAME_RE.match(name):
        raise ValueError(
            "Task name can only contain letters, numbers, "
            "spaces, underline, dash or dot.")
    if 'id' in task_dict:
        logger.warning("discarding the UUID from the preset")
        del task_dict['id']

    if task_dict['concent_enabled']:
        if not client.concent_service.enabled:  # `enabled` implies `available`
            raise CreateTaskError(
                "Cannot create task with concent enabled when "
                "Concent Service is " +
                (
                    'switched off' if client.concent_service.available
                    else 'disabled'
                ),
            )
        if not client.apps_manager.get_app(
                task_dict['type']
        ).concent_supported:
            raise CreateTaskError(
                f"Concent is not supported for {task_dict['type']} tasks."
            )


def validate_client(client):
    if client.config_desc.in_shutdown:
        raise CreateTaskError(
            'Can not enqueue task: shutdown is in progress, '
            'toggle shutdown mode off to create new tasks.')
    if client.task_server is None:
        raise CreateTaskError("Golem is not ready")


def prepare_and_validate_task_dict(client, task_dict):
    task_type_id = task_dict.get('type', '').lower()
    task_dict['type'] = task_type_id
    # Set default value for concent_enabled
    task_dict.setdefault(
        'concent_enabled',
        client.concent_service.enabled and
        client.apps_manager.get_app(task_type_id).concent_supported
    )
    _validate_task_dict(client, task_dict)


@golem_async.deferred_run()
def _run_test_task(client, task_dict):

    def on_success(result, estimated_memory, time_spent, **kwargs):
        logger.info('Test task succes "%r"', task_dict)
        client.task_tester = None
        client.task_test_result = {
            "status": taskstate.TaskTestStatus.success,
            "result": result,
            "estimated_memory": estimated_memory,
            "time_spent": time_spent,
            "more": kwargs,
        }

    def on_error(*args, **kwargs):
        logger.warning('Test task error "%r": %r', task_dict, args)
        client.task_tester = None
        client.task_test_result = {
            "status": taskstate.TaskTestStatus.error,
            "error": args,
            "more": kwargs,
        }

    dictionary = simpleserializer.DictSerializer.load(task_dict)
    task = client.task_server.task_manager.create_task(
        dictionary=dictionary, test=True
    )

    client.task_test_result = {
        "status": taskstate.TaskTestStatus.started,
        "error": None,
    }
    client.task_tester = tasktester.TaskTester(
        task,
        client.task_server.get_task_computer_root(),
        on_success,
        on_error,
    )
    client.task_tester.run()


def _create_task(client: 'Client', task_dict: dict) -> taskbase.Task:
    validate_client(client)
    prepare_and_validate_task_dict(client, task_dict)
    return client.task_manager.create_task(task_dict)


def _prepare_task(
        client: 'Client',
        task: taskbase.Task,
        force: bool
) -> defer.Deferred:
    logger.debug('_prepare_task(). dict=%r', task.task_definition.to_dict())
    seq = DeferredSeq()
    seq.push(client.task_manager.initialize_task, task)
    seq.push(enqueue_new_task, client, task, force=force)
    return seq.execute()


def _restart_subtasks(
        client: 'Client',
        old_task_id: str,
        task_dict: dict,
        subtask_ids_to_copy: typing.Iterable[str],
        ignore_gas_price: bool = False,
):
    new_task = _create_task(client, task_dict)

    def _copy_results(*_):
        client.task_manager.copy_results(
            old_task_id=old_task_id,
            new_task_id=new_task.header.task_id,
            subtask_ids_to_copy=subtask_ids_to_copy
        )

    # Fire and forget the next steps after create_task
    deferred = _prepare_task(
        client=client,
        task=new_task,
        force=ignore_gas_price)
    deferred.addErrback(
        lambda failure: _restart_subtasks_error(
            e=failure.value,
            _self=None,
            task_id=new_task.header.task_id,
            subtask_ids=subtask_ids_to_copy
        )
    )
    deferred.addCallback(_copy_results)


@defer.inlineCallbacks
def _ensure_task_deposit(client, task, force):
    if not task.header.concent_enabled:
        return

    if not client.concent_service.available:
        return

    task_id = task.header.task_id
    task_state = client.task_manager.tasks_states[task_id]
    task_state.status = taskstate.TaskStatus.creatingDeposit
    min_amount, opt_amount = msg_helpers.requestor_deposit_amount(
        task.price,
    )
    logger.info(
        "Ensuring deposit. min=%.8f optimal=%.8f task_id=%r",
        min_amount / denoms.ether,
        opt_amount / denoms.ether,
        task_id,
    )
    # This is a bandaid solution for unlocking funds when task creation
    # fails. This case is most common but, the better way it to always
    # unlock them when the task fails regardless of the reason.
    try:
        client.transaction_system.validate_concent_deposit_possibility(
            required=min_amount,
            tasks_num=task.get_total_tasks(),
            force=force,
        )
        yield client.transaction_system.concent_deposit(
            required=min_amount,
            expected=opt_amount,
        )
    except eth_exceptions.EthereumError:
        client.funds_locker.remove_task(task_id)
        raise

    logger.info(
        "Deposit confirmed. task_id=%r",
        task_id,
    )


@defer.inlineCallbacks
def _create_task_package(client, task):
    files = resource.get_resources_for_task(
        resources=task.get_resources()
    )

    packager_result = yield client.resource_server.create_resource_package(
        files,
        task.header.task_id,
    )
    return packager_result


def _get_mask_for_task(client, task: coretask.CoreTask) -> masking.Mask:
    desired_num_workers = max(
        task.get_total_tasks() * client.config_desc.initial_mask_size_factor,
        client.config_desc.min_num_workers_for_mask,
    )

    if client.p2pservice is None:
        raise RuntimeError('P2PService not ready')
    if client.task_server is None:
        raise RuntimeError('TaskServer not ready')

    network_size = client.p2pservice.get_estimated_network_size()
    min_perf = client.task_server.get_min_performance_for_task(task)
    perf_rank = client.p2pservice.get_performance_percentile_rank(
        min_perf, task.header.environment)
    potential_num_workers = int(network_size * (1 - perf_rank))

    mask = masking.Mask.get_mask_for_task(
        desired_num_workers=desired_num_workers,
        potential_num_workers=potential_num_workers
    )
    logger.info(
        f'Task {task.header.task_id} '
        f'initial mask size: {mask.num_bits} '
        f'expected number of providers: {desired_num_workers} '
        f'potential number of providers: {potential_num_workers}'
    )

    return mask


@defer.inlineCallbacks
def add_resources(client, resources, res_id, timeout):
    files = copy.copy(list(resources))

    packager_result = yield client.resource_server.create_resource_package(
        files,
        res_id
    )
    package_path, package_sha1 = packager_result
    resource_size = os.path.getsize(package_path)
    client_options = client.task_server.get_share_options(timeout=timeout)
    resource_server_result = yield client.resource_server.add_resources(
        package_path,
        res_id,
        client_options=client_options,
    )

    logger.info("Resource package created. res_id=%r", res_id)
    return resource_server_result + (package_sha1, resource_size)


@defer.inlineCallbacks
def _setup_task_resources(client, task):
    task_id = task.header.task_id

    if client.config_desc.net_masking_enabled:
        task.header.mask = _get_mask_for_task(
            client=client,
            task=task,
        )
    else:
        task.header.mask = masking.Mask()

    estimated_fee = client.transaction_system.eth_for_batch_payment(
        task.get_total_tasks())
    client.task_manager.add_new_task(task, estimated_fee=estimated_fee)

    resource_server_result = yield add_resources(
        client,
        task.get_resources(),
        task_id,
        common.deadline_to_timeout(task.header.deadline)
    )

    return resource_server_result


@golem_async.deferred_run()
def _start_task(client, task, resource_server_result):
    resource_manager_result, package_path,\
        package_hash, package_size = resource_server_result

    task_state = client.task_manager.tasks_states[task.header.task_id]
    task_state.package_path = package_path
    task_state.package_hash = package_hash
    task_state.package_size = package_size
    task_state.resource_hash = resource_manager_result[0]
    logger.debug(
        "Setting task state - package_path: %s, package_hash: %s, "
        "package_size: %s, resource_hash: %s",
        task_state.package_path, task_state.package_hash,
        task_state.package_size, task_state.resource_hash
    )

    client.task_manager.start_task(task.header.task_id)


@defer.inlineCallbacks
def enqueue_new_task(client, task, force=False) \
        -> typing.Generator[defer.Deferred, typing.Any, taskbase.Task]:
    """Feed a fresh Task to all golem subsystems"""
    validate_client(client)
    task_id = task.header.task_id
    client.funds_locker.lock_funds(
        task_id,
        task.subtask_price,
        task.get_total_tasks(),
    )
    logger.debug('Enqueue new task. task_id=%r', task)

    resource_server_result = yield _setup_task_resources(
        client=client,
        task=task,
    )

    logger.debug("Task resources created. task_id=%r", task_id)

    try:
        yield _ensure_task_deposit(
            client=client,
            task=task,
            force=force,
        )

        yield _start_task(
            client=client,
            task=task,
            resource_server_result=resource_server_result,
        )

        logger.info("Task started. task_id=%r", task_id)
    except eth_exceptions.EthereumError as e:
        logger.error(
            "Can't enqueue_new_task. task_id=%(task_id)r, e=%(e_name)s: %(e)s",
            {
                'task_id': task_id,
                'e': e,
                'e_name': e.__class__.__name__,
            },
        )
        raise
    except Exception:  # pylint: disable=broad-except
        logger.exception("Can't enqueue_new_task. task_id=%r", task_id)
        raise
    return task


def _create_task_error(e, _self, task_dict, *args, **_kwargs) \
        -> typing.Tuple[None, typing.Union[str, typing.Dict]]:
    _self.client.task_manager.task_creation_failed(task_dict.get('id'), str(e))

    if hasattr(e, 'to_dict'):
        return None, rpc_utils.int_to_string(e.to_dict())

    return None, str(e)


def _restart_task_error(e, _self, task_id, *args, **_kwargs) \
        -> typing.Tuple[None, str]:
    logger.error("Cannot restart task %r: %s", task_id, e)

    if hasattr(e, 'to_dict'):
        return None, rpc_utils.int_to_string(e.to_dict())

    return None, str(e)


def _restart_subtasks_error(e, _self, task_id, subtask_ids, *_args, **_kwargs) \
        -> typing.Union[str, typing.Dict]:
    logger.error("Failed to restart subtasks. task_id: %r, subtask_ids: %r, %s",
                 task_id, subtask_ids, e)

    if hasattr(e, 'to_dict'):
        return rpc_utils.int_to_string(e.to_dict())

    return str(e)


def _test_task_error(e, self, task_dict, **_kwargs):
    logger.error("Test task error: %s", e)
    logger.debug("Test task details. task_dict=%s", task_dict)
    self.client.task_test_result = {
        "status": taskstate.TaskTestStatus.error,
        "error": str(e),
    }
    return False


class ClientProvider:
    """Provides task related remote procedures that require Client"""

    # Add only methods that are exposed via RPC
    def __init__(self, client):
        self.client = client

    @property
    def task_manager(self):
        return self.client.task_server.task_manager

    @property
    def requested_task_manager(
            self,
    ) -> requestedtaskmanager.RequestedTaskManager:
        return self.client.task_server.requested_task_manager

    @rpc_utils.expose('comp.task.create')
    @safe_run(_create_task_error)
    def create_task(self, task_dict, force=False) \
            -> typing.Tuple[typing.Optional[str],
                            typing.Optional[typing.Union[str, typing.Dict]]]:
        """
        :param force: if True will ignore warnings
        :return: (task_id, None) on success; (task_id or None, error_message)
                 on failure
        """
        logger.info('Creating task. task_dict=%r', task_dict)
        logger.debug('force=%r', force)

        task = _create_task(self.client, task_dict)
        task_id = task.header.task_id

        try:
            self._validate_enough_funds_to_pay_for_task(
                task.subtask_price,
                task.get_total_tasks(),
                task.header.concent_enabled,
                force
            )
        except Exception as exc:  # pylint: disable=broad-except
            self.client.task_manager.task_creation_failed(task_id, str(exc))
            raise

        # Fire and forget the next steps after create_task
        deferred = _prepare_task(client=self.client, task=task, force=force)
        deferred.addErrback(
            lambda failure: _create_task_error(
                e=failure.value,
                _self=self,
                task_dict=task_dict,
                force=force
            )
        )

        return task_id, None

    @rpc_utils.expose('comp.task.create.dry_run')
    @safe_run(_create_task_error)
    def create_task_dry_run(self, task_dict) \
            -> typing.Tuple[typing.Optional[dict],
                            typing.Optional[str]]:
        """
        Dry run creating a task.
        This works by creating a TaskDefinition object (like 'comp.taks.create'
        would to) and dumping it back to dict (like 'comp.task' would do).
        Golem performs task_dict validation and possibly changes some fields.
        This task is not passed for computation.
        :param task_dict: Task description dictionary. The same as for
                          'comp.task.create'.
        :return: (task_dict, None) on success; (None, error_message) on failure.
        """
        validate_client(self.client)
        prepare_and_validate_task_dict(self.client, task_dict)
        task_definition, task_builder_type = \
            self.task_manager.create_task_definition(task_dict)
        task_dict = common.update_dict(
            {'progress': 0.0},
            taskstate.TaskState().to_dictionary(),
            task_builder_type.build_dictionary(task_definition),
        )
        return task_dict, None

    @rpc_utils.expose('comp.task_api.create')
    def create_task_api_task(self, golem_params: dict, task_params: dict=None):
        logger.info('Creating Task API task. golem_params=%r', golem_params)

        if task_params is None:
            if 'options' in golem_params:
                task_params = golem_params['options']
                del golem_params['options']
            else:
                task_params = {}

        if 'app_id' not in golem_params:
            logger.warning('Please use app_id when making a task.')
            if 'type' not in golem_params:
                raise RuntimeError("No type to fall back on")
            golem_params['app_id'] = golem_params['type']

        create_task_params = requestedtaskmanager.CreateTaskParams(
            app_id=golem_params['app_id'],
            name=golem_params['name'],
            output_directory=Path(golem_params['output_directory']),
            resources=list(map(Path, golem_params['resources'])),
            max_price_per_hour=int(golem_params['max_price_per_hour']),
            max_subtasks=int(golem_params['max_subtasks']),
            task_timeout=int(golem_params['task_timeout']),
            subtask_timeout=int(golem_params['subtask_timeout']),
            concent_enabled=False,  # Concent doesn't support Task API
        )

        self._validate_enough_funds_to_pay_for_task(
            create_task_params.max_price_per_hour,
            create_task_params.max_subtasks,
            create_task_params.concent_enabled,
            False,
        )

        task_id = self.requested_task_manager.create_task(
            create_task_params,
            task_params,
        )

        self.client.funds_locker.lock_funds(
            task_id,
            create_task_params.max_price_per_hour,
            create_task_params.max_subtasks,
        )

        @defer.inlineCallbacks
        def init_task():
            try:
<<<<<<< HEAD
                logger.debug('init_task()')
                future = asyncio.ensure_future(
                    self.requested_task_manager.init_task(task_id)
                )
                logger.debug('init_task() - started')
                yield deferred_from_future(future)
                logger.debug('init_task() - ended')

            except Exception as e:
                logger.error('init_task() - exception=%r', e, exc_info=True)
=======
                yield deferred_from_future(
                    self.requested_task_manager.init_task(task_id))
            except Exception:
>>>>>>> 3605fd23
                self.client.funds_locker.remove_task(task_id)
                raise
            else:
                logger.debug('start_task()')
                self.requested_task_manager.start_task(task_id)
<<<<<<< HEAD
                logger.debug('start_task() - ended')
            # Dummy yield to make this function work with inlineCallbacks.
            # To be removed when there are other yeilds in this function.
            yield defer.Deferred()
=======
>>>>>>> 3605fd23

        # Do not yield, this is a fire and forget deferred as it may take long
        # time to complete and shouldn't block the RPC call.
        d = init_task()
        d.addErrback(lambda e: logger.info("Task creation error %r", e))  # noqa pylint: disable=no-member

        return task_id

    def _validate_enough_funds_to_pay_for_task(
            self,
            subtask_price: int,
            subtask_count: int,
            concent_enabled: bool,
            force: bool
    ):
        self._validate_lock_funds_possibility(subtask_price, subtask_count)

        concent_available = self.client.concent_service.available
        if concent_enabled and concent_available:
            min_amount, _ = msg_helpers.requestor_deposit_amount(subtask_price)
            self.client.transaction_system.validate_concent_deposit_possibility(
                required=min_amount,
                tasks_num=subtask_count,
                force=force,
            )

    def _validate_lock_funds_possibility(
            self,
            subtask_price: int,
            subtask_count: int) -> None:
        total_price_gnt: int = subtask_price * subtask_count
        transaction_system = self.client.transaction_system
        missing_funds: typing.List[eth_exceptions.MissingFunds] = []

        gnt_available = transaction_system.get_available_gnt()
        if total_price_gnt > gnt_available:
            missing_funds.append(eth_exceptions.MissingFunds(
                required=total_price_gnt,
                available=gnt_available,
                currency='GNT'
            ))

        eth = transaction_system.eth_for_batch_payment(subtask_count)
        eth_available = transaction_system.get_available_eth()
        if eth > eth_available:
            missing_funds.append(eth_exceptions.MissingFunds(
                required=eth,
                available=eth_available,
                currency='ETH'
            ))

        if missing_funds:
            raise eth_exceptions.NotEnoughFunds(missing_funds)

    @rpc_utils.expose('comp.task.restart')
    @safe_run(_restart_task_error)
    def restart_task(
            self,
            task_id: str,
            force: bool = False,
            disable_concent: bool = False
    ) -> typing.Tuple[typing.Optional[str], typing.Optional[str]]:
        """
        :return: (new_task_id, None) on success; (None, error_message)
                 on failure
        """
        logger.info('Restarting task. task_id=%r', task_id)
        logger.debug('force=%r, disable_concent=%r', force, disable_concent)

        # Task state is changed to restarted and stays this way until it's
        # deleted from task manager.
        try:
            self.task_manager.assert_task_can_be_restarted(task_id)
        except self.task_manager.AlreadyRestartedError:
            return None, "Task already restarted: '{}'".format(task_id)

        # Create new task that is a copy of the definition of the old one.
        # It has a new deadline and a new task id.
        try:
            task = self.task_manager.tasks[task_id]
            self._validate_enough_funds_to_pay_for_task(
                task.subtask_price,
                task.get_total_tasks(),
                False if disable_concent else task.header.concent_enabled,
                force
            )

            task_dict = copy.deepcopy(
                self.task_manager.get_task_definition_dict(
                    self.task_manager.tasks[task_id],
                ),
            )
        except KeyError:
            return None, "Task not found: '{}'".format(task_id)

        del task_dict['id']
        if disable_concent:
            task_dict['concent_enabled'] = False

        new_task = _create_task(self.client, task_dict)
        # Fire and forget the next steps after create_task
        deferred = _prepare_task(client=self.client, task=new_task, force=force)
        deferred.addErrback(
            lambda failure: _restart_task_error(
                e=failure.value,
                _self=self,
                task_id=task_id,
            )
        )
        self.task_manager.put_task_in_restarted_state(task_id)
        return new_task.header.task_id, None

    @rpc_utils.expose('comp.task.subtasks.restart')
    @safe_run(_restart_subtasks_error)
    def restart_subtasks(
            self,
            task_id: str,
            subtask_ids: typing.List[str],
            ignore_gas_price: bool = False,
            disable_concent: bool = False
    ) -> typing.Optional[typing.Union[str, typing.Dict]]:
        """
        Restarts a set of subtasks from the given task. If the specified task is
        already finished, all failed subtasks will be restarted along with the
        set provided as a parameter. Finished subtasks will have their results
        copied over to the newly created task.
        :param task_id: the ID of the task which contains the given subtasks.
        :param subtask_ids: the set of subtask IDs which should be restarted.
        If this is empty and the task is finished, all of the task's subtasks
        marked as failed will be restarted.
        :param ignore_gas_price: if True, this will ignore long transaction time
        errors and proceed with the restart.
        :param disable_concent: setting this flag to True will result in forcing
        Concent to be disabled for the task. This only has effect when the task
        is already finished and needs to be restarted.
        :return: In case of any errors, returns the representation of the error
        (either a string or a dict). Otherwise, returns None.
        """
        task = self.task_manager.tasks.get(task_id)
        if not task:
            return f'Task not found: {task_id!r}'

        subtasks_to_restart = set(subtask_ids)

        for sub_id in subtasks_to_restart:
            if self.task_manager.subtask_to_task(
                    sub_id, Actor.Requestor) != task_id:
                return f'Subtask does not belong to the given task.' \
                    f'task_id: {task_id}, subtask_id: {sub_id}'

        logger.info('Restarting subtasks. task_id=%r', task_id)
        logger.debug('restart_subtasks. subtask_ids=%r, ignore_gas_price=%r,'
                     'disable_concent=%r', subtask_ids, ignore_gas_price,
                     disable_concent)

        task_state = self.client.task_manager.tasks_states[task_id]

        if task_state.status.is_active():
            self._validate_enough_funds_to_pay_for_task(
                task.subtask_price,
                len(subtask_ids),
                task.header.concent_enabled,
                ignore_gas_price
            )

            for subtask_id in subtask_ids:
                self.client.restart_subtask(subtask_id)
        else:
            return self._restart_finished_task_subtasks(
                task_id,
                subtask_ids,
                ignore_gas_price,
                disable_concent
            )

        return None

    @rpc_utils.expose('comp.task.subtasks.frame.restart')
    @safe_run(
        lambda e, _self, task_id, frame: logger.error(
            'Frame restart failed. e=%r, task_id=%r, frame=%r',
            e, task_id, frame
        )
    )
    def restart_frame_subtasks(
            self,
            task_id: str,
            frame: int
    ) -> typing.Optional[typing.Union[str, typing.Dict]]:
        logger.debug('restart_frame_subtasks. task_id=%r, frame=%r',
                     task_id, frame)

        frame_subtasks: typing.FrozenSet[str] =\
            self.task_manager.get_frame_subtasks(task_id, frame)

        if not frame_subtasks:
            logger.error('Frame restart failed, frame has no subtasks.'
                         'task_id=%r, frame=%r', task_id, frame)
            return None

        return self.restart_subtasks(task_id, list(frame_subtasks))

    @safe_run(_restart_subtasks_error)
    def _restart_finished_task_subtasks(
            self,
            task_id: str,
            subtask_ids: typing.Iterable[str],
            ignore_gas_price: bool = False,
            disable_concent: bool = False
    ) -> typing.Optional[typing.Union[str, typing.Dict]]:
        logger.debug('_restart_finished_task_subtasks. task_id=%r, '
                     'subtask_ids=%r, ignore_gas_price=%r', task_id,
                     subtask_ids, ignore_gas_price)

        try:
            old_task = self.task_manager.tasks[task_id]

            finished_subtask_ids = set(
                sub_id for sub_id, sub in old_task.subtasks_given.items()
                if sub['status'] == taskstate.SubtaskStatus.finished
            )
            subtask_ids_to_copy = finished_subtask_ids - set(subtask_ids)

            self._validate_enough_funds_to_pay_for_task(
                old_task.subtask_price,
                old_task.get_total_tasks() - len(subtask_ids_to_copy),
                False if disable_concent else old_task.header.concent_enabled,
                ignore_gas_price
            )

            self.task_manager.put_task_in_restarted_state(
                task_id,
                clear_tmp=False,
            )

            logger.debug('_restart_finished_task_subtasks. '
                         'subtask_ids_to_copy=%r', subtask_ids_to_copy)
        except self.task_manager.AlreadyRestartedError:
            err_msg = f'Task already restarted: {task_id!r}'
            logger.error(err_msg)
            return err_msg
        except KeyError:
            err_msg = f'Task not found: {task_id!r}'
            logger.error(err_msg)
            return err_msg

        task_dict = copy.deepcopy(
            self.task_manager.get_task_definition_dict(old_task),
        )
        del task_dict['id']
        if disable_concent:
            task_dict['concent_enabled'] = False

        logger.debug('_restart_finished_task_subtasks. task_dict=%s', task_dict)
        _restart_subtasks(
            client=self.client,
            subtask_ids_to_copy=subtask_ids_to_copy,
            old_task_id=task_id,
            task_dict=task_dict,
            ignore_gas_price=ignore_gas_price,
        )
        # Don't wait for deferred

        return None

    @rpc_utils.expose('comp.tasks.check')
    @safe_run(_test_task_error)
    def run_test_task(self, task_dict) -> bool:
        logger.info('Running test task "%r" ...', task_dict)
        if self.client.task_tester is not None:
            self.client.task_test_result = {
                "status": taskstate.TaskTestStatus.error,
                "error": "Another test is running",
            }
            return False

        prepare_and_validate_task_dict(self.client, task_dict)
        self.client.task_test_result = None
        _run_test_task(
            client=self.client,
            task_dict=task_dict,
        )
        # Don't wait for _deferred
        return True

    @rpc_utils.expose('comp.task.subtasks.estimated.cost')
    def get_estimated_subtasks_cost(
            self,
            task_id: str,
            subtask_ids: typing.List[str]
    ) -> typing.Tuple[typing.Optional[dict], typing.Optional[str]]:
        """
        Estimates the cost of restarting an array of subtasks from a given task.
        If the specified task is finished, all of the failed subtasks from that
        task will be added to the estimation.
        :param task_id: ID of the task containing the subtasks to be restarted.
        :param subtask_ids: a list of subtask IDs which should be restarted. If
        one of the subtasks does not belong to the given task, an error will be
        returned.
        :return: a result, error tuple. When the result is present the error
        should be None (and vice-versa).
        """
        task = self.task_manager.tasks.get(task_id)
        if not task:
            return None, f'Task not found: {task_id}'

        subtasks_to_restart = set(subtask_ids)

        for sub_id in subtasks_to_restart:
            if self.task_manager.subtask_to_task(
                    sub_id, Actor.Requestor) != task_id:
                return None, f'Subtask does not belong to the given task.' \
                    f'task_id: {task_id}, subtask_id: {sub_id}'

        if self.task_manager.task_finished(task_id):
            failed_subtask_ids = set(
                sub_id for sub_id, subtask in task.subtasks_given.items()
                if subtask['status'] == taskstate.SubtaskStatus.failure
            )
            subtasks_to_restart |= failed_subtask_ids

        result = self._get_cost_estimation(
            len(subtasks_to_restart),
            task.subtask_price
        )

        return result, None

    @rpc_utils.expose('comp.tasks.estimated.cost')
    def get_estimated_cost(
            self,
            _task_type: str,
            options: typing.Optional[dict] = None,
            task_id: typing.Optional[str] = None,
            partial: typing.Optional[bool] = False
    ) -> typing.Tuple[typing.Optional[dict], typing.Optional[str]]:
        """
        Estimates the cost of a task. Result includes amounts required for both
        calculating the task, as well as creating a Concent deposit for it.

        :param _task_type: type of the task for which the cost should be
        estimated.
        :param options: task options, when provided and task_id parameter is
        None the cost estimation will be based on fields from this dict
        (i.e. price, subtask_count and subtask_timeout). Used for tasks
        which have not been created yet.
        :param task_id: if provided, the cost estimation will be based on an
        existing task with the given ID.
        :param partial: used in conjunction with the task_id parameter. If
        True, the estimation will only include unfinished subtasks of the
        specified task (i.e. estimating the cost of a partial task restart).
        Otherwise, the full task cost will be returned.
        :return: a tuple with the result dict as its first element and an error
        string as the second. When the result is present the error should be
        None (and vice-versa).
        """
        subtask_count: int = 0
        subtask_price: int = 0

        if task_id:
            task: taskbase.Task = self.task_manager.tasks.get(task_id)
            if not task:
                return None, f'Task not found: {task_id}'

            subtask_count = task.get_tasks_left() if partial else \
                task.get_total_tasks()
            subtask_price = task.subtask_price
        else:
            if not options:
                return None, 'You must pass either a task ID or task options.'

            subtask_count = int(options['subtasks_count'])
            subtask_timeout: int = common.string_to_timeout(
                options['subtask_timeout'],
            )
            subtask_price = taskkeeper.compute_subtask_value(
                price=int(options['price']),
                computation_time=subtask_timeout
            )

        result = self._get_cost_estimation(subtask_count, subtask_price)

        logger.info('Estimated task cost. result=%r', result)
        return result, None

    def _get_cost_estimation(self, subtask_count: int, subtask_price: int):
        estimated_gnt: int = subtask_count * subtask_price
        estimated_eth: int = self.client \
            .transaction_system.eth_for_batch_payment(subtask_count)
        estimated_gnt_deposit: typing.Tuple[int, int] = \
            msg_helpers.requestor_deposit_amount(estimated_gnt)
        estimated_deposit_eth: int = self.client.transaction_system \
            .eth_for_deposit()

        return {
            'GNT': str(estimated_gnt),
            'ETH': str(estimated_eth),
            'deposit': {
                'GNT_required': str(estimated_gnt_deposit[0]),
                'GNT_suggested': str(estimated_gnt_deposit[1]),
                'ETH': str(estimated_deposit_eth),
            },
        }

    @rpc_utils.expose('comp.task.rendering.task_fragments')
    def get_fragments(self, task_id: str) -> \
        typing.Tuple[
                typing.Optional[typing.Dict[int, typing.List[typing.Dict]]],
                typing.Optional[str]]:
        """
        Returns the task fragments for a given rendering task. A single task
        fragment is a collection of subtasks referring to the same, common part
        of the whole task. Fragments are identified using incremental integer
        indices.
        :param task_id: Task ID of the rendering task for which fragments should
        be obtained.
        :return: A dictionary where keys are the fragment indices and values are
        lists of subtasks associated with a given fragment. Returns None
        (along with an error message) if the task is not known or it is not a
        rendering task.
        """
        task = self.task_manager.tasks.get(task_id)
        if task is None:
            return None, f"Task not found: '{task_id}'"
        if not isinstance(task, RenderingTask):
            return None, f"Incorrect task type: '{task.__class__.__name__}'"

        fragments: typing.Dict[int, typing.List[typing.Dict]] = {}

        for subtask_index in range(1, task.get_total_tasks() + 1):
            fragments[subtask_index] = []

        for subtask in self.task_manager.get_subtasks_dict(task_id) or []:
            fragments[subtask['extra_data']['start_task']].append(subtask)

        return fragments, None<|MERGE_RESOLUTION|>--- conflicted
+++ resolved
@@ -1,6 +1,5 @@
 """Task related module with procedures exposed by RPC"""
 
-import asyncio
 import copy
 import functools
 import logging
@@ -541,21 +540,8 @@
         return task_dict, None
 
     @rpc_utils.expose('comp.task_api.create')
-    def create_task_api_task(self, golem_params: dict, task_params: dict=None):
+    def create_task_api_task(self, task_params: dict, golem_params: dict):
         logger.info('Creating Task API task. golem_params=%r', golem_params)
-
-        if task_params is None:
-            if 'options' in golem_params:
-                task_params = golem_params['options']
-                del golem_params['options']
-            else:
-                task_params = {}
-
-        if 'app_id' not in golem_params:
-            logger.warning('Please use app_id when making a task.')
-            if 'type' not in golem_params:
-                raise RuntimeError("No type to fall back on")
-            golem_params['app_id'] = golem_params['type']
 
         create_task_params = requestedtaskmanager.CreateTaskParams(
             app_id=golem_params['app_id'],
@@ -590,34 +576,13 @@
         @defer.inlineCallbacks
         def init_task():
             try:
-<<<<<<< HEAD
-                logger.debug('init_task()')
-                future = asyncio.ensure_future(
-                    self.requested_task_manager.init_task(task_id)
-                )
-                logger.debug('init_task() - started')
-                yield deferred_from_future(future)
-                logger.debug('init_task() - ended')
-
-            except Exception as e:
-                logger.error('init_task() - exception=%r', e, exc_info=True)
-=======
                 yield deferred_from_future(
                     self.requested_task_manager.init_task(task_id))
             except Exception:
->>>>>>> 3605fd23
                 self.client.funds_locker.remove_task(task_id)
                 raise
             else:
-                logger.debug('start_task()')
                 self.requested_task_manager.start_task(task_id)
-<<<<<<< HEAD
-                logger.debug('start_task() - ended')
-            # Dummy yield to make this function work with inlineCallbacks.
-            # To be removed when there are other yeilds in this function.
-            yield defer.Deferred()
-=======
->>>>>>> 3605fd23
 
         # Do not yield, this is a fire and forget deferred as it may take long
         # time to complete and shouldn't block the RPC call.
