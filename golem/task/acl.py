import abc
import logging
import operator
import time
from enum import Enum
from pathlib import Path
from typing import Dict, Set, Union, Iterable, Optional, Tuple, List, cast
from sortedcontainers import SortedList

from golem.core import common

logger = logging.getLogger(__name__)

DENY_LIST_NAME = "deny.txt"
ALL_EXCEPT_ALLOWED = "ALL_EXCEPT_ALLOWED"


class AclRule(Enum):
    allow = "allow"
    deny = "deny"


class AclStatus:
    default_rule: AclRule
    rules: List[Tuple[str, AclRule, Optional[int]]]

    def __init__(self,
                 default_rule: AclRule,
                 rules: List[Tuple[str, AclRule, Optional[int]]]) \
            -> None:
        self.default_rule = default_rule
        self.rules = rules

<<<<<<< HEAD
    def to_message(self):
=======
    def to_message(self) -> Dict:
>>>>>>> ebf7ef51
        return {
            'default_rule': self.default_rule.value,
            'rules': [
                (ident, rule.value, deadline)
                for (ident, rule, deadline) in self.rules
            ]
        }


class DenyReason(Enum):
    blacklisted = "blacklisted"
    not_whitelisted = "not whitelisted"
    temporarily_blocked = "temporarily blocked"


class Acl(abc.ABC):
    @abc.abstractmethod
    def is_allowed(self, node_id: str) -> Tuple[bool, Optional[DenyReason]]:
        raise NotImplementedError

    @abc.abstractmethod
    def disallow(self, node_id: str, timeout_seconds: int, persist: bool) \
            -> None:
        raise NotImplementedError

    @abc.abstractmethod
    def allow(self, node_id: str, persist: bool) -> None:
        raise NotImplementedError

    @abc.abstractmethod
    def status(self) -> AclStatus:
        raise NotImplementedError

    @abc.abstractmethod
    def allow(self, node_id: str, persist: bool) -> None:
        pass

    @abc.abstractmethod
    def status(self) -> AclStatus:
        pass


class _DenyAcl(Acl):
    class _Always:
        pass
    _always = _Always()

    _max_times: int
    # SortedList of floats = deadlines
    _deny_deadlines: Dict[str, Union[_Always, SortedList]]
    _list_path: Optional[Path]

    @classmethod
    def new_from_rules(cls, deny_coll: List[str],
                       list_path: Optional[Path]) -> '_DenyAcl':
        deny_set = set(deny_coll)
        if list_path is not None:
            _write_set_to_file(list_path, deny_set)
        return cls(deny_coll, list_path)

    def __init__(self, deny_coll: Optional[Iterable[str]] = None,
                 list_path: Optional[Path] = None, max_times: int = 1) -> None:
        """
        :param max_times: how many times node_id must be disallowed to be
                          actually disallowed
        """
        if deny_coll is None:
            deny_coll = []
        self._max_times = max_times
        self._deny_deadlines = dict((key, self._always) for key in deny_coll)
        self._list_path = list_path

    def is_allowed(self, node_id: str) -> Tuple[bool, Optional[DenyReason]]:
        if node_id not in self._deny_deadlines:
            return True, None

        deadlines = self._deny_deadlines[node_id]

        if deadlines is self._always:
            return False, DenyReason.blacklisted

        assert isinstance(deadlines, SortedList)
        now = time.time()
        while deadlines and deadlines[-1] <= now:
            del deadlines[-1]
        if not deadlines:
            del self._deny_deadlines[node_id]

        if len(deadlines) >= self._max_times:
            return False, DenyReason.temporarily_blocked

        return True, None

    def disallow(self, node_id: str,
                 timeout_seconds: int = -1,
                 persist: bool = False) -> None:
        logger.info(
            'Banned node. node_id=%s, timeout=%ds, persist=%s',
            common.short_node_id(node_id),
            timeout_seconds,
            persist,
        )
        if timeout_seconds < 0:
            self._deny_deadlines[node_id] = self._always
        else:
            if node_id not in self._deny_deadlines:
                self._deny_deadlines[node_id] = SortedList(key=operator.neg)
            node_deadlines = self._deny_deadlines[node_id]
            if node_deadlines is self._always:
                return
            assert isinstance(node_deadlines, SortedList)
            node_deadlines.add(self._deadline(timeout_seconds))

        if persist and timeout_seconds == -1 and self._list_path:
            deny_set = _read_set_from_file(self._list_path)
            if node_id not in deny_set:
                _write_set_to_file(self._list_path, deny_set | {node_id})

<<<<<<< HEAD
    def allow(self, node_id: str, persist: bool) -> None:
=======
    def allow(self, node_id: str, persist: bool = False) -> None:
>>>>>>> ebf7ef51
        logger.info(
            'Whitelist node. node_id=%s, persist=%s',
            common.short_node_id(node_id),
            persist,
        )
        del self._deny_deadlines[node_id]
        if persist and self._list_path:
            deny_set = _read_set_from_file(self._list_path)
            if node_id in deny_set:
                _write_set_to_file(self._list_path, deny_set - {node_id})

    def status(self) -> AclStatus:
        _always = self._always
        now = time.time()

        def decode_deadline(deadline):
            if deadline is _always:
                return None
            return deadline[0]

        rules_to_remove = []
        for (identity, deadlines) in self._deny_deadlines.items():
            if isinstance(deadlines, SortedList):
                while deadlines and deadlines[0] < now:
                    del deadlines[0]
                if not deadlines:
                    rules_to_remove.append(identity)

        for identity in rules_to_remove:
            del self._deny_deadlines[identity]

        rules = [
            (identity,
             AclRule.deny,
             decode_deadline(deadline), )
            for (identity, deadline) in self._deny_deadlines.items()]
        return AclStatus(AclRule.allow, rules)

    @staticmethod
    def _deadline(timeout: int) -> float:
        return time.time() + timeout


class _AllowAcl(Acl):

    @classmethod
    def new_from_rules(cls, allow_coll: List[str],
                       list_path: Optional[Path]) -> '_AllowAcl':
        allow_set = set(allow_coll) | {ALL_EXCEPT_ALLOWED}
        if list_path is not None:
            _write_set_to_file(list_path, allow_set)
        return cls(set(allow_coll), list_path)

    def __init__(
            self,
            allow_set: Optional[Set[str]] = None,
            list_path: Optional[Path] = None,
    ) -> None:
        if allow_set is None:
            allow_set = set()
        self._allow_set = allow_set
        self._list_path = list_path

    def is_allowed(self, node_id: str) -> Tuple[bool, Optional[DenyReason]]:
        if node_id in self._allow_set:
            return True, None

        return False, DenyReason.not_whitelisted

    def disallow(self, node_id: str,
                 timeout_seconds: int = 0,
                 persist: bool = False) -> None:
        logger.info(
            'Banned node. node_id=%s, timeout=%ds, persist=%s',
            common.short_node_id(node_id),
            timeout_seconds,
            persist,
        )
        self._allow_set.discard(node_id)

        if persist and self._list_path:
            allow_set = _read_set_from_file(self._list_path)
            if node_id in allow_set:
                _write_set_to_file(self._list_path, allow_set - {node_id})

<<<<<<< HEAD
    def allow(self, node_id: str, persist: bool) -> None:
=======
    def allow(self, node_id: str, persist: bool = False) -> None:
>>>>>>> ebf7ef51
        logger.info(
            'Whitelist node. node_id=%s, persist=%s',
            common.short_node_id(node_id),
            persist,
        )
        self._allow_set.add(node_id)
        if persist and self._list_path:
            allow_set = _read_set_from_file(self._list_path)
            if node_id not in allow_set:
                _write_set_to_file(self._list_path, allow_set | {node_id})

    def status(self) -> AclStatus:
        rules = [
            (identity,
             AclRule.allow,
             cast(Optional[int], None))
            for identity in self._allow_set]

        return AclStatus(AclRule.deny, rules)


def _read_set_from_file(path: Path) -> Set[str]:
    try:
        with path.open() as f:
            return set(line.strip() for line in f)
    except OSError:
        return set()


def _write_set_to_file(path: Path, node_set: Set[str]):
    with path.open('w') as f:
        for node_id in sorted(node_set):
            f.write(node_id + '\n')


def get_acl(datadir: Path, max_times: int = 1) -> Union[_DenyAcl, _AllowAcl]:
    deny_list_path = datadir / DENY_LIST_NAME
    nodes_ids = _read_set_from_file(deny_list_path)

    if ALL_EXCEPT_ALLOWED in nodes_ids:
        nodes_ids.remove(ALL_EXCEPT_ALLOWED)
        return _AllowAcl(nodes_ids, deny_list_path)

    return _DenyAcl(nodes_ids, deny_list_path, max_times)


def setup_acl(datadir: Optional[Path],
              default_rule: AclRule,
              exceptions: List[str]) -> Union[_DenyAcl, _AllowAcl]:
    deny_list_path = datadir / DENY_LIST_NAME if datadir is not None else None
    if default_rule == AclRule.deny:
        return _AllowAcl.new_from_rules(exceptions, deny_list_path)
    if default_rule == AclRule.allow:
        return _DenyAcl.new_from_rules(exceptions, deny_list_path)
<<<<<<< HEAD
    raise ValueError('invalid acl default %r' % default_rule)
=======

    raise ValueError('invalid acl default rule: %r' % default_rule)  # noqa # pragma: no cover # pylint: disable=line-too-long
>>>>>>> ebf7ef51
<|MERGE_RESOLUTION|>--- conflicted
+++ resolved
@@ -31,11 +31,7 @@
         self.default_rule = default_rule
         self.rules = rules
 
-<<<<<<< HEAD
-    def to_message(self):
-=======
     def to_message(self) -> Dict:
->>>>>>> ebf7ef51
         return {
             'default_rule': self.default_rule.value,
             'rules': [
@@ -68,14 +64,6 @@
     @abc.abstractmethod
     def status(self) -> AclStatus:
         raise NotImplementedError
-
-    @abc.abstractmethod
-    def allow(self, node_id: str, persist: bool) -> None:
-        pass
-
-    @abc.abstractmethod
-    def status(self) -> AclStatus:
-        pass
 
 
 class _DenyAcl(Acl):
@@ -154,11 +142,7 @@
             if node_id not in deny_set:
                 _write_set_to_file(self._list_path, deny_set | {node_id})
 
-<<<<<<< HEAD
-    def allow(self, node_id: str, persist: bool) -> None:
-=======
     def allow(self, node_id: str, persist: bool = False) -> None:
->>>>>>> ebf7ef51
         logger.info(
             'Whitelist node. node_id=%s, persist=%s',
             common.short_node_id(node_id),
@@ -244,11 +228,7 @@
             if node_id in allow_set:
                 _write_set_to_file(self._list_path, allow_set - {node_id})
 
-<<<<<<< HEAD
-    def allow(self, node_id: str, persist: bool) -> None:
-=======
     def allow(self, node_id: str, persist: bool = False) -> None:
->>>>>>> ebf7ef51
         logger.info(
             'Whitelist node. node_id=%s, persist=%s',
             common.short_node_id(node_id),
@@ -303,9 +283,5 @@
         return _AllowAcl.new_from_rules(exceptions, deny_list_path)
     if default_rule == AclRule.allow:
         return _DenyAcl.new_from_rules(exceptions, deny_list_path)
-<<<<<<< HEAD
-    raise ValueError('invalid acl default %r' % default_rule)
-=======
-
-    raise ValueError('invalid acl default rule: %r' % default_rule)  # noqa # pragma: no cover # pylint: disable=line-too-long
->>>>>>> ebf7ef51
+
+    raise ValueError('invalid acl default rule: %r' % default_rule)  # noqa # pragma: no cover # pylint: disable=line-too-long