import logging
import typing

from golem_messages import message
from golem_messages.datastructures.stats import ProviderStats
from golem_messages import helpers as msg_helpers
from golem_messages import utils as msg_utils

from golem import model
from golem.core import common
from golem.network import history
from golem.network.transport import msg_queue

if typing.TYPE_CHECKING:
    # pylint: disable=unused-import
    from golem.network.p2p.local_node import LocalNode
<<<<<<< HEAD
=======
    from golem.task.taskserver import TaskServer, WaitingTaskResult
>>>>>>> d71f6921

logger = logging.getLogger(__name__)


def computed_task_reported(
        task_server,
        report_computed_task,
        after_success=lambda: None,
        after_error=lambda: None):
    concent_service = task_server.client.concent_service

    # submit a delayed `ForceGetTaskResult` to the Concent
    # in case the download exceeds the maximum allowable download time.
    # however, if it succeeds, the message will get cancelled
    # in the success handler
    fgtr = message.concents.ForceGetTaskResult(
        report_computed_task=report_computed_task
    )
    subtask_id = report_computed_task.subtask_id
    concent_service.submit_task_message(
        subtask_id,
        fgtr,
        msg_helpers.maximum_download_time(
            report_computed_task.size,
        ),
    )

    # Pepare callbacks for received resources
    def on_success(extracted_pkg, *_args, **_kwargs):
        logger.debug("Task result extracted %r", extracted_pkg.__dict__)

        concent_service.cancel_task_message(
            subtask_id,
            'ForceGetTaskResult',
        )

        task_server.verify_results(
            report_computed_task=report_computed_task,
            extracted_package=extracted_pkg,
        )
        after_success()

    def on_error(exc, *_args, **_kwargs):
        logger.warning(
            "Task result error: %s (%s)",
            subtask_id,
            exc or "unspecified",
        )

        if report_computed_task.task_to_compute.concent_enabled:
            # we're resorting to mediation through the Concent
            # to obtain the task results
            logger.debug('[CONCENT] sending ForceGetTaskResult: %s', fgtr)
            concent_service.submit_task_message(
                subtask_id,
                fgtr,
            )
        after_error()

<<<<<<< HEAD
    # Actually request results
    task_manager.task_result_incoming(report_computed_task.subtask_id)
    task_manager.task_result_manager.pull_package(
        report_computed_task.multihash,
        report_computed_task.task_id,
        report_computed_task.subtask_id,
        report_computed_task.secret,
        success=on_success,
        error=on_error,
        client_options=client_options,
        output_dir=output_dir
    )

def send_report_computed_task(task_server, waiting_task_result) -> None:
    """ Send task results after finished computations
    """
=======
    task_id = report_computed_task.task_id
    client_options = task_server.get_download_options(
        report_computed_task.options
    )

    rtm = task_server.requested_task_manager
    if rtm.task_exists(task_id):
        download_dir = rtm.get_subtask_outputs_dir(task_id, subtask_id)
        download_dir.mkdir()
        deferred = task_server.new_resource_manager.download(
            resource_id=report_computed_task.multihash,
            directory=download_dir,
            client_options=client_options,
        )
        deferred.addCallback(on_success)
        deferred.addErrback(on_error)
    else:
        task_manager = task_server.task_manager
        task = task_manager.tasks.get(task_id, None)
        output_dir = task.tmp_dir if hasattr(task, 'tmp_dir') else None
        # Request results
        task_manager.task_result_incoming(subtask_id)
        task_manager.task_result_manager.pull_package(
            content_hash=report_computed_task.multihash,
            task_id=task_id,
            subtask_id=subtask_id,
            key_or_secret=report_computed_task.secret,
            success=on_success,
            error=on_error,
            client_options=client_options,
            output_dir=output_dir
        )


def send_report_computed_task(
        task_server: 'TaskServer',
        waiting_task_result: 'WaitingTaskResult') -> None:
    """ Send task results after finished computations """

>>>>>>> d71f6921
    task_to_compute = history.get(
        message_class_name='TaskToCompute',
        node_id=waiting_task_result.owner.key,
        task_id=waiting_task_result.task_id,
        subtask_id=waiting_task_result.subtask_id
    )

    if not task_to_compute:
        logger.warning(
            "Cannot send ReportComputedTask. TTC missing."
            " node=%s, task_id=%r, subtask_id=%r",
            common.node_info_str(
                waiting_task_result.owner.node_name,
                waiting_task_result.owner.key,
            ),
            waiting_task_result.task_id,
            waiting_task_result.subtask_id,
        )
        return

    my_node: LocalNode = task_server.node
    client_options = task_server.get_share_options(
<<<<<<< HEAD
        waiting_task_result.task_id,
        waiting_task_result.owner.prv_addr,
=======
        address=waiting_task_result.owner.prv_addr,
>>>>>>> d71f6921
    )

    report_computed_task = message.tasks.ReportComputedTask(
        task_to_compute=task_to_compute,
        address=my_node.prv_addr,
        port=task_server.cur_port,
        key_id=my_node.key,
        node_info=my_node.to_dict(),
        extra_data=[],
        size=waiting_task_result.result_size,
        package_hash='sha1:' + waiting_task_result.package_sha1,
        multihash=waiting_task_result.result_hash,
        secret=waiting_task_result.result_secret,
        options=client_options.__dict__,
<<<<<<< HEAD
=======
        stats=ProviderStats(**waiting_task_result.stats),
>>>>>>> d71f6921
    )

    signed_report_computed_task = msg_utils.copy_and_sign(
        msg=report_computed_task,
        private_key=task_server.keys_auth._private_key,  # noqa pylint: disable=protected-access
    )

    msg_queue.put(
        waiting_task_result.owner.key,
        report_computed_task,
    )

    history.add(
        msg=signed_report_computed_task,
        node_id=waiting_task_result.owner.key,
        local_role=model.Actor.Provider,
        remote_role=model.Actor.Requestor,
    )

    # if the Concent is not available in the context of this subtask
    # we can only assume that `ReportComputedTask` above reaches
    # the Requestor safely

    if not task_to_compute.concent_enabled:
        logger.debug(
            "Concent not enabled for this task, "
            "skipping `ForceReportComputedTask`. "
            "task_id=%r, "
            "subtask_id=%r, ",
            task_to_compute.task_id,
            task_to_compute.subtask_id,
        )
        return

    # we're preparing the `ForceReportComputedTask` here and
    # scheduling the dispatch of that message for later
    # (with an implicit delay in the concent service's `submit` method).
    #
    # though, should we receive the acknowledgement for
    # the `ReportComputedTask` sent above before the delay elapses,
    # the `ForceReportComputedTask` message to the Concent will be
    # cancelled and thus, never sent to the Concent.

    delayed_forcing_msg = message.concents.ForceReportComputedTask(
        report_computed_task=signed_report_computed_task,
        result_hash='sha1:' + waiting_task_result.package_sha1
    )
    logger.debug('[CONCENT] ForceReport: %s', delayed_forcing_msg)

    task_server.client.concent_service.submit_task_message(
        waiting_task_result.subtask_id,
        delayed_forcing_msg,
    )


def send_task_failure(waiting_task_failure) -> None:
    """Inform task owner that an error occurred during task computation
    """

    task_to_compute = history.get(
        message_class_name='TaskToCompute',
        node_id=waiting_task_failure.owner.key,
        task_id=waiting_task_failure.task_id,
        subtask_id=waiting_task_failure.subtask_id
    )

    if not task_to_compute:
        logger.warning(
            "Cannot send TaskFailure. TTC missing."
            " node=%s, task_id=%r, subtask_id=%r",
            common.node_info_str(
                waiting_task_failure.owner.node_name,
                waiting_task_failure.owner.key,
            ),
            waiting_task_failure.task_id,
            waiting_task_failure.subtask_id,
        )
        return

    msg_queue.put(
        waiting_task_failure.owner.key,
        message.tasks.TaskFailure(
            task_to_compute=task_to_compute,
            err=waiting_task_failure.err_msg
        ),
    )<|MERGE_RESOLUTION|>--- conflicted
+++ resolved
@@ -14,10 +14,7 @@
 if typing.TYPE_CHECKING:
     # pylint: disable=unused-import
     from golem.network.p2p.local_node import LocalNode
-<<<<<<< HEAD
-=======
     from golem.task.taskserver import TaskServer, WaitingTaskResult
->>>>>>> d71f6921
 
 logger = logging.getLogger(__name__)
 
@@ -77,24 +74,6 @@
             )
         after_error()
 
-<<<<<<< HEAD
-    # Actually request results
-    task_manager.task_result_incoming(report_computed_task.subtask_id)
-    task_manager.task_result_manager.pull_package(
-        report_computed_task.multihash,
-        report_computed_task.task_id,
-        report_computed_task.subtask_id,
-        report_computed_task.secret,
-        success=on_success,
-        error=on_error,
-        client_options=client_options,
-        output_dir=output_dir
-    )
-
-def send_report_computed_task(task_server, waiting_task_result) -> None:
-    """ Send task results after finished computations
-    """
-=======
     task_id = report_computed_task.task_id
     client_options = task_server.get_download_options(
         report_computed_task.options
@@ -134,7 +113,6 @@
         waiting_task_result: 'WaitingTaskResult') -> None:
     """ Send task results after finished computations """
 
->>>>>>> d71f6921
     task_to_compute = history.get(
         message_class_name='TaskToCompute',
         node_id=waiting_task_result.owner.key,
@@ -157,12 +135,7 @@
 
     my_node: LocalNode = task_server.node
     client_options = task_server.get_share_options(
-<<<<<<< HEAD
-        waiting_task_result.task_id,
-        waiting_task_result.owner.prv_addr,
-=======
         address=waiting_task_result.owner.prv_addr,
->>>>>>> d71f6921
     )
 
     report_computed_task = message.tasks.ReportComputedTask(
@@ -177,10 +150,7 @@
         multihash=waiting_task_result.result_hash,
         secret=waiting_task_result.result_secret,
         options=client_options.__dict__,
-<<<<<<< HEAD
-=======
         stats=ProviderStats(**waiting_task_result.stats),
->>>>>>> d71f6921
     )
 
     signed_report_computed_task = msg_utils.copy_and_sign(
