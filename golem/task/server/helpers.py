import logging
import typing

from golem_messages import message
from golem_messages.datastructures.stats import ProviderStats
from golem_messages import helpers as msg_helpers
from golem_messages import utils as msg_utils

from golem import model
from golem.core import common
from golem.network import history
from golem.network.transport import msg_queue

if typing.TYPE_CHECKING:
    # pylint: disable=unused-import
    from golem.network.p2p.local_node import LocalNode
    from golem.task.taskserver import TaskServer, WaitingTaskResult

logger = logging.getLogger(__name__)


def computed_task_reported(
        task_server,
        report_computed_task,
        after_success=lambda: None,
        after_error=lambda: None):
    task_id = report_computed_task.task_id
    subtask_id = report_computed_task.subtask_id
    is_task_api_task = task_server.requested_task_manager.task_exists(task_id)

    # submit a delayed `ForceGetTaskResult` to the Concent
    # in case the download exceeds the maximum allowable download time.
    # however, if it succeeds, the message will get cancelled
    # in the success handler
    fgtr = message.concents.ForceGetTaskResult(
        report_computed_task=report_computed_task
    )
    concent_service = task_server.client.concent_service
    concent_service.submit_task_message(
        subtask_id,
        fgtr,
        msg_helpers.maximum_download_time(
            report_computed_task.size,
        ),
    )

    # Pepare callbacks for received resources
    def on_success(pkg, *_args, **_kwargs):
        files = [str(pkg)] if is_task_api_task else pkg.get_full_path_files()
        logger.debug("Task result downloaded: %r", files)

        concent_service.cancel_task_message(
            subtask_id,
            'ForceGetTaskResult')
        task_server.verify_results(
            report_computed_task=report_computed_task,
            files=files)
        after_success()

    def on_error(exc, *_args, **_kwargs):
        logger.warning(
            "Task result error: %s (%s)",
            subtask_id,
            exc or "unspecified",
        )

        if report_computed_task.task_to_compute.concent_enabled:
            # we're resorting to mediation through the Concent
            # to obtain the task results
            logger.debug('[CONCENT] sending ForceGetTaskResult: %s', fgtr)
            concent_service.submit_task_message(
                subtask_id,
                fgtr,
            )
        after_error()

    client_options = task_server.get_download_options(
        report_computed_task.options
    )

<<<<<<< HEAD
    if is_task_api_task:
        rtm = task_server.requested_task_manager
=======
    rtm = task_server.requested_task_manager
    if rtm.task_exists(task_id):
        rtm.task_result_incoming(task_id, report_computed_task.subtask_id)
>>>>>>> f9e4682d
        download_dir = rtm.get_subtask_outputs_dir(task_id, subtask_id)
        download_dir.mkdir(parents=True, exist_ok=True)
        logger.debug(
            "Downloading subtask_id=%s result to '%s'",
            subtask_id,
            download_dir)
        deferred = task_server.new_resource_manager.download(
            resource_id=report_computed_task.multihash,
            directory=download_dir,
            client_options=client_options,
        )
        deferred.addCallback(on_success)
        deferred.addErrback(on_error)
    else:
        task_manager = task_server.task_manager
        task = task_manager.tasks.get(task_id, None)
        output_dir = task.tmp_dir if hasattr(task, 'tmp_dir') else None
        # Request results
        task_manager.task_result_incoming(subtask_id)
        task_manager.task_result_manager.pull_package(
            content_hash=report_computed_task.multihash,
            task_id=task_id,
            subtask_id=subtask_id,
            key_or_secret=report_computed_task.secret,
            success=on_success,
            error=on_error,
            client_options=client_options,
            output_dir=output_dir
        )


def send_report_computed_task(
        task_server: 'TaskServer',
        waiting_task_result: 'WaitingTaskResult') -> None:
    """ Send task results after finished computations """

    task_to_compute = history.get(
        message_class_name='TaskToCompute',
        node_id=waiting_task_result.owner.key,
        task_id=waiting_task_result.task_id,
        subtask_id=waiting_task_result.subtask_id
    )

    if not task_to_compute:
        logger.warning(
            "Cannot send ReportComputedTask. TTC missing."
            " node=%s, task_id=%r, subtask_id=%r",
            common.node_info_str(
                waiting_task_result.owner.node_name,
                waiting_task_result.owner.key,
            ),
            waiting_task_result.task_id,
            waiting_task_result.subtask_id,
        )
        return

    my_node: LocalNode = task_server.node
    client_options = task_server.get_share_options(
        address=waiting_task_result.owner.prv_addr,
    )

    report_computed_task = message.tasks.ReportComputedTask(
        task_to_compute=task_to_compute,
        address=my_node.prv_addr,
        port=task_server.cur_port,
        key_id=my_node.key,
        node_info=my_node.to_dict(),
        extra_data=[],
        size=waiting_task_result.result_size,
        package_hash='sha1:' + waiting_task_result.package_sha1,
        multihash=waiting_task_result.result_hash,
        secret=waiting_task_result.result_secret,
        options=client_options.__dict__,
        stats=ProviderStats(**waiting_task_result.stats),
    )

    signed_report_computed_task = msg_utils.copy_and_sign(
        msg=report_computed_task,
        private_key=task_server.keys_auth._private_key,  # noqa pylint: disable=protected-access
    )

    msg_queue.put(
        waiting_task_result.owner.key,
        report_computed_task,
    )

    history.add(
        msg=signed_report_computed_task,
        node_id=waiting_task_result.owner.key,
        local_role=model.Actor.Provider,
        remote_role=model.Actor.Requestor,
    )

    # if the Concent is not available in the context of this subtask
    # we can only assume that `ReportComputedTask` above reaches
    # the Requestor safely

    if not task_to_compute.concent_enabled:
        logger.debug(
            "Concent not enabled for this task, "
            "skipping `ForceReportComputedTask`. "
            "task_id=%r, "
            "subtask_id=%r, ",
            task_to_compute.task_id,
            task_to_compute.subtask_id,
        )
        return

    # we're preparing the `ForceReportComputedTask` here and
    # scheduling the dispatch of that message for later
    # (with an implicit delay in the concent service's `submit` method).
    #
    # though, should we receive the acknowledgement for
    # the `ReportComputedTask` sent above before the delay elapses,
    # the `ForceReportComputedTask` message to the Concent will be
    # cancelled and thus, never sent to the Concent.

    delayed_forcing_msg = message.concents.ForceReportComputedTask(
        report_computed_task=signed_report_computed_task,
        result_hash='sha1:' + waiting_task_result.package_sha1
    )
    logger.debug('[CONCENT] ForceReport: %s', delayed_forcing_msg)

    task_server.client.concent_service.submit_task_message(
        waiting_task_result.subtask_id,
        delayed_forcing_msg,
    )


def send_task_failure(waiting_task_failure) -> None:
    """Inform task owner that an error occurred during task computation
    """

    task_to_compute = history.get(
        message_class_name='TaskToCompute',
        node_id=waiting_task_failure.owner.key,
        task_id=waiting_task_failure.task_id,
        subtask_id=waiting_task_failure.subtask_id
    )

    if not task_to_compute:
        logger.warning(
            "Cannot send TaskFailure. TTC missing."
            " node=%s, task_id=%r, subtask_id=%r",
            common.node_info_str(
                waiting_task_failure.owner.node_name,
                waiting_task_failure.owner.key,
            ),
            waiting_task_failure.task_id,
            waiting_task_failure.subtask_id,
        )
        return

    msg_queue.put(
        waiting_task_failure.owner.key,
        message.tasks.TaskFailure(
            task_to_compute=task_to_compute,
            err=waiting_task_failure.err_msg
        ),
    )<|MERGE_RESOLUTION|>--- conflicted
+++ resolved
@@ -78,14 +78,9 @@
         report_computed_task.options
     )
 
-<<<<<<< HEAD
     if is_task_api_task:
         rtm = task_server.requested_task_manager
-=======
-    rtm = task_server.requested_task_manager
-    if rtm.task_exists(task_id):
         rtm.task_result_incoming(task_id, report_computed_task.subtask_id)
->>>>>>> f9e4682d
         download_dir = rtm.get_subtask_outputs_dir(task_id, subtask_id)
         download_dir.mkdir(parents=True, exist_ok=True)
         logger.debug(
