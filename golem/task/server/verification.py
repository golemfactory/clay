--- conflicted
+++ resolved
@@ -11,6 +11,7 @@
 
 from golem import model
 from golem.core import common
+from golem.marketplace import RequestorMarketStrategy
 from golem.network import history
 from golem.network.transport import msg_queue
 from golem.task.taskbase import TaskResult
@@ -84,16 +85,10 @@
                     timeout_seconds=config_desc.disallow_ip_timeout_seconds,
                 )
 
-<<<<<<< HEAD
-            payment_computer = self._get_payment_computer(task_id, subtask_id)
-=======
-            task = self.task_manager.tasks[task_id]
-            market_strategy: Type[RequestorMarketStrategy] =\
-                task.REQUESTOR_MARKET_STRATEGY
+            market_strategy = self._get_market_strategy(task_id, subtask_id)
             payment_value = market_strategy.calculate_payment(
                 report_computed_task
             )
->>>>>>> b1222edf
             payment = self.accept_result(
                 task_id,
                 subtask_id,
@@ -153,20 +148,16 @@
                 verification_finished_old,
             )
 
-    def _get_payment_computer(
+    def _get_market_strategy(
             self,
             task_id: 'TaskId',
             subtask_id: 'SubtaskId',
-    ) -> typing.Callable[[int], int]:
+    ) -> typing.Type[RequestorMarketStrategy]:
         """ Retrieve the payment computing function for given
             task_id and subtask_id """
         task = self.task_manager.tasks.get(task_id)
         if task:
-            market = task.REQUESTOR_MARKET_STRATEGY
-            return market.get_payment_computer(  # type: ignore
-                subtask_id,
-                subtask_timeout=int(task.header.subtask_timeout),
-                subtask_price=task.subtask_price)
+            return task.REQUESTOR_MARKET_STRATEGY
 
         task = self.requested_task_manager.get_requested_task(task_id)
         if not task:
@@ -187,10 +178,7 @@
             raise RuntimeError(
                 f"Completed verification of task {task_id} "
                 f"created by an unknown app {task.app_id}")
-        return app.market_strategy.get_payment_computer(
-            subtask_id,
-            subtask_timeout=task.subtask_timeout,
-            subtask_price=subtask.price)
+        return app.market_strategy
 
     def send_result_rejected(
             self,
