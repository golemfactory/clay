--- conflicted
+++ resolved
@@ -1,413 +1,407 @@
-import abc
-import logging
-from enum import Enum
-from typing import Callable, Dict, List, Optional, Type, TYPE_CHECKING
-
-from dataclasses import dataclass, field
-from golem_messages.datastructures import stats as dt_stats
-
-from apps.core.task.coretaskstate import TaskDefinition, Options
-from golem.task.taskstate import TaskState
-from golem.marketplace import (
-    ProviderMarketStrategy, RequestorMarketStrategy,
-    DEFAULT_REQUESTOR_MARKET_STRATEGY,
-    DEFAULT_PROVIDER_MARKET_STRATEGY
-)
-
-if TYPE_CHECKING:
-    # pylint:disable=unused-import, ungrouped-imports
-    import golem_messages
-    from golem_messages.datastructures.tasks import TaskHeader
-
-    from apps.core.task.coretaskstate import TaskDefinition, Options
-    from golem.task.taskstate import TaskState
-
-logger = logging.getLogger("golem.task")
-
-
-class AcceptClientVerdict(Enum):
-    ACCEPTED = 0
-    REJECTED = 1
-    SHOULD_WAIT = 2
-
-
-class TaskPurpose(Enum):
-    TESTING = "testing"
-    REQUESTING = "requesting"
-
-
-class TaskTypeInfo(object):
-    """ Information about task that allows to define and build a new task"""
-
-    def __init__(self,
-                 name: str,
-                 definition: 'Type[TaskDefinition]',
-                 options: 'Type[Options]',
-                 task_builder_type: 'Type[TaskBuilder]') -> None:
-        self.name = name
-        self.options = options
-        self.definition = definition
-        self.task_builder_type = task_builder_type
-
-    # pylint: disable=unused-argument
-    def for_purpose(self, purpose: TaskPurpose) -> 'TaskTypeInfo':
-        return self
-
-    @classmethod
-    # pylint:disable=unused-argument
-    def get_preview(cls, task, single=False):
-        pass
-
-    @property
-    def id(self) -> str:
-        """
-        normalized task type name
-        """
-        return self.name.lower()
-
-
-class TaskBuilder(abc.ABC):
-    def __init__(self):
-        pass
-
-    @abc.abstractmethod
-    def build(self) -> 'Task':
-        raise NotImplementedError
-
-    @classmethod
-    @abc.abstractmethod
-    def build_definition(cls, task_type: TaskTypeInfo, dictionary,
-                         minimal=False) -> 'TaskDefinition':
-        """ Build task defintion from dictionary with described options.
-        :param dict dictionary: described all options need to build a task
-        :param bool minimal: if this option is set too True, then only minimal
-        definition that can be used for task testing can be build. Otherwise
-        all necessary options must be specified in dictionary
-        """
-        raise NotImplementedError
-
-    # TODO: Backward compatibility only. The rendering tasks should
-    # move to overriding their own TaskDefinitions instead of
-    # overriding `build_dictionary. Issue #2424`
-    @staticmethod
-    def build_dictionary(definition: 'TaskDefinition') -> dict:
-        return definition.to_dict()
-
-
-class TaskEventListener(object):
-    def __init__(self):
-        pass
-
-    def notify_update_task(self, task_id):
-        pass
-
-
-@dataclass
-class TaskResult:
-    files: List[str] = field(default_factory=list)
-    stats: dt_stats.ProviderStats = dt_stats.ProviderStats()
-
-
-# pylint: disable=too-many-public-methods
-class Task(abc.ABC):
-    REQUESTOR_MARKET_STRATEGY: Type[RequestorMarketStrategy]\
-        = DEFAULT_REQUESTOR_MARKET_STRATEGY
-    PROVIDER_MARKET_STRATEGY: Type[ProviderMarketStrategy]\
-        = DEFAULT_PROVIDER_MARKET_STRATEGY
-
-    class ExtraData(object):
-        def __init__(self, ctd=None, **kwargs):
-            self.ctd = ctd
-
-            for key, value in kwargs.items():
-                setattr(self, key, value)
-
-    def __init__(self,
-                 header: 'TaskHeader',
-                 task_definition: 'TaskDefinition') -> None:
-        self.header = header
-        self.task_definition = task_definition
-
-        self.listeners = []  # type: List[TaskEventListener]
-
-    def __getstate__(self):
-        state = self.__dict__.copy()
-        del state['listeners']
-        return state
-
-    def __setstate__(self, state):
-        self.__dict__ = state
-        self.listeners = []
-
-    def __repr__(self):
-        return '<Task: %r>' % (self.header,)
-
-    @property
-    def price(self) -> int:
-        return self.subtask_price * self.get_total_tasks()
-
-    @property
-    def subtask_price(self):
-        from golem.task import taskkeeper
-        return taskkeeper.compute_subtask_value(
-            self.header.max_price,
-            self.header.subtask_timeout,
-        )
-
-    def register_listener(self, listener):
-        if not isinstance(listener, TaskEventListener):
-            raise TypeError(
-                "Incorrect 'listener' type: {}. "
-                "Should be: TaskEventListener".format(type(listener)))
-        self.listeners.append(listener)
-
-    def unregister_listener(self, listener):
-        if listener in self.listeners:
-            self.listeners.remove(listener)
-        else:
-            logger.warning(
-                "Trying to unregister listener that wasn't registered.")
-
-    @abc.abstractmethod
-    def initialize(self, dir_manager):
-        """Called after adding a new task, may initialize or create
-        some resources or do other required operations.
-        :param DirManager dir_manager: DirManager instance for accessing
-        temp dir for this task
-        """
-        raise NotImplementedError
-
-    @abc.abstractmethod
-    def query_extra_data(
-            self, perf_index: float,
-            node_id: Optional[str] = None,
-            node_name: Optional[str] = None) -> 'ExtraData':
-        """ Called when a node asks with given parameters asks for a new
-        subtask to compute.
-        :param perf_index: performance that given node declares
-        :param node_id: id of a node that wants to get a next subtask
-        :param node_name: name of a node that wants to get a next subtask
-        """
-        raise NotImplementedError
-
-    @abc.abstractmethod
-    def query_extra_data_for_test_task(self) \
-            -> 'golem_messages.message.ComputeTaskDef':
-        raise NotImplementedError
-
-    @abc.abstractmethod
-    def needs_computation(self) -> bool:
-        """ Return information if there are still some subtasks
-        that may be dispended
-        :return bool: True if there are still subtask that should be computed,
-        False otherwise
-        """
-        raise NotImplementedError
-
-    @abc.abstractmethod
-    def finished_computation(self) -> bool:
-        """ Return information if tasks has been fully computed
-        :return bool: True if there is all tasks has been computed and verified
-        """
-        raise NotImplementedError
-
-    @abc.abstractmethod
-    def computation_finished(self, subtask_id: str, task_result: TaskResult,
-                             verification_finished: Callable[[], None]) -> None:
-        """ Inform about finished subtask
-        :param subtask_id: finished subtask id
-        :param task_result: task result, can be binary data or list of files
-        """
-        raise NotImplementedError
-
-    @abc.abstractmethod
-    def computation_failed(self, subtask_id: str, ban_node: bool = True):
-        """ Inform that computation of a task with given id has failed
-        :param subtask_id:
-        :param ban_node: Whether to ban this node from this task
-        """
-        raise NotImplementedError
-
-    @abc.abstractmethod
-    def verify_subtask(self, subtask_id):
-        """ Verify given subtask
-        :param subtask_id:
-        :return bool: True if a subtask passed verification, False otherwise
-        """
-        raise NotImplementedError
-
-    @abc.abstractmethod
-    def verify_task(self):
-        """ Verify whole task after computation
-        :return bool: True if task passed verification, False otherwise
-        """
-        raise NotImplementedError
-
-    @abc.abstractmethod
-    def get_total_tasks(self) -> int:
-        """ Return total number of tasks that should be computed
-        :return int: number should be greater than 0
-        """
-        raise NotImplementedError
-
-    @abc.abstractmethod
-    def get_active_tasks(self) -> int:
-        """ Return number of tasks that are currently being computed
-        :return int: number should be between 0 and a result of get_total_tasks
-        """
-        raise NotImplementedError
-
-    @abc.abstractmethod
-    def get_tasks_left(self) -> int:
-        """ Return number of tasks that still should be computed
-        :return int: number should be between 0 and a result of get_total_tasks
-        """
-        raise NotImplementedError
-
-    @abc.abstractmethod
-    def restart(self):
-        """ Restart all subtask computation for this task """
-        raise NotImplementedError
-
-    @abc.abstractmethod
-    def restart_subtask(self, subtask_id):
-        """ Restart subtask with given id """
-        raise NotImplementedError
-
-    @abc.abstractmethod
-    def abort(self):
-        """ Abort task and all computations """
-        raise NotImplementedError
-
-    @abc.abstractmethod
-    def get_progress(self) -> float:
-        """ Return task computations progress
-        :return float: Return number between 0.0 and 1.0.
-        """
-        raise NotImplementedError
-
-    # pylint: disable=no-self-use
-    def get_resources(self) -> list:
-        """ Return list of files that are needed to compute this task."""
-        return []
-
-    @abc.abstractmethod
-    def update_task_state(self, task_state: 'TaskState'):
-        """ Update some task information taking into account new state.
-        :param TaskState task_state:
-        """
-        raise NotImplementedError
-
-    @abc.abstractmethod
-    def get_trust_mod(self, subtask_id) -> int:
-        """ Return trust modifier for given subtask. This number may be taken
-        into account during increasing or decreasing trust for given node
-        after successful or failed computation.
-        :param subtask_id:
-        :return int:
-        """
-        raise NotImplementedError
-
-    @abc.abstractmethod
-    def add_resources(self, resources: set):
-        """ Add resources to a task
-        :param resources:
-        """
-        raise NotImplementedError
-
-    # pylint: disable=no-self-use
-    def get_stdout(self, subtask_id) -> str:
-        """ Return stdout received after computation of subtask_id,
-        if there is no data available
-        return empty string
-        :param subtask_id:
-        :return str:
-        """
-        return ""
-
-    # pylint: disable=no-self-use
-    def get_stderr(self, subtask_id) -> str:
-        """ Return stderr received after computation of subtask_id,
-        if there is no data available
-        return emtpy string
-        :param subtask_id:
-        :return str:
-        """
-        return ""
-
-    # pylint: disable=no-self-use
-    def get_results(self, subtask_id) -> List:
-        """ Return list of files containing results for subtask with given id
-        :param subtask_id:
-        :return list:
-        """
-        return []
-
-    # pylint: disable=no-self-use
-    def result_incoming(self, subtask_id):
-        """ Informs that a computed task result is being retrieved
-        :param subtask_id:
-        :return:
-        """
-        pass
-
-    # pylint: disable=no-self-use
-    def get_output_names(self) -> List:
-        """ Return list of files containing final import task results
-        :return list:
-        """
-        return []
-
-    # pylint: disable=no-self-use
-    def get_output_states(self) -> List:
-        """ Return list of states of final task results
-        :return list:
-        """
-        return []
-
-    @abc.abstractmethod
-    def copy_subtask_results(
-            self, subtask_id: str, old_subtask_info: dict,
-            results: TaskResult) -> None:
-        """
-        Copy results of a single subtask from another task
-        """
-        raise NotImplementedError
-
-    @abc.abstractmethod
-    def to_dictionary(self):
-        raise NotImplementedError
-
-    @abc.abstractmethod
-    def should_accept_client(self,
-                             node_id: str,
-                             offer_hash: str) -> AcceptClientVerdict:
-        raise NotImplementedError
-
-    @abc.abstractmethod
-    def accept_client(self,
-                      node_id: str,
-                      offer_hash: str,
-                      num_subtasks: int = 1) -> AcceptClientVerdict:
-        raise NotImplementedError
-
-    # pylint: disable=unused-argument, no-self-use
-    def get_finishing_subtasks(self, node_id: str) -> List[dict]:
-        return []
-
-    def external_verify_subtask(self, subtask_id, verdict):
-        """
-        Verify subtask results
-        """
-<<<<<<< HEAD
-        return None
-
-=======
-        return None
-
-
-class ResultMetadata:
-    def __init__(self, compute_time: float) -> None:
-        self.compute_time: float = compute_time
-
->>>>>>> d71f6921
+import abc
+import logging
+from enum import Enum
+from typing import Callable, Dict, List, Optional, Type, TYPE_CHECKING
+
+from dataclasses import dataclass, field
+from golem_messages.datastructures import stats as dt_stats
+
+from apps.core.task.coretaskstate import TaskDefinition, Options
+from golem.task.taskstate import TaskState
+from golem.marketplace import (
+    ProviderMarketStrategy, RequestorMarketStrategy,
+    DEFAULT_REQUESTOR_MARKET_STRATEGY,
+    DEFAULT_PROVIDER_MARKET_STRATEGY
+)
+
+if TYPE_CHECKING:
+    # pylint:disable=unused-import, ungrouped-imports
+    import golem_messages
+    from golem_messages.datastructures.tasks import TaskHeader
+
+    from apps.core.task.coretaskstate import TaskDefinition, Options
+    from golem.task.taskstate import TaskState
+
+logger = logging.getLogger("golem.task")
+
+
+class AcceptClientVerdict(Enum):
+    ACCEPTED = 0
+    REJECTED = 1
+    SHOULD_WAIT = 2
+
+
+class TaskPurpose(Enum):
+    TESTING = "testing"
+    REQUESTING = "requesting"
+
+
+class TaskTypeInfo(object):
+    """ Information about task that allows to define and build a new task"""
+
+    def __init__(self,
+                 name: str,
+                 definition: 'Type[TaskDefinition]',
+                 options: 'Type[Options]',
+                 task_builder_type: 'Type[TaskBuilder]') -> None:
+        self.name = name
+        self.options = options
+        self.definition = definition
+        self.task_builder_type = task_builder_type
+
+    # pylint: disable=unused-argument
+    def for_purpose(self, purpose: TaskPurpose) -> 'TaskTypeInfo':
+        return self
+
+    @classmethod
+    # pylint:disable=unused-argument
+    def get_preview(cls, task, single=False):
+        pass
+
+    @property
+    def id(self) -> str:
+        """
+        normalized task type name
+        """
+        return self.name.lower()
+
+
+class TaskBuilder(abc.ABC):
+    def __init__(self):
+        pass
+
+    @abc.abstractmethod
+    def build(self) -> 'Task':
+        raise NotImplementedError
+
+    @classmethod
+    @abc.abstractmethod
+    def build_definition(cls, task_type: TaskTypeInfo, dictionary,
+                         minimal=False) -> 'TaskDefinition':
+        """ Build task defintion from dictionary with described options.
+        :param dict dictionary: described all options need to build a task
+        :param bool minimal: if this option is set too True, then only minimal
+        definition that can be used for task testing can be build. Otherwise
+        all necessary options must be specified in dictionary
+        """
+        raise NotImplementedError
+
+    # TODO: Backward compatibility only. The rendering tasks should
+    # move to overriding their own TaskDefinitions instead of
+    # overriding `build_dictionary. Issue #2424`
+    @staticmethod
+    def build_dictionary(definition: 'TaskDefinition') -> dict:
+        return definition.to_dict()
+
+
+class TaskEventListener(object):
+    def __init__(self):
+        pass
+
+    def notify_update_task(self, task_id):
+        pass
+
+
+@dataclass
+class TaskResult:
+    files: List[str] = field(default_factory=list)
+    stats: dt_stats.ProviderStats = dt_stats.ProviderStats()
+
+
+# pylint: disable=too-many-public-methods
+class Task(abc.ABC):
+    REQUESTOR_MARKET_STRATEGY: Type[RequestorMarketStrategy]\
+        = DEFAULT_REQUESTOR_MARKET_STRATEGY
+    PROVIDER_MARKET_STRATEGY: Type[ProviderMarketStrategy]\
+        = DEFAULT_PROVIDER_MARKET_STRATEGY
+
+    class ExtraData(object):
+        def __init__(self, ctd=None, **kwargs):
+            self.ctd = ctd
+
+            for key, value in kwargs.items():
+                setattr(self, key, value)
+
+    def __init__(self,
+                 header: 'TaskHeader',
+                 task_definition: 'TaskDefinition') -> None:
+        self.header = header
+        self.task_definition = task_definition
+
+        self.listeners = []  # type: List[TaskEventListener]
+
+    def __getstate__(self):
+        state = self.__dict__.copy()
+        del state['listeners']
+        return state
+
+    def __setstate__(self, state):
+        self.__dict__ = state
+        self.listeners = []
+
+    def __repr__(self):
+        return '<Task: %r>' % (self.header,)
+
+    @property
+    def price(self) -> int:
+        return self.subtask_price * self.get_total_tasks()
+
+    @property
+    def subtask_price(self):
+        from golem.task import taskkeeper
+        return taskkeeper.compute_subtask_value(
+            self.header.max_price,
+            self.header.subtask_timeout,
+        )
+
+    def register_listener(self, listener):
+        if not isinstance(listener, TaskEventListener):
+            raise TypeError(
+                "Incorrect 'listener' type: {}. "
+                "Should be: TaskEventListener".format(type(listener)))
+        self.listeners.append(listener)
+
+    def unregister_listener(self, listener):
+        if listener in self.listeners:
+            self.listeners.remove(listener)
+        else:
+            logger.warning(
+                "Trying to unregister listener that wasn't registered.")
+
+    @abc.abstractmethod
+    def initialize(self, dir_manager):
+        """Called after adding a new task, may initialize or create
+        some resources or do other required operations.
+        :param DirManager dir_manager: DirManager instance for accessing
+        temp dir for this task
+        """
+        raise NotImplementedError
+
+    @abc.abstractmethod
+    def query_extra_data(
+            self, perf_index: float,
+            node_id: Optional[str] = None,
+            node_name: Optional[str] = None) -> 'ExtraData':
+        """ Called when a node asks with given parameters asks for a new
+        subtask to compute.
+        :param perf_index: performance that given node declares
+        :param node_id: id of a node that wants to get a next subtask
+        :param node_name: name of a node that wants to get a next subtask
+        """
+        raise NotImplementedError
+
+    @abc.abstractmethod
+    def query_extra_data_for_test_task(self) \
+            -> 'golem_messages.message.ComputeTaskDef':
+        raise NotImplementedError
+
+    @abc.abstractmethod
+    def needs_computation(self) -> bool:
+        """ Return information if there are still some subtasks
+        that may be dispended
+        :return bool: True if there are still subtask that should be computed,
+        False otherwise
+        """
+        raise NotImplementedError
+
+    @abc.abstractmethod
+    def finished_computation(self) -> bool:
+        """ Return information if tasks has been fully computed
+        :return bool: True if there is all tasks has been computed and verified
+        """
+        raise NotImplementedError
+
+    @abc.abstractmethod
+    def computation_finished(self, subtask_id: str, task_result: TaskResult,
+                             verification_finished: Callable[[], None]) -> None:
+        """ Inform about finished subtask
+        :param subtask_id: finished subtask id
+        :param task_result: task result, can be binary data or list of files
+        """
+        raise NotImplementedError
+
+    @abc.abstractmethod
+    def computation_failed(self, subtask_id: str, ban_node: bool = True):
+        """ Inform that computation of a task with given id has failed
+        :param subtask_id:
+        :param ban_node: Whether to ban this node from this task
+        """
+        raise NotImplementedError
+
+    @abc.abstractmethod
+    def verify_subtask(self, subtask_id):
+        """ Verify given subtask
+        :param subtask_id:
+        :return bool: True if a subtask passed verification, False otherwise
+        """
+        raise NotImplementedError
+
+    @abc.abstractmethod
+    def verify_task(self):
+        """ Verify whole task after computation
+        :return bool: True if task passed verification, False otherwise
+        """
+        raise NotImplementedError
+
+    @abc.abstractmethod
+    def get_total_tasks(self) -> int:
+        """ Return total number of tasks that should be computed
+        :return int: number should be greater than 0
+        """
+        raise NotImplementedError
+
+    @abc.abstractmethod
+    def get_active_tasks(self) -> int:
+        """ Return number of tasks that are currently being computed
+        :return int: number should be between 0 and a result of get_total_tasks
+        """
+        raise NotImplementedError
+
+    @abc.abstractmethod
+    def get_tasks_left(self) -> int:
+        """ Return number of tasks that still should be computed
+        :return int: number should be between 0 and a result of get_total_tasks
+        """
+        raise NotImplementedError
+
+    @abc.abstractmethod
+    def restart(self):
+        """ Restart all subtask computation for this task """
+        raise NotImplementedError
+
+    @abc.abstractmethod
+    def restart_subtask(self, subtask_id):
+        """ Restart subtask with given id """
+        raise NotImplementedError
+
+    @abc.abstractmethod
+    def abort(self):
+        """ Abort task and all computations """
+        raise NotImplementedError
+
+    @abc.abstractmethod
+    def get_progress(self) -> float:
+        """ Return task computations progress
+        :return float: Return number between 0.0 and 1.0.
+        """
+        raise NotImplementedError
+
+    # pylint: disable=no-self-use
+    def get_resources(self) -> list:
+        """ Return list of files that are needed to compute this task."""
+        return []
+
+    @abc.abstractmethod
+    def update_task_state(self, task_state: 'TaskState'):
+        """ Update some task information taking into account new state.
+        :param TaskState task_state:
+        """
+        raise NotImplementedError
+
+    @abc.abstractmethod
+    def get_trust_mod(self, subtask_id) -> int:
+        """ Return trust modifier for given subtask. This number may be taken
+        into account during increasing or decreasing trust for given node
+        after successful or failed computation.
+        :param subtask_id:
+        :return int:
+        """
+        raise NotImplementedError
+
+    @abc.abstractmethod
+    def add_resources(self, resources: set):
+        """ Add resources to a task
+        :param resources:
+        """
+        raise NotImplementedError
+
+    # pylint: disable=no-self-use
+    def get_stdout(self, subtask_id) -> str:
+        """ Return stdout received after computation of subtask_id,
+        if there is no data available
+        return empty string
+        :param subtask_id:
+        :return str:
+        """
+        return ""
+
+    # pylint: disable=no-self-use
+    def get_stderr(self, subtask_id) -> str:
+        """ Return stderr received after computation of subtask_id,
+        if there is no data available
+        return emtpy string
+        :param subtask_id:
+        :return str:
+        """
+        return ""
+
+    # pylint: disable=no-self-use
+    def get_results(self, subtask_id) -> List:
+        """ Return list of files containing results for subtask with given id
+        :param subtask_id:
+        :return list:
+        """
+        return []
+
+    # pylint: disable=no-self-use
+    def result_incoming(self, subtask_id):
+        """ Informs that a computed task result is being retrieved
+        :param subtask_id:
+        :return:
+        """
+        pass
+
+    # pylint: disable=no-self-use
+    def get_output_names(self) -> List:
+        """ Return list of files containing final import task results
+        :return list:
+        """
+        return []
+
+    # pylint: disable=no-self-use
+    def get_output_states(self) -> List:
+        """ Return list of states of final task results
+        :return list:
+        """
+        return []
+
+    @abc.abstractmethod
+    def copy_subtask_results(
+            self, subtask_id: str, old_subtask_info: dict,
+            results: TaskResult) -> None:
+        """
+        Copy results of a single subtask from another task
+        """
+        raise NotImplementedError
+
+    @abc.abstractmethod
+    def to_dictionary(self):
+        raise NotImplementedError
+
+    @abc.abstractmethod
+    def should_accept_client(self,
+                             node_id: str,
+                             offer_hash: str) -> AcceptClientVerdict:
+        raise NotImplementedError
+
+    @abc.abstractmethod
+    def accept_client(self,
+                      node_id: str,
+                      offer_hash: str,
+                      num_subtasks: int = 1) -> AcceptClientVerdict:
+        raise NotImplementedError
+
+    # pylint: disable=unused-argument, no-self-use
+    def get_finishing_subtasks(self, node_id: str) -> List[dict]:
+        return []
+
+    def external_verify_subtask(self, subtask_id, verdict):
+        """
+        Verify subtask results
+        """
+        return None
+
+
+class ResultMetadata:
+    def __init__(self, compute_time: float) -> None:
+        self.compute_time: float = compute_time