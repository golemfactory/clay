--- conflicted
+++ resolved
@@ -9,16 +9,6 @@
 logger = logging.getLogger(__name__)
 
 
-<<<<<<< HEAD
-def find_free_net_port():
-    """Finds a free port on the host"""
-    s = socket.socket()
-    s.bind(('', 0))            # Bind to a free port provided by the host.
-    return s.getsockname()[1]  # Return the port assigned.
-
-
-=======
->>>>>>> d71f6921
 def privkeytoaddr(privkey: bytes) -> str:
     """
     Converts a private key bytes sequence to a string, representing the
