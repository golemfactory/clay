--- conflicted
+++ resolved
@@ -1,201 +1,194 @@
-from __future__ import absolute_import
-
-import logging
-from os import path
-
-from ethereum.utils import denoms
-
-from golem.clientconfigdescriptor import ClientConfigDescriptor
-from golem.core.simpleconfig import SimpleConfig, ConfigEntry
-from golem.core.simpleenv import SimpleEnv
-
-logger = logging.getLogger(__name__)
-
-MIN_DISK_SPACE = 1000 * 1024
-MIN_MEMORY_SIZE = 1000 * 1024
-MIN_CPU_CORES = 1
-
-DEFAULT_HARDWARE_PRESET_NAME = "default"
-
-CONFIG_FILENAME = "app_cfg.ini"
-ESTM_FILENAME = "minilight.ini"
-
-START_PORT = 40102
-END_PORT = 60102
-RPC_ADDRESS = "localhost"
-RPC_PORT = 61000
-OPTIMAL_PEER_NUM = 10
-
-ESTIMATED_DEFAULT = 2220.0
-
-USE_IP6 = 0
-ACCEPT_TASKS = 1
-SEND_PINGS = 1
-
-PINGS_INTERVALS = 120
-GETTING_PEERS_INTERVAL = 4.0
-GETTING_TASKS_INTERVAL = 4.0
-TASK_REQUEST_INTERVAL = 5.0
-<<<<<<< HEAD
-=======
-PUBLISH_BALANCE_INTERVAL = 3.0
-USE_WAITING_FOR_TASK_TIMEOUT = 0  # defunct
-WAITING_FOR_TASK_TIMEOUT = 720  # 36000
-WAITING_FOR_TASK_SESSION_TIMEOUT = 20
-FORWARDED_SESSION_REQUEST_TIMEOUT = 30
->>>>>>> 97cdf1e3
-NODE_SNAPSHOT_INTERVAL = 10.0
-NETWORK_CHECK_INTERVAL = 10.0
-MAX_SENDING_DELAY = 360
-
-P2P_SESSION_TIMEOUT = 240
-TASK_SESSION_TIMEOUT = 900
-RESOURCE_SESSION_TIMEOUT = 600
-USE_WAITING_FOR_TASK_TIMEOUT = 0  # defunct
-WAITING_FOR_TASK_TIMEOUT = 720  # 36000
-WAITING_FOR_TASK_SESSION_TIMEOUT = 20
-FORWARDED_SESSION_REQUEST_TIMEOUT = 30
-
-# Default max price per hour -- 5.0 GNT ~ 0.05 USD
-MAX_PRICE = int(5.0 * denoms.ether)
-# Default min price per hour of computation to accept
-MIN_PRICE = MAX_PRICE // 10
-
-REQUESTING_TRUST = -1.0
-COMPUTING_TRUST = -1.0
-
-
-# FIXME: deprecated
-class CommonConfig:
-
-    def __init__(self, section="Common", **kwargs):
-        self._section = section
-
-        for k, v in kwargs.iteritems():
-            ConfigEntry.create_property(section, k.replace("_", " "), v, self, k)
-
-        self.prop_names = kwargs.keys()
-
-    def section(self):
-        return self._section
-
-
-class NodeConfig:
-    @classmethod
-    def read_estimated_performance(cls):
-        estm_file = SimpleEnv.env_file_name(ESTM_FILENAME)
-        res = 0
-        try:
-            with open(estm_file, 'r') as file_:
-                val = file_.read()
-                res = "{0:.1f}".format(float(val))
-        except IOError as err:
-            logger.warning("Can't open file {}: {}".format(estm_file, str(err)))
-        except ValueError as err:
-            logger.warning("Can't change {} to float: {}".format(val, str(err)))
-        return res
-
-    def __init__(self, **kwargs):
-        self._section = "Node"
-
-        estimated_performance = NodeConfig.read_estimated_performance()
-        if estimated_performance == 0:
-            estimated_performance = ESTIMATED_DEFAULT
-        kwargs["estimated_performance"] = estimated_performance
-
-        for k, v in kwargs.iteritems():
-            ConfigEntry.create_property(self.section(), k.replace("_", " "), v, self, k)
-
-        self.prop_names = kwargs.keys()
-
-    def section(self):
-        return self._section
-
-
-class AppConfig:
-    __loaded_configs = set()
-
-    @classmethod
-    def load_config(cls, datadir, cfg_file_name=CONFIG_FILENAME):
-
-        # FIXME: This check is only for transition to separated datadirs.
-        cfg_file = path.join(datadir, cfg_file_name)
-        if cfg_file in cls.__loaded_configs:
-            raise RuntimeError("Config has been loaded: {}".format(cfg_file))
-        cls.__loaded_configs.add(cfg_file)
-
-        node_config = NodeConfig(node_name="",
-                                 node_address="",
-                                 public_address="",
-                                 eth_account="",
-                                 use_ipv6=USE_IP6,
-                                 start_port=START_PORT,
-                                 end_port=END_PORT,
-                                 rpc_address=RPC_ADDRESS,
-                                 rpc_port=RPC_PORT,
-                                 # peers
-                                 seed_host="",
-                                 seed_port=START_PORT,
-                                 opt_peer_num=OPTIMAL_PEER_NUM,
-                                 # flags
-                                 accept_tasks=ACCEPT_TASKS,
-                                 send_pings=SEND_PINGS,
-                                 # hardware
-                                 hardware_preset_name=DEFAULT_HARDWARE_PRESET_NAME,
-                                 # price and trust
-                                 min_price=MIN_PRICE,
-                                 max_price=MAX_PRICE,
-                                 requesting_trust=REQUESTING_TRUST,
-                                 computing_trust=COMPUTING_TRUST,
-                                 # benchmarks
-                                 estimated_lux_performance="0",
-                                 estimated_blender_performance="0",
-                                 # intervals
-                                 pings_interval=PINGS_INTERVALS,
-                                 getting_peers_interval=GETTING_PEERS_INTERVAL,
-                                 getting_tasks_interval=GETTING_TASKS_INTERVAL,
-                                 task_request_interval=TASK_REQUEST_INTERVAL,
-                                 node_snapshot_interval=NODE_SNAPSHOT_INTERVAL,
-                                 network_check_interval=NETWORK_CHECK_INTERVAL,
-                                 max_results_sending_delay=MAX_SENDING_DELAY,
-                                 # timeouts
-                                 p2p_session_timeout=P2P_SESSION_TIMEOUT,
-                                 task_session_timeout=TASK_SESSION_TIMEOUT,
-                                 resource_session_timeout=RESOURCE_SESSION_TIMEOUT,
-                                 use_waiting_for_task_timeout=USE_WAITING_FOR_TASK_TIMEOUT,
-                                 waiting_for_task_timeout=WAITING_FOR_TASK_TIMEOUT,
-                                 waiting_for_task_session_timeout=WAITING_FOR_TASK_SESSION_TIMEOUT,
-                                 forwarded_session_request_timeout=FORWARDED_SESSION_REQUEST_TIMEOUT)
-
-        cfg = SimpleConfig(node_config, cfg_file, keep_old=False)
-        return AppConfig(cfg, cfg_file)
-
-    def __init__(self, cfg, config_file):
-        self.config_file = config_file
-        self._cfg = cfg
-        for prop in self._cfg.get_node_config().prop_names:
-            setattr(self, "get_{}".format(prop), self.get_node_property(prop))
-            setattr(self, "set_{}".format(prop), self.set_node_property(prop))
-
-    def get_node_property(self, prop):
-        return getattr(self._cfg.get_node_config(), "get_{}".format(prop))
-
-    def set_node_property(self, prop):
-        return getattr(self._cfg.get_node_config(), "set_{}".format(prop))
-
-    def change_config(self, cfg_desc):
-        if not isinstance(cfg_desc, ClientConfigDescriptor):
-            raise TypeError("Incorrect config descriptor type: {}. Should be ClientConfigDescriptor".format(type(cfg_desc)))
-
-        for var, val in vars(cfg_desc).iteritems():
-            setter = "set_{}".format(var)
-            if not hasattr(self, setter):
-                logger.info("Cannot set unknown config property: {} = {}"
-                            .format(var, val))
-                continue
-
-            set_func = getattr(self, setter)
-            set_func(val)
-
-        SimpleConfig(self._cfg.get_node_config(),
-                     self.config_file, refresh=True)
+from __future__ import absolute_import
+
+import logging
+from os import path
+
+from ethereum.utils import denoms
+
+from golem.clientconfigdescriptor import ClientConfigDescriptor
+from golem.core.simpleconfig import SimpleConfig, ConfigEntry
+from golem.core.simpleenv import SimpleEnv
+
+logger = logging.getLogger(__name__)
+
+MIN_DISK_SPACE = 1000 * 1024
+MIN_MEMORY_SIZE = 1000 * 1024
+MIN_CPU_CORES = 1
+
+DEFAULT_HARDWARE_PRESET_NAME = "default"
+
+CONFIG_FILENAME = "app_cfg.ini"
+ESTM_FILENAME = "minilight.ini"
+
+START_PORT = 40102
+END_PORT = 60102
+RPC_ADDRESS = "localhost"
+RPC_PORT = 61000
+OPTIMAL_PEER_NUM = 10
+
+ESTIMATED_DEFAULT = 2220.0
+
+USE_IP6 = 0
+ACCEPT_TASKS = 1
+SEND_PINGS = 1
+
+PINGS_INTERVALS = 120
+GETTING_PEERS_INTERVAL = 4.0
+GETTING_TASKS_INTERVAL = 4.0
+TASK_REQUEST_INTERVAL = 5.0
+PUBLISH_BALANCE_INTERVAL = 3.0
+NODE_SNAPSHOT_INTERVAL = 10.0
+NETWORK_CHECK_INTERVAL = 10.0
+MAX_SENDING_DELAY = 360
+
+P2P_SESSION_TIMEOUT = 240
+TASK_SESSION_TIMEOUT = 900
+RESOURCE_SESSION_TIMEOUT = 600
+USE_WAITING_FOR_TASK_TIMEOUT = 0  # defunct
+WAITING_FOR_TASK_TIMEOUT = 720  # 36000
+WAITING_FOR_TASK_SESSION_TIMEOUT = 20
+FORWARDED_SESSION_REQUEST_TIMEOUT = 30
+
+# Default max price per hour -- 5.0 GNT ~ 0.05 USD
+MAX_PRICE = int(5.0 * denoms.ether)
+# Default min price per hour of computation to accept
+MIN_PRICE = MAX_PRICE // 10
+
+REQUESTING_TRUST = -1.0
+COMPUTING_TRUST = -1.0
+
+
+# FIXME: deprecated
+class CommonConfig:
+
+    def __init__(self, section="Common", **kwargs):
+        self._section = section
+
+        for k, v in kwargs.iteritems():
+            ConfigEntry.create_property(section, k.replace("_", " "), v, self, k)
+
+        self.prop_names = kwargs.keys()
+
+    def section(self):
+        return self._section
+
+
+class NodeConfig:
+    @classmethod
+    def read_estimated_performance(cls):
+        estm_file = SimpleEnv.env_file_name(ESTM_FILENAME)
+        res = 0
+        try:
+            with open(estm_file, 'r') as file_:
+                val = file_.read()
+                res = "{0:.1f}".format(float(val))
+        except IOError as err:
+            logger.warning("Can't open file {}: {}".format(estm_file, str(err)))
+        except ValueError as err:
+            logger.warning("Can't change {} to float: {}".format(val, str(err)))
+        return res
+
+    def __init__(self, **kwargs):
+        self._section = "Node"
+
+        estimated_performance = NodeConfig.read_estimated_performance()
+        if estimated_performance == 0:
+            estimated_performance = ESTIMATED_DEFAULT
+        kwargs["estimated_performance"] = estimated_performance
+
+        for k, v in kwargs.iteritems():
+            ConfigEntry.create_property(self.section(), k.replace("_", " "), v, self, k)
+
+        self.prop_names = kwargs.keys()
+
+    def section(self):
+        return self._section
+
+
+class AppConfig:
+    __loaded_configs = set()
+
+    @classmethod
+    def load_config(cls, datadir, cfg_file_name=CONFIG_FILENAME):
+
+        # FIXME: This check is only for transition to separated datadirs.
+        cfg_file = path.join(datadir, cfg_file_name)
+        if cfg_file in cls.__loaded_configs:
+            raise RuntimeError("Config has been loaded: {}".format(cfg_file))
+        cls.__loaded_configs.add(cfg_file)
+
+        node_config = NodeConfig(node_name="",
+                                 node_address="",
+                                 public_address="",
+                                 eth_account="",
+                                 use_ipv6=USE_IP6,
+                                 start_port=START_PORT,
+                                 end_port=END_PORT,
+                                 rpc_address=RPC_ADDRESS,
+                                 rpc_port=RPC_PORT,
+                                 # peers
+                                 seed_host="",
+                                 seed_port=START_PORT,
+                                 opt_peer_num=OPTIMAL_PEER_NUM,
+                                 # flags
+                                 accept_tasks=ACCEPT_TASKS,
+                                 send_pings=SEND_PINGS,
+                                 # hardware
+                                 hardware_preset_name=DEFAULT_HARDWARE_PRESET_NAME,
+                                 # price and trust
+                                 min_price=MIN_PRICE,
+                                 max_price=MAX_PRICE,
+                                 requesting_trust=REQUESTING_TRUST,
+                                 computing_trust=COMPUTING_TRUST,
+                                 # benchmarks
+                                 estimated_lux_performance="0",
+                                 estimated_blender_performance="0",
+                                 # intervals
+                                 pings_interval=PINGS_INTERVALS,
+                                 getting_peers_interval=GETTING_PEERS_INTERVAL,
+                                 getting_tasks_interval=GETTING_TASKS_INTERVAL,
+                                 task_request_interval=TASK_REQUEST_INTERVAL,
+                                 node_snapshot_interval=NODE_SNAPSHOT_INTERVAL,
+                                 network_check_interval=NETWORK_CHECK_INTERVAL,
+                                 max_results_sending_delay=MAX_SENDING_DELAY,
+                                 # timeouts
+                                 p2p_session_timeout=P2P_SESSION_TIMEOUT,
+                                 task_session_timeout=TASK_SESSION_TIMEOUT,
+                                 resource_session_timeout=RESOURCE_SESSION_TIMEOUT,
+                                 use_waiting_for_task_timeout=USE_WAITING_FOR_TASK_TIMEOUT,
+                                 waiting_for_task_timeout=WAITING_FOR_TASK_TIMEOUT,
+                                 waiting_for_task_session_timeout=WAITING_FOR_TASK_SESSION_TIMEOUT,
+                                 forwarded_session_request_timeout=FORWARDED_SESSION_REQUEST_TIMEOUT)
+
+        cfg = SimpleConfig(node_config, cfg_file, keep_old=False)
+        return AppConfig(cfg, cfg_file)
+
+    def __init__(self, cfg, config_file):
+        self.config_file = config_file
+        self._cfg = cfg
+        for prop in self._cfg.get_node_config().prop_names:
+            setattr(self, "get_{}".format(prop), self.get_node_property(prop))
+            setattr(self, "set_{}".format(prop), self.set_node_property(prop))
+
+    def get_node_property(self, prop):
+        return getattr(self._cfg.get_node_config(), "get_{}".format(prop))
+
+    def set_node_property(self, prop):
+        return getattr(self._cfg.get_node_config(), "set_{}".format(prop))
+
+    def change_config(self, cfg_desc):
+        if not isinstance(cfg_desc, ClientConfigDescriptor):
+            raise TypeError("Incorrect config descriptor type: {}. Should be ClientConfigDescriptor".format(type(cfg_desc)))
+
+        for var, val in vars(cfg_desc).iteritems():
+            setter = "set_{}".format(var)
+            if not hasattr(self, setter):
+                logger.info("Cannot set unknown config property: {} = {}"
+                            .format(var, val))
+                continue
+
+            set_func = getattr(self, setter)
+            set_func(val)
+
+        SimpleConfig(self._cfg.get_node_config(),
+                     self.config_file, refresh=True)