--- conflicted
+++ resolved
@@ -1,10 +1,5 @@
 """Compute Node"""
 
-<<<<<<< HEAD
-import cPickle as pickle
-=======
-import logging
->>>>>>> 6424b978
 import sys
 import uuid
 
