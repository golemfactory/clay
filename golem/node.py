import logging
import time
from typing import List, Optional, Callable

from twisted.internet import threads
from twisted.internet.defer import gatherResults, Deferred

from apps.appsmanager import AppsManager
from golem.appconfig import AppConfig
from golem.client import Client
from golem.clientconfigdescriptor import ClientConfigDescriptor
from golem.core.deferred import chain_function
from golem.core.keysauth import KeysAuth, WrongPassword
from golem.core.async import async_run, AsyncRequest
from golem.core.variables import PRIVATE_KEY
from golem.docker.manager import DockerManager
from golem.network.transport.tcpnetwork_helpers import SocketAddress
from golem.report import StatusPublisher, Component, Stage
from golem.rpc.mapping.rpcmethodnames import CORE_METHOD_MAP
from golem.rpc.router import CrossbarRouter
from golem.rpc.session import object_method_map, Session, Publisher

logger = logging.getLogger("app")


# pylint: disable=too-many-instance-attributes
class Node(object):  # pylint: disable=too-few-public-methods
    """ Simple Golem Node connecting console user interface with Client
    :type client golem.client.Client:
    """

    def __init__(self,  # noqa pylint: disable=too-many-arguments
                 datadir: str,
                 app_config: AppConfig,
                 config_desc: ClientConfigDescriptor,
                 peers: Optional[List[SocketAddress]] = None,
                 use_monitor: bool = False,
                 mainnet: bool = False,
                 use_docker_manager: bool = True,
                 start_geth: bool = False,
                 start_geth_port: Optional[int] = None,
                 geth_address: Optional[str] = None,
                 password: Optional[str] = None) -> None:

        # DO NOT MAKE THIS IMPORT GLOBAL
        # otherwise, reactor will install global signal handlers on import
        # and will prevent the IOCP / kqueue reactors from being installed.
        from twisted.internet import reactor

        self._reactor = reactor
        self._config_desc = config_desc
        self._datadir = datadir
        self._use_docker_manager = use_docker_manager

        self._keys_auth: Optional[KeysAuth] = None

        self.rpc_router: Optional[CrossbarRouter] = None
        self.rpc_session: Optional[Session] = None
        self._rpc_publisher: Optional[Publisher] = None

        self._peers: List[SocketAddress] = peers or []

        self.client: Optional[Client] = None
        self._client_factory = lambda keys_auth: Client(
            datadir=datadir,
            app_config=app_config,
            config_desc=config_desc,
            keys_auth=keys_auth,
            mainnet=mainnet,
            use_docker_manager=use_docker_manager,
            use_monitor=use_monitor,
            start_geth=start_geth,
            start_geth_port=start_geth_port,
            geth_address=geth_address,
        )

        if password is not None:
            if not self.set_password(password):
                raise Exception("Password incorrect")

    def start(self) -> None:

        try:
            rpc = self._start_rpc()

            def on_rpc_ready() -> Deferred:
                keys = self._start_keys_auth()
                docker = self._start_docker()
                return gatherResults([keys, docker], consumeErrors=True)
            chain_function(rpc, on_rpc_ready).addCallbacks(
                self._setup_client,
<<<<<<< HEAD
                self._error('keys or docker'),
            )
=======
                self._error('keys or docker')
            ).addErrback(self._error('setup client'))

        try:
            self._start_rpc().addCallbacks(_start, self._error('rpc'))
>>>>>>> f88305da
            self._reactor.run()
        except Exception as exc:  # pylint: disable=broad-except
            logger.exception("Application error: %r", exc)

    def set_password(self, password: str) -> bool:
        logger.info("Got password")

        try:
            self._keys_auth = KeysAuth(
                datadir=self._datadir,
                private_key_name=PRIVATE_KEY,
                password=password,
                difficulty=self._config_desc.key_difficulty,
            )
        except WrongPassword:
            logger.info("Password incorrect")
            return False
        return True

    def _start_rpc(self) -> Deferred:
        self.rpc_router = rpc = CrossbarRouter(
            host=self._config_desc.rpc_address,
            port=self._config_desc.rpc_port,
            datadir=self._datadir,
        )
        self._reactor.addSystemEventTrigger("before", "shutdown", rpc.stop)

        # pylint: disable=protected-access
        deferred = rpc._start_node(rpc.options, self._reactor)
        return chain_function(deferred, self._start_session)

    def _start_session(self) -> Deferred:
        self.rpc_session = Session(self.rpc_router.address)  # type: ignore
        deferred = self.rpc_session.connect()

        def set_publisher(*_):
            self._rpc_publisher = Publisher(self.rpc_session)
            StatusPublisher.set_publisher(self._rpc_publisher)

        return deferred.addCallbacks(set_publisher, self._error('rpc session'))

    def _start_keys_auth(self) -> Optional[Deferred]:
        if not self.rpc_session:
            self._error("RPC session is not available")
            return None

        def create_keysauth():
            # If keys_auth already exists it means we used command line flag
            # and don't need to inform client about required password
            if self._keys_auth is not None:
                return

            if KeysAuth.key_exists(self._datadir, PRIVATE_KEY):
                event = 'get_password'
                logger.info("Waiting for password to unlock the account")
            else:
                event = 'new_password'
                logger.info("New account, need to create new password")

            while self._keys_auth is None and self._reactor.running:
                StatusPublisher.publish(Component.client, event, Stage.pre)
                time.sleep(5)

            StatusPublisher.publish(Component.client, event, Stage.post)

        self.rpc_session.register_methods([
            (self.set_password, 'golem.password.set')
        ])

        return threads.deferToThread(create_keysauth)

    def _start_docker(self) -> Optional[Deferred]:
        if not self._use_docker_manager:
            return None

        def start_docker():
            DockerManager.install(self._config_desc).check_environment()  # noqa pylint: disable=no-member

        return threads.deferToThread(start_docker)

    def _setup_client(self, *_) -> None:
        if not self.rpc_session:
            self._error("RPC session is not available")
            return

        if not self._keys_auth:
            self._error("KeysAuth is not available")
            return

        self.client = self._client_factory(self._keys_auth)
        self._reactor.addSystemEventTrigger("before", "shutdown",
                                            self.client.quit)

        methods = object_method_map(self.client, CORE_METHOD_MAP)
        self.rpc_session.register_methods(methods)
        self.client.set_rpc_publisher(self._rpc_publisher)

        async_run(AsyncRequest(self._run),
                  error=self._error('Cannot start the client'))

    def _run(self, *_) -> None:
        if not self.client:
            self._error("Client object is not available")
            return

        self._setup_apps()
        self.client.sync()

        try:
            self.client.start()
            for peer in self._peers:
                self.client.connect(peer)
        except SystemExit:
            self._reactor.callFromThread(self._reactor.stop)

    def _setup_apps(self) -> None:
        if not self.client:
            self._error("Client object is not available")
            return

        apps_manager = AppsManager()
        apps_manager.load_apps()

        for env in apps_manager.get_env_list():
            env.accept_tasks = True
            self.client.environments_manager.add_environment(env)

    def _error(self, msg: str) -> Callable:
        def log_error_and_stop_reactor(err):
            if self._reactor.running:
                logger.error("Stopping because of %s error: %s", msg, err)
                self._reactor.callFromThread(self._reactor.stop)

        return log_error_and_stop_reactor<|MERGE_RESOLUTION|>--- conflicted
+++ resolved
@@ -89,16 +89,8 @@
                 return gatherResults([keys, docker], consumeErrors=True)
             chain_function(rpc, on_rpc_ready).addCallbacks(
                 self._setup_client,
-<<<<<<< HEAD
                 self._error('keys or docker'),
-            )
-=======
-                self._error('keys or docker')
             ).addErrback(self._error('setup client'))
-
-        try:
-            self._start_rpc().addCallbacks(_start, self._error('rpc'))
->>>>>>> f88305da
             self._reactor.run()
         except Exception as exc:  # pylint: disable=broad-except
             logger.exception("Application error: %r", exc)
