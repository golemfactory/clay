--- conflicted
+++ resolved
@@ -12,12 +12,8 @@
 from golem.rpc.cert import CertificateManager
 
 from golem.rpc.common import CROSSBAR_HOST, CROSSBAR_PORT, CROSSBAR_DIR
-<<<<<<< HEAD
+from golem_sci.chains import MAINNET, RINKEBY
 from portalocker import lock, unlock, LOCK_EX, LOCK_NB
-=======
-from golem_sci.chains import MAINNET, RINKEBY
-from golem.tools import filelock
->>>>>>> e596ddd1
 
 # Export pbr version for peewee_migrate user
 os.environ["PBR_VERSION"] = '3.1.1'
