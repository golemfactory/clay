#!/usr/bin/env python

import os
import argparse
import logging
import sys

import click
from multiprocessing import freeze_support
from portalocker import lock, unlock, LOCK_EX, LOCK_NB

from portalocker import lock, unlock, LOCK_EX, LOCK_NB, LockException
from golem_sci.chains import MAINNET, RINKEBY
from golem.config.environments import set_environment  # noqa
from golem.core.simpleenv import get_local_datadir
from golem.rpc.cert import CertificateManager

from golem.rpc.common import CROSSBAR_HOST, CROSSBAR_PORT, CROSSBAR_DIR
<<<<<<< HEAD
from golem_sci.chains import MAINNET, RINKEBY
=======
>>>>>>> 39cb2d02

# Export pbr version for peewee_migrate user
os.environ["PBR_VERSION"] = '3.1.1'

# pylint: disable=wrong-import-position, unused-import
from golem.core.common import config_logging, install_reactor  # noqa
from golem.interface.cli import CLI  # noqa
from golem.interface.client import debug  # noqa
from golem.interface.client.account import Account  # noqa
from golem.interface.client.environments import Environments  # noqa
from golem.interface.client.network import Network  # noqa
from golem.interface.client.payments import payments, incomes  # noqa
from golem.interface.client.resources import Resources  # noqa
from golem.interface.client.settings import Settings  # noqa
from golem.interface.client.tasks import Tasks, Subtasks  # noqa
from golem.interface.client.terms import Terms  # noqa
from golem.interface.client.test_task import TestTask  # noqa
from golem.interface.websockets import WebSocketCLI  # noqa

logger = logging.getLogger('golemcli')


def start():
    freeze_support()
    delete_reactor()

    flags = dict(
        interactive=('-i', '--interactive'),
        mainnet=('-m', '--mainnet'),
        address=('-a', '--address'),
        port=('-p', '--port'),
        trust=('-t', '--verify-trust'),
        datadir=("-d", "--datadir")
    )

    flag_options = dict(
        interactive=dict(dest="interactive", action="store_true",
                         default=False, help="Enter interactive mode"),
        mainnet=dict(dest="mainnet", action="store_true", default=False,
                     help="Use mainnet chain"),
        address=dict(dest="address", type=str, default=CROSSBAR_HOST,
                     help="Golem node's RPC address"),
        port=dict(dest="port", type=int, default=CROSSBAR_PORT,
                  help="Golem node's RPC port"),
        datadir=dict(dest="datadir", default=None,
                     type=click.Path(
                         file_okay=False,
                         writable=True
                     ),
                     help="Golem node's data dir"),
        trust=dict(dest="verify_trust", action="store_true", default=False,
                   help="Verify Golem node's certificate"),
    )

    # process initial arguments
    parser = argparse.ArgumentParser(add_help=False)
    for flag_name, flag in flags.items():
        parser.add_argument(*flag, **flag_options[flag_name])

    args = sys.argv[1:]
    parsed, forwarded = parser.parse_known_args(args)

    install_reactor()

    # platform trust settings
    if not parsed.verify_trust:
        disable_platform_trust()

    # setup logging if in interactive mode
    interactive = parsed.interactive

    if interactive:
        config_logging("_cli")
        cli = CLI()
    else:
        import logging
        logging.raiseExceptions = 0
        cli = CLI(main_parser=parser, main_parser_options=flag_options)

    check_golem_running(parsed.datadir, parsed.mainnet)

    if parsed.mainnet:
        set_environment('mainnet', None)

    datadir = get_local_datadir('default', root_dir=parsed.datadir)
    working_dir = os.path.join(datadir, CROSSBAR_DIR)

    # run the cli
    ws_cli = WebSocketCLI(
        cli,
        CertificateManager(working_dir),
        host=parsed.address,
        port=parsed.port
    )
    ws_cli.execute(forwarded, interactive=interactive)


def check_golem_running(datadir: str, cli_in_mainnet: bool):
    net_to_check = RINKEBY if cli_in_mainnet else MAINNET

    if is_app_running(datadir, net_to_check):
        flag_action = 'removing' if cli_in_mainnet else 'adding'
        msg = f'Detected golem core running on {net_to_check} chain. ' \
            f'In case of authorization failure, ' \
              f'try {flag_action} --mainnet (-m) flag.'

        logger.warning(msg)


def disable_platform_trust():
    from twisted.internet import _sslverify  # pylint: disable=protected-access
    _sslverify.platformTrust = lambda: None


def delete_reactor():
    if 'twisted.internet.reactor' in sys.modules:
        del sys.modules['twisted.internet.reactor']


def is_app_running(root_dir: str, net_name: str) -> bool:
    """ Checks if a lock file exists in the given data dir and whether
    that file is currently locked by another process.
    If both conditions are true we assume that an instance of Golem is running
    and using the specified data dir.
    """
    datadir = get_local_datadir(root_dir=root_dir, env_suffix=net_name)
    lock_path = os.path.join(datadir, 'LOCK')

    if os.path.isfile(lock_path):
        lock_file = open(lock_path, 'w')
        try:
            lock(lock_file, LOCK_EX | LOCK_NB)
<<<<<<< HEAD
        except IOError:
=======
        except LockException:
>>>>>>> 39cb2d02
            return True
        finally:
            unlock(lock_file)
            lock_file.close()

    return False


if __name__ == '__main__':
    start()<|MERGE_RESOLUTION|>--- conflicted
+++ resolved
@@ -16,10 +16,6 @@
 from golem.rpc.cert import CertificateManager
 
 from golem.rpc.common import CROSSBAR_HOST, CROSSBAR_PORT, CROSSBAR_DIR
-<<<<<<< HEAD
-from golem_sci.chains import MAINNET, RINKEBY
-=======
->>>>>>> 39cb2d02
 
 # Export pbr version for peewee_migrate user
 os.environ["PBR_VERSION"] = '3.1.1'
@@ -152,11 +148,7 @@
         lock_file = open(lock_path, 'w')
         try:
             lock(lock_file, LOCK_EX | LOCK_NB)
-<<<<<<< HEAD
-        except IOError:
-=======
         except LockException:
->>>>>>> 39cb2d02
             return True
         finally:
             unlock(lock_file)
