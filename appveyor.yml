os: Visual Studio 2015
version: '{branch}-{build}'

branches:
  only:
  - master
  - develop

environment:
  matrix:
    - PYTHON: "C:\\Python27"
      PYTHON_VERSION: "2.7.13"
      PYTHON_ARCH: "32"

<<<<<<< HEAD
      VER_GETH: geth-windows-386-1.5.5-ff07d548
      VER_IPFS: go-ipfs_v0.4.4_windows-386
      VER_OPENSSL: openssl-1.0.2j-i386-win32
=======
      GETH_VER: geth-windows-amd64-1.5.9-a07539fb
      IPFS_VER: go-ipfs_v0.4.4_windows-386
      OPENSSL_VER: openssl-1.0.2j-i386-win32
>>>>>>> 51198b5f

      DIR_OPENSSL: C:\OpenSSL
      DIR_GETH: C:\%VER_GETH%
      DIR_IPFS: C:\go-ipfs
      DIR_WHEELS: C:\wheels

      WHEEL_SIP: sip-4.19-cp27-cp27m-win32.whl
      WHEEL_PYQT: PyQt5-5.7.1-cp27-cp27m-win32.whl
      WHEEL_OPENEXR: OpenEXR-1.2.0-cp27-none-win32.whl
      WHEEL_PYETHASH: pyethash-0.1.23-cp27-cp27m-win32.whl
      WHEEL_SECP256K1: secp256k1-0.13.2-cp27-cp27m-win32.whl
      WHEEL_DEVP2P: devp2p-0.8.0-py2.py3-none-any.whl

      WHEELS: (%WHEEL_SIP% %WHEEL_PYQT% %WHEEL_OPENEXR% %WHEEL_PYETHASH% %WHEEL_SECP256K1% %WHEEL_DEVP2P%)

      PYWIN32: pywin32-220.win32-py2.7.exe
      FREEIMAGE: FreeImage3170Win32Win64.zip

      WHEELS_URL: https://github.com/golemfactory/golem/wiki/wheels

cache:
  - '%DIR_OPENSSL%            -> appveyor.yml'
  - '%DIR_IPFS%               -> appveyor.yml'
  - '%DIR_GETH%               -> appveyor.yml'
  - '%DIR_WHEELS%             -> requirements.txt'
  - '%LOCALAPPDATA%\pip\Cache -> requirements.txt'
  - C:\ProgramData\chocolatey -> appveyor.yml

install:
  - set PATH=%PYTHON%;%PYTHON%\Scripts;%PYTHON%\Lib\site-packages\PyQt5;%DIR_OPENSSL%;%DIR_GETH%;%DIR_IPFS%;%SystemRoot%\system32;%PATH%

  # ssl
  - if not exist %DIR_OPENSSL% (
      appveyor DownloadFile https://indy.fulgan.com/SSL/%VER_OPENSSL%.zip &&
      7z x %VER_OPENSSL%.zip -y -aoa -oC:\OpenSSL > NUL
    )

  # geth
  - if not exist %DIR_GETH% (
      appveyor DownloadFile https://gethstore.blob.core.windows.net/builds/%VER_GETH%.zip &&
      7z x %VER_GETH%.zip -y -aoa -oC:\ > NUL
    )

  # ipfs
  - if not exist %DIR_IPFS% (
      appveyor DownloadFile https://dist.ipfs.io/go-ipfs/v0.4.4/%VER_IPFS%.zip &&
      7z x %VER_IPFS%.zip -y -aoa -oC:\ > NUL
    )

  - ipfs init
  - ps: $IPFSProcess = Start-Process ipfs daemon -PassThru

  # freeimage
  - appveyor DownloadFile "https://raw.githubusercontent.com/wiki/golemfactory/golem/binaries/%FREEIMAGE%"
  - 7z x %FREEIMAGE% -y -aoa -oC:\ > NUL
  - mkdir apps\rendering\resources\taskcollector\FreeImage\Release
  - copy /y C:\FreeImage\Dist\x32\FreeImage.dll apps\rendering\resources\taskcollector\Release
  - copy /y C:\FreeImage\Dist\x32\FreeImage.lib apps\rendering\resources\taskcollector\FreeImage\Release

  # pip
  - pip install --disable-pip-version-check --user --upgrade pip

  # pywin32
  - if not exist %DIR_WHEELS% (
      mkdir %DIR_WHEELS%
    )
  - if not exist %DIR_WHEELS%\%PYWIN32% (
      appveyor DownloadFile %WHEELS_URL%/%PYWIN32% &&
      move %PYWIN32% %DIR_WHEELS%\%PYWIN32%
    )
  - easy_install.exe %DIR_WHEELS%\%PYWIN32%
  - easy_install.exe wheel

  # prebuilt packages
  - for %%w in %WHEELS% do (
      if not exist %WHEELS_URL%\%%w (
        appveyor DownloadFile %WHEELS_URL%/%%w &&
        move %%w %DIR_WHEELS%\%%w
      ) &&
      pip install %DIR_WHEELS%\%%w
    )

  - copy NUL > "%PYTHON%\Lib\site-packages\zope\__init__.py"

  # requirements
  - pip install -r requirements.txt
  - pip install pytest mock coverage
  - python setup.py develop

build_script:
  - msbuild apps\rendering\resources\taskcollector\taskcollector.sln /p:Configuration=Release /logger:"C:\Program Files\AppVeyor\BuildAgent\Appveyor.MSBuildLogger.dll"

test_script:
  - pytest tests

on_finish:
  - ps: Stop-Process -Id $IPFSProcess.Id<|MERGE_RESOLUTION|>--- conflicted
+++ resolved
@@ -12,15 +12,9 @@
       PYTHON_VERSION: "2.7.13"
       PYTHON_ARCH: "32"
 
-<<<<<<< HEAD
-      VER_GETH: geth-windows-386-1.5.5-ff07d548
-      VER_IPFS: go-ipfs_v0.4.4_windows-386
-      VER_OPENSSL: openssl-1.0.2j-i386-win32
-=======
       GETH_VER: geth-windows-amd64-1.5.9-a07539fb
       IPFS_VER: go-ipfs_v0.4.4_windows-386
       OPENSSL_VER: openssl-1.0.2j-i386-win32
->>>>>>> 51198b5f
 
       DIR_OPENSSL: C:\OpenSSL
       DIR_GETH: C:\%VER_GETH%
