os: Visual Studio 2015
version: '{branch}-{build}'

branches:
  only:
  - master
  - develop

environment:
  matrix:
    - PYTHON: "C:\\Python27"
      PYTHON_VERSION: "2.7.13"
      PYTHON_ARCH: "32"

<<<<<<< HEAD
      NODEJS_VERSION: "6"

      GETH_VER: geth-windows-386-1.5.5-ff07d548
      IPFS_VER: go-ipfs_v0.4.4_windows-386
      OPENSSL_VER: openssl-1.0.2j-i386-win32
=======
      VER_GETH: geth-windows-amd64-1.5.9-a07539fb
      VER_IPFS: go-ipfs_v0.4.4_windows-386
      VER_OPENSSL: openssl-1.0.2k-i386-win32
>>>>>>> d34d2ba7

      DIR_OPENSSL: C:\OpenSSL
      DIR_GETH: C:\%VER_GETH%
      DIR_IPFS: C:\go-ipfs
      DIR_WHEELS: C:\wheels

      WHEEL_SIP: sip-4.19-cp27-cp27m-win32.whl
      WHEEL_PYQT: PyQt5-5.7.1-cp27-cp27m-win32.whl
      WHEEL_OPENEXR: OpenEXR-1.2.0-cp27-none-win32.whl
      WHEEL_PYETHASH: pyethash-0.1.23-cp27-cp27m-win32.whl
      WHEEL_SECP256K1: secp256k1-0.13.2-cp27-cp27m-win32.whl
      WHEEL_DEVP2P: devp2p-0.8.0-py2.py3-none-any.whl

      WHEELS: (%WHEEL_SIP% %WHEEL_PYQT% %WHEEL_OPENEXR% %WHEEL_PYETHASH% %WHEEL_SECP256K1% %WHEEL_DEVP2P%)

      PYWIN32: pywin32-220.win32-py2.7.exe
      FREEIMAGE: FreeImage3170Win32Win64.zip

      WHEELS_URL: https://github.com/golemfactory/golem/wiki/wheels

cache:
  - '%DIR_OPENSSL%            -> appveyor.yml'
  - '%DIR_IPFS%               -> appveyor.yml'
  - '%DIR_GETH%               -> appveyor.yml'
  - '%DIR_WHEELS%             -> requirements.txt'
  - '%LOCALAPPDATA%\pip\Cache -> requirements.txt'
  - C:\ProgramData\chocolatey -> appveyor.yml

install:
  - set PATH=%PYTHON%;%PYTHON%\Scripts;%PYTHON%\Lib\site-packages\PyQt5;%DIR_OPENSSL%;%DIR_GETH%;%DIR_IPFS%;%SystemRoot%\system32;%PATH%

  # ssl
  - if not exist %OPENSSL_DIR% (
      appveyor DownloadFile https://raw.githubusercontent.com/wiki/golemfactory/golem/binaries/%VER_OPENSSL%.zip &&
      7z x %VER_OPENSSL%.zip -y -aoa -oC:\OpenSSL > NUL
    )

  # geth
  - if not exist %DIR_GETH% (
      appveyor DownloadFile https://gethstore.blob.core.windows.net/builds/%VER_GETH%.zip &&
      7z x %VER_GETH%.zip -y -aoa -oC:\ > NUL
    )

  # nodejs
  - ps: Install-Product node $env:NODEJS_VERSION

  # golem-hyperdrive
  - git clone https://github.com/mfranciszkiewicz/golem-hyperdrive --depth 1
  - cd golem-hyperdrive && npm install --save && cd ..
  - ps: $HyperdriveProcess = Start-Process node golem-hyperdrive\src\main.js -PassThru

  # ipfs
  - if not exist %DIR_IPFS% (
      appveyor DownloadFile https://dist.ipfs.io/go-ipfs/v0.4.4/%VER_IPFS%.zip &&
      7z x %VER_IPFS%.zip -y -aoa -oC:\ > NUL
    )

  - ipfs init
  - ps: $IPFSProcess = Start-Process ipfs daemon -PassThru

  # freeimage
  - appveyor DownloadFile "https://raw.githubusercontent.com/wiki/golemfactory/golem/binaries/%FREEIMAGE%"
  - 7z x %FREEIMAGE% -y -aoa -oC:\ > NUL
  - mkdir apps\rendering\resources\taskcollector\FreeImage\Release
  - copy /y C:\FreeImage\Dist\x32\FreeImage.dll apps\rendering\resources\taskcollector\Release
  - copy /y C:\FreeImage\Dist\x32\FreeImage.lib apps\rendering\resources\taskcollector\FreeImage\Release

  # pip
  - pip install --disable-pip-version-check --user --upgrade pip

  # pywin32
  - if not exist %DIR_WHEELS% (
      mkdir %DIR_WHEELS%
    )
  - if not exist %DIR_WHEELS%\%PYWIN32% (
      appveyor DownloadFile %WHEELS_URL%/%PYWIN32% &&
      move %PYWIN32% %DIR_WHEELS%\%PYWIN32%
    )
  - easy_install.exe %DIR_WHEELS%\%PYWIN32%
  - easy_install.exe wheel

  # prebuilt packages
  - for %%w in %WHEELS% do (
      if not exist %WHEELS_URL%\%%w (
        appveyor DownloadFile %WHEELS_URL%/%%w &&
        move %%w %DIR_WHEELS%\%%w
      ) &&
      pip install %DIR_WHEELS%\%%w
    )

  - copy NUL > "%PYTHON%\Lib\site-packages\zope\__init__.py"

  # requirements
  - pip install -r requirements.txt
  - pip install pytest mock coverage
  - python setup.py develop

build_script:
  - msbuild apps\rendering\resources\taskcollector\taskcollector.sln /p:Configuration=Release /logger:"C:\Program Files\AppVeyor\BuildAgent\Appveyor.MSBuildLogger.dll"

test_script:
  - pytest tests

on_finish:
  - ps: Stop-Process -Id $IPFSProcess.Id
  - ps: Stop-Process -Id $HyperdriveProcess.Id<|MERGE_RESOLUTION|>--- conflicted
+++ resolved
@@ -12,17 +12,11 @@
       PYTHON_VERSION: "2.7.13"
       PYTHON_ARCH: "32"
 
-<<<<<<< HEAD
       NODEJS_VERSION: "6"
 
-      GETH_VER: geth-windows-386-1.5.5-ff07d548
-      IPFS_VER: go-ipfs_v0.4.4_windows-386
-      OPENSSL_VER: openssl-1.0.2j-i386-win32
-=======
       VER_GETH: geth-windows-amd64-1.5.9-a07539fb
       VER_IPFS: go-ipfs_v0.4.4_windows-386
       VER_OPENSSL: openssl-1.0.2k-i386-win32
->>>>>>> d34d2ba7
 
       DIR_OPENSSL: C:\OpenSSL
       DIR_GETH: C:\%VER_GETH%
