--- conflicted
+++ resolved
@@ -14,11 +14,6 @@
         target: auto
     changes: false
   ignore:
-<<<<<<< HEAD
-    - "apps/core/benchmark/minilight/*"
-=======
-    - "apps/rendering/resources/taskcollector/*"
->>>>>>> 081cf58f
     - "golem/database/schemas"
     - "golem/envs/docker/benchmark/minilight/*"
     - "golem/testutils.py"
