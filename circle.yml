--- conflicted
+++ resolved
@@ -10,15 +10,10 @@
 
 dependencies:
   pre:
-<<<<<<< HEAD
+    - sudo add-apt-repository -y ppa:ethereum/ethereum && sudo apt-get update
     - sudo apt-get install -y qt5-default qtbase5-dev-tools
     - pip install https://github.com/golemfactory/golem/wiki/wheels/sip-4.15-py2-none-any.whl
     - pip install https://github.com/golemfactory/golem/wiki/wheels/PyQt5-5.2.1-py2-none-any.whl
-=======
-    - sudo add-apt-repository -y ppa:ethereum/ethereum && sudo apt-get update
-    - sudo apt-get install -y python-qt4 pyqt4-dev-tools geth
-    - if [ ! -e /home/ubuntu/virtualenvs/venv-system/lib/python2.7/site-packages/PyQt4 ]; then ln -s /usr/lib/python2.7/dist-packages/PyQt4/ /home/ubuntu/virtualenvs/venv-system/lib/python2.7/site-packages/; ln -s /usr/lib/python2.7/dist-packages/sip.so /home/ubuntu/virtualenvs/venv-system/lib/python2.7/site-packages/; ln -s /usr/lib/python2.7/dist-packages/sip.x86_64-linux-gnu.so /home/ubuntu/virtualenvs/venv-system/lib/python2.7/site-packages/; fi
->>>>>>> 51198b5f
     - if [ ! -e /usr/local/bin/ipfs ]; then wget https://dist.ipfs.io/go-ipfs/v0.4.5/go-ipfs_v0.4.5_linux-amd64.tar.gz; tar xvfz go-ipfs_v0.4.5_linux-amd64.tar.gz; sudo mv go-ipfs/ipfs /usr/local/bin/ipfs; /usr/local/bin/ipfs init; fi
     - /usr/local/bin/ipfs config --json Bootstrap "[]"
     - /usr/local/bin/ipfs config --json SupernodeRouting.Servers "[]"
