--- conflicted
+++ resolved
@@ -42,17 +42,10 @@
   pre:
     - pip3 install coverage codecov
   override:
-<<<<<<< HEAD
-    - ./lintdiff.sh pylint --disable=R apps golem gui scripts setup_util '*.py'
-    - ./lintdiff.sh pylint --disable=R,protected-access,too-many-lines tests
-    - ./lintdiff.sh pycodestyle
-    - ./lintdiff.sh mypy apps golem gui scripts setup_util tests '*.py'
-=======
     - ./lintdiff.sh pylint --disable=R apps golem gui scripts setup_util '*.py' || echo "pylint failed"
     - ./lintdiff.sh pylint --disable=R,protected-access tests || echo "pylint for tests failed"
     - ./lintdiff.sh pycodestyle || echo "pycodestyle failed"
     - ./lintdiff.sh mypy apps golem gui scripts setup_util tests '*.py' || echo "mypy failed"
->>>>>>> 62619356
     - python3 -m coverage run --branch --source=. setup.py test -a "--junitxml=$CIRCLE_TEST_REPORTS/test_result.xml":
         timeout: 1200
   post:
