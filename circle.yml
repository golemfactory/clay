machine:
  node:
    version: 6.9.5
  python:
    version: 3.5.2
  services:
    - docker
  post:
    - pyenv global 3.5.2

checkout:
  post:
    - git submodule update --init

dependencies:
  override:
    - pip3 install -r requirements.txt
    - python3 setup.py develop
  pre:
    - sudo add-apt-repository -y ppa:ubuntu-toolchain-r/test
    - sudo add-apt-repository -y ppa:ethereum/ethereum && sudo apt-get update
    - sudo apt-get install -y qt5-default qtbase5-dev-tools geth unzip gcc-5 g++-5 libfreeimage3 libfreeimage-dev
    - cd apps/rendering/resources/taskcollector && make && cd ../../../../..

    - pip3 install six
    - pip3 install -r requirements.txt
<<<<<<< HEAD

=======
    - pip3 install -r requirements-lint.txt
>>>>>>> 4e811e3f
    - if [ ! -e /usr/local/bin/ipfs ]; then wget https://dist.ipfs.io/go-ipfs/v0.4.5/go-ipfs_v0.4.5_linux-amd64.tar.gz; tar xvfz go-ipfs_v0.4.5_linux-amd64.tar.gz; sudo mv go-ipfs/ipfs /usr/local/bin/ipfs; /usr/local/bin/ipfs init; fi
    - /usr/local/bin/ipfs config --json Bootstrap "[]"
    - /usr/local/bin/ipfs config --json SupernodeRouting.Servers "[]"
    - /usr/local/bin/ipfs config --json Addresses.Swarm '["/ip6/::/tcp/4001", "/ip6/::/udp/4002/utp", "/ip4/0.0.0.0/udp/4002/utp"]'
    - /usr/local/bin/ipfs daemon:
        background: true

    - wget https://github.com/mfranciszkiewicz/golem-hyperdrive/releases/download/v0.2.1/hyperg_0.2.1_linux-x64.tar.gz
    - tar xvf hyperg_0.2.1_linux-x64.tar.gz
    - ./hyperg/hyperg:
        background: true

test:
  pre:
    - pip3 install coverage codecov
  override:
    - ./lintdiff.sh pylint apps golem gui scripts setup_util tests *.py
    - ./lintdiff.sh pycodestyle
    - ./lintdiff.sh mypy apps golem gui scripts setup_util tests *.py
    - python3 -m coverage run --branch --source=. setup.py test -a "--junitxml=$CIRCLE_TEST_REPORTS/test_result.xml":
        timeout: 1200
  post:
    - codecov<|MERGE_RESOLUTION|>--- conflicted
+++ resolved
@@ -24,11 +24,8 @@
 
     - pip3 install six
     - pip3 install -r requirements.txt
-<<<<<<< HEAD
+    - pip3 install -r requirements-lint.txt
 
-=======
-    - pip3 install -r requirements-lint.txt
->>>>>>> 4e811e3f
     - if [ ! -e /usr/local/bin/ipfs ]; then wget https://dist.ipfs.io/go-ipfs/v0.4.5/go-ipfs_v0.4.5_linux-amd64.tar.gz; tar xvfz go-ipfs_v0.4.5_linux-amd64.tar.gz; sudo mv go-ipfs/ipfs /usr/local/bin/ipfs; /usr/local/bin/ipfs init; fi
     - /usr/local/bin/ipfs config --json Bootstrap "[]"
     - /usr/local/bin/ipfs config --json SupernodeRouting.Servers "[]"
