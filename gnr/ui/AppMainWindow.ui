<?xml version="1.0" encoding="UTF-8"?>
<ui version="4.0">
 <class>MainWindow</class>
 <widget class="QMainWindow" name="MainWindow">
  <property name="geometry">
   <rect>
    <x>0</x>
    <y>0</y>
    <width>983</width>
    <height>743</height>
   </rect>
  </property>
  <property name="sizePolicy">
   <sizepolicy hsizetype="MinimumExpanding" vsizetype="MinimumExpanding">
    <horstretch>0</horstretch>
    <verstretch>0</verstretch>
   </sizepolicy>
  </property>
  <property name="minimumSize">
   <size>
    <width>0</width>
    <height>0</height>
   </size>
  </property>
  <property name="windowTitle">
   <string>Golem App</string>
  </property>
  <widget class="QWidget" name="centralwidget">
   <property name="sizePolicy">
    <sizepolicy hsizetype="Expanding" vsizetype="Expanding">
     <horstretch>0</horstretch>
     <verstretch>0</verstretch>
    </sizepolicy>
   </property>
   <layout class="QGridLayout" name="gridLayout">
    <item row="0" column="0">
     <layout class="QVBoxLayout" name="mainLayout">
      <property name="sizeConstraint">
       <enum>QLayout::SetNoConstraint</enum>
      </property>
      <property name="leftMargin">
       <number>5</number>
      </property>
      <property name="topMargin">
       <number>5</number>
      </property>
      <property name="rightMargin">
       <number>5</number>
      </property>
      <property name="bottomMargin">
       <number>5</number>
      </property>
      <item>
       <layout class="QHBoxLayout" name="bodyLayout">
        <property name="sizeConstraint">
         <enum>QLayout::SetDefaultConstraint</enum>
        </property>
        <item>
         <widget class="QListWidget" name="listWidget">
          <property name="sizePolicy">
           <sizepolicy hsizetype="Fixed" vsizetype="Expanding">
            <horstretch>0</horstretch>
            <verstretch>0</verstretch>
           </sizepolicy>
          </property>
          <property name="minimumSize">
           <size>
            <width>96</width>
            <height>540</height>
           </size>
          </property>
          <property name="maximumSize">
           <size>
            <width>96</width>
            <height>16777215</height>
           </size>
          </property>
          <property name="styleSheet">
           <string notr="true">QListView {
    border: 0;
    padding: 0;
}
</string>
          </property>
          <property name="iconSize">
           <size>
            <width>96</width>
            <height>84</height>
           </size>
          </property>
          <property name="viewMode">
           <enum>QListView::IconMode</enum>
          </property>
          <property name="selectionRectVisible">
           <bool>false</bool>
          </property>
          <item>
           <property name="text">
            <string>New Task</string>
           </property>
           <property name="textAlignment">
            <set>AlignCenter</set>
           </property>
           <property name="icon">
            <iconset resource="icons.qrc">
             <normaloff>:/img/new.png</normaloff>:/img/new.png</iconset>
           </property>
           <property name="flags">
            <set>ItemIsSelectable|ItemIsUserCheckable|ItemIsEnabled</set>
           </property>
          </item>
          <item>
           <property name="text">
            <string>Tasks</string>
           </property>
           <property name="textAlignment">
            <set>AlignCenter</set>
           </property>
           <property name="icon">
            <iconset resource="icons.qrc">
             <normaloff>:/img/task.png</normaloff>:/img/task.png</iconset>
           </property>
           <property name="flags">
            <set>ItemIsSelectable|ItemIsEnabled</set>
           </property>
          </item>
          <item>
           <property name="text">
            <string>Status</string>
           </property>
           <property name="textAlignment">
            <set>AlignCenter</set>
           </property>
           <property name="icon">
            <iconset resource="icons.qrc">
             <normaloff>:/img/eye.png</normaloff>:/img/eye.png</iconset>
           </property>
           <property name="flags">
            <set>ItemIsSelectable|ItemIsEnabled</set>
           </property>
          </item>
          <item>
           <property name="text">
            <string>Preferences</string>
           </property>
           <property name="textAlignment">
            <set>AlignCenter</set>
           </property>
           <property name="icon">
            <iconset resource="icons.qrc">
             <normaloff>:/img/settings.png</normaloff>:/img/settings.png</iconset>
           </property>
           <property name="flags">
            <set>ItemIsSelectable|ItemIsUserCheckable|ItemIsEnabled</set>
           </property>
          </item>
          <item>
           <property name="text">
            <string>Account</string>
           </property>
           <property name="textAlignment">
            <set>AlignCenter</set>
           </property>
           <property name="icon">
            <iconset resource="icons.qrc">
             <normaloff>:/img/user.png</normaloff>:/img/user.png</iconset>
           </property>
           <property name="flags">
            <set>ItemIsSelectable|ItemIsEnabled</set>
           </property>
          </item>
         </widget>
        </item>
        <item>
         <layout class="QHBoxLayout" name="horizontalLayout"/>
        </item>
        <item>
         <widget class="QStackedWidget" name="stackedWidget">
          <property name="sizePolicy">
           <sizepolicy hsizetype="Expanding" vsizetype="Expanding">
            <horstretch>0</horstretch>
            <verstretch>0</verstretch>
           </sizepolicy>
          </property>
          <property name="currentIndex">
           <number>1</number>
          </property>
          <widget class="QWidget" name="newTaskPage">
           <layout class="QGridLayout" name="gridLayout_12">
            <item row="0" column="2">
             <widget class="QWidget" name="advanceNewTaskWidget" native="true">
              <layout class="QGridLayout" name="gridLayout_14">
               <item row="2" column="1">
                <widget class="QGroupBox" name="groupBox_2">
                 <property name="enabled">
                  <bool>true</bool>
                 </property>
                 <property name="toolTip">
                  <string>Width and height of a sample box used in advanced verification. A random part of a subtask will be rendered locally and compared with the result sent by a provider</string>
                 </property>
                 <property name="title">
                  <string>Box size</string>
                 </property>
                 <layout class="QHBoxLayout" name="horizontalLayout_23">
                  <item>
                   <widget class="QSpinBox" name="verificationSizeXSpinBox">
                    <property name="enabled">
                     <bool>false</bool>
                    </property>
                    <property name="maximum">
                     <number>1000000000</number>
                    </property>
                   </widget>
                  </item>
                  <item>
                   <widget class="QLabel" name="label_62">
                    <property name="sizePolicy">
                     <sizepolicy hsizetype="Maximum" vsizetype="Preferred">
                      <horstretch>0</horstretch>
                      <verstretch>0</verstretch>
                     </sizepolicy>
                    </property>
                    <property name="text">
                     <string>x</string>
                    </property>
                   </widget>
                  </item>
                  <item>
                   <widget class="QSpinBox" name="verificationSizeYSpinBox">
                    <property name="enabled">
                     <bool>false</bool>
                    </property>
                   </widget>
                  </item>
                 </layout>
                </widget>
               </item>
               <item row="1" column="1">
                <widget class="QGroupBox" name="groupBox">
                 <property name="enabled">
                  <bool>true</bool>
                 </property>
                 <property name="sizePolicy">
                  <sizepolicy hsizetype="Preferred" vsizetype="Minimum">
                   <horstretch>0</horstretch>
                   <verstretch>0</verstretch>
                  </sizepolicy>
                 </property>
                 <property name="toolTip">
                  <string>For which subtasks you want to perform advanced verification</string>
                 </property>
                 <property name="title">
                  <string>Frequency</string>
                 </property>
                 <layout class="QVBoxLayout" name="verticalLayout_7">
                  <item>
                   <widget class="QRadioButton" name="verificationForAllRadioButton">
                    <property name="enabled">
                     <bool>false</bool>
                    </property>
                    <property name="toolTip">
                     <string>Perform advanced verification for all subtasks</string>
                    </property>
                    <property name="text">
                     <string>For all subtasks</string>
                    </property>
                   </widget>
                  </item>
                  <item>
                   <widget class="QRadioButton" name="verificationForFirstRadioButton">
                    <property name="enabled">
                     <bool>false</bool>
                    </property>
                    <property name="toolTip">
                     <string>Perform advanced verification only for the first subtask</string>
                    </property>
                    <property name="text">
                     <string>For the first subtask</string>
                    </property>
                   </widget>
                  </item>
                  <item>
                   <layout class="QHBoxLayout" name="horizontalLayout_22">
                    <item>
                     <widget class="QRadioButton" name="verificationRandomRadioButton">
                      <property name="enabled">
                       <bool>false</bool>
                      </property>
                      <property name="sizePolicy">
                       <sizepolicy hsizetype="Maximum" vsizetype="Fixed">
                        <horstretch>0</horstretch>
                        <verstretch>0</verstretch>
                       </sizepolicy>
                      </property>
                      <property name="toolTip">
                       <string>Perform advanced verification for randomly chosen subtasks</string>
                      </property>
                      <property name="text">
                       <string>Random</string>
                      </property>
                     </widget>
                    </item>
                    <item>
                     <spacer name="horizontalSpacer_7">
                      <property name="orientation">
                       <enum>Qt::Horizontal</enum>
                      </property>
                      <property name="sizeHint" stdset="0">
                       <size>
                        <width>40</width>
                        <height>20</height>
                       </size>
                      </property>
                     </spacer>
                    </item>
                    <item>
                     <widget class="QLabel" name="probabilityLabel">
                      <property name="enabled">
                       <bool>false</bool>
                      </property>
                      <property name="sizePolicy">
                       <sizepolicy hsizetype="Maximum" vsizetype="Preferred">
                        <horstretch>0</horstretch>
                        <verstretch>0</verstretch>
                       </sizepolicy>
                      </property>
                      <property name="toolTip">
                       <string>Probability of choosing a subtask for advanced verification</string>
                      </property>
                      <property name="text">
                       <string>Probability</string>
                      </property>
                     </widget>
                    </item>
                    <item>
                     <widget class="QLineEdit" name="probabilityLineEdit">
                      <property name="enabled">
                       <bool>false</bool>
                      </property>
                      <property name="sizePolicy">
                       <sizepolicy hsizetype="Maximum" vsizetype="Fixed">
                        <horstretch>0</horstretch>
                        <verstretch>0</verstretch>
                       </sizepolicy>
                      </property>
                      <property name="minimumSize">
                       <size>
                        <width>50</width>
                        <height>0</height>
                       </size>
                      </property>
                      <property name="maxLength">
                       <number>10000</number>
                      </property>
                     </widget>
                    </item>
                   </layout>
                  </item>
                 </layout>
                </widget>
               </item>
               <item row="0" column="1">
                <layout class="QFormLayout" name="formLayout_8">
                 <property name="fieldGrowthPolicy">
                  <enum>QFormLayout::AllNonFixedFieldsGrow</enum>
                 </property>
                 <item row="0" column="0">
                  <widget class="QLabel" name="label_60">
                   <property name="toolTip">
                    <string>Identifier of this task</string>
                   </property>
                   <property name="text">
                    <string>Task Id</string>
                   </property>
                  </widget>
                 </item>
                 <item row="0" column="1">
                  <widget class="QLabel" name="taskIdLabel">
                   <property name="text">
                    <string/>
                   </property>
                  </widget>
                 </item>
                 <item row="5" column="1">
                  <widget class="QWidget" name="advancVerificationWidget" native="true"/>
                 </item>
                 <item row="1" column="0">
                  <widget class="QLabel" name="label_58">
                   <property name="toolTip">
                    <string>Select main program/script defining the task</string>
                   </property>
                   <property name="text">
                    <string>Main program file</string>
                   </property>
                  </widget>
                 </item>
                 <item row="1" column="1">
                  <layout class="QHBoxLayout" name="horizontalLayout_24">
                   <item>
                    <widget class="QLineEdit" name="mainProgramFileLineEdit"/>
                   </item>
                   <item>
                    <widget class="QPushButton" name="chooseMainProgramFileButton">
                     <property name="text">
                      <string>...</string>
                     </property>
                    </widget>
                   </item>
                  </layout>
                 </item>
                 <item row="2" column="1">
                  <layout class="QHBoxLayout" name="horizontalLayout_19">
                   <item>
                    <widget class="QSpinBox" name="subtaskTimeoutHourSpinBox"/>
                   </item>
                   <item>
                    <widget class="QLabel" name="label_52">
                     <property name="sizePolicy">
                      <sizepolicy hsizetype="Maximum" vsizetype="Preferred">
                       <horstretch>0</horstretch>
                       <verstretch>0</verstretch>
                      </sizepolicy>
                     </property>
                     <property name="text">
                      <string>h</string>
                     </property>
                    </widget>
                   </item>
                   <item>
                    <widget class="QSpinBox" name="subtaskTimeoutMinSpinBox"/>
                   </item>
                   <item>
                    <widget class="QLabel" name="label_53">
                     <property name="sizePolicy">
                      <sizepolicy hsizetype="Maximum" vsizetype="Preferred">
                       <horstretch>0</horstretch>
                       <verstretch>0</verstretch>
                      </sizepolicy>
                     </property>
                     <property name="text">
                      <string>min</string>
                     </property>
                    </widget>
                   </item>
                   <item>
                    <widget class="QSpinBox" name="subtaskTimeoutSecSpinBox"/>
                   </item>
                   <item>
                    <widget class="QLabel" name="label_54">
                     <property name="sizePolicy">
                      <sizepolicy hsizetype="Maximum" vsizetype="Preferred">
                       <horstretch>0</horstretch>
                       <verstretch>0</verstretch>
                      </sizepolicy>
                     </property>
                     <property name="text">
                      <string>s</string>
                     </property>
                    </widget>
                   </item>
                  </layout>
                 </item>
                 <item row="2" column="0">
                  <widget class="QLabel" name="label_51">
                   <property name="toolTip">
                    <string>After this time subtask computation will be aborted</string>
                   </property>
                   <property name="text">
                    <string>Subtask timeout</string>
                   </property>
                  </widget>
                 </item>
                 <item row="3" column="0">
                  <widget class="QLabel" name="label_59">
                   <property name="toolTip">
                    <string>Check this if you want to enable advanced subtask verification</string>
                   </property>
                   <property name="text">
                    <string>Advanced verification</string>
                   </property>
                  </widget>
                 </item>
                 <item row="3" column="1">
                  <widget class="QCheckBox" name="advanceVerificationCheckBox">
                   <property name="text">
                    <string/>
                   </property>
                  </widget>
                 </item>
                </layout>
               </item>
               <item row="4" column="1">
                <widget class="QPushButton" name="resetToDefaultButton">
                 <property name="toolTip">
                  <string>Restore default task settings. Warning: you will loose current task definition if it is not saved!</string>
                 </property>
                 <property name="text">
                  <string>Reset to defaults</string>
                 </property>
                </widget>
               </item>
               <item row="3" column="1">
                <spacer name="verticalSpacer">
                 <property name="orientation">
                  <enum>Qt::Vertical</enum>
                 </property>
                 <property name="sizeHint" stdset="0">
                  <size>
                   <width>20</width>
                   <height>40</height>
                  </size>
                 </property>
                </spacer>
               </item>
              </layout>
             </widget>
            </item>
            <item row="1" column="0">
             <layout class="QHBoxLayout" name="horizontalLayout_21">
              <item>
               <widget class="QPushButton" name="testTaskButton">
                <property name="toolTip">
                 <string>Run task test. Required to push the task to network</string>
                </property>
                <property name="text">
                 <string>Test task</string>
                </property>
               </widget>
              </item>
              <item>
               <widget class="QPushButton" name="finishButton">
                <property name="enabled">
                 <bool>false</bool>
                </property>
                <property name="toolTip">
                 <string>Add this task</string>
                </property>
                <property name="text">
                 <string>Create task</string>
                </property>
               </widget>
              </item>
             </layout>
            </item>
            <item row="0" column="0">
             <layout class="QHBoxLayout" name="horizontalLayout_16">
              <item>
               <layout class="QVBoxLayout" name="verticalLayout_5">
                <item>
                 <layout class="QHBoxLayout" name="horizontalLayout_17">
                  <item>
                   <widget class="QComboBox" name="taskTypeComboBox">
                    <property name="sizePolicy">
                     <sizepolicy hsizetype="Preferred" vsizetype="Maximum">
                      <horstretch>0</horstretch>
                      <verstretch>0</verstretch>
                     </sizepolicy>
                    </property>
                    <property name="toolTip">
                     <string>Type of the task</string>
                    </property>
                   </widget>
                  </item>
                  <item>
                   <widget class="QPushButton" name="saveButton">
                    <property name="toolTip">
                     <string>Save this task</string>
                    </property>
                    <property name="text">
                     <string>Save</string>
                    </property>
                   </widget>
                  </item>
                  <item>
                   <widget class="QPushButton" name="loadButton">
                    <property name="toolTip">
                     <string>Read task from file</string>
                    </property>
                    <property name="text">
                     <string>Load</string>
                    </property>
                   </widget>
                  </item>
                 </layout>
                </item>
                <item>
                 <layout class="QFormLayout" name="formLayout_7">
                  <property name="fieldGrowthPolicy">
                   <enum>QFormLayout::AllNonFixedFieldsGrow</enum>
                  </property>
                  <item row="3" column="0">
                   <widget class="QLabel" name="label_46">
                    <property name="toolTip">
                     <string>How long can you wait for a final result</string>
                    </property>
                    <property name="text">
                     <string>Task timeout</string>
                    </property>
                   </widget>
                  </item>
                  <item row="3" column="1">
                   <layout class="QHBoxLayout" name="horizontalLayout_18">
                    <item>
                     <widget class="QSpinBox" name="fullTaskTimeoutHourSpinBox"/>
                    </item>
                    <item>
                     <widget class="QLabel" name="label_48">
                      <property name="sizePolicy">
                       <sizepolicy hsizetype="Maximum" vsizetype="Preferred">
                        <horstretch>0</horstretch>
                        <verstretch>0</verstretch>
                       </sizepolicy>
                      </property>
                      <property name="text">
                       <string>h</string>
                      </property>
                     </widget>
                    </item>
                    <item>
                     <widget class="QSpinBox" name="fullTaskTimeoutMinSpinBox">
                      <property name="sizePolicy">
                       <sizepolicy hsizetype="Minimum" vsizetype="Fixed">
                        <horstretch>0</horstretch>
                        <verstretch>0</verstretch>
                       </sizepolicy>
                      </property>
                     </widget>
                    </item>
                    <item>
                     <widget class="QLabel" name="label_49">
                      <property name="sizePolicy">
                       <sizepolicy hsizetype="Maximum" vsizetype="Preferred">
                        <horstretch>0</horstretch>
                        <verstretch>0</verstretch>
                       </sizepolicy>
                      </property>
                      <property name="text">
                       <string>min</string>
                      </property>
                     </widget>
                    </item>
                    <item>
                     <widget class="QSpinBox" name="fullTaskTimeoutSecSpinBox"/>
                    </item>
                    <item>
                     <widget class="QLabel" name="label_50">
                      <property name="sizePolicy">
                       <sizepolicy hsizetype="Maximum" vsizetype="Preferred">
                        <horstretch>0</horstretch>
                        <verstretch>0</verstretch>
                       </sizepolicy>
                      </property>
                      <property name="text">
                       <string>s</string>
                      </property>
                     </widget>
                    </item>
                   </layout>
                  </item>
                  <item row="4" column="0">
                   <widget class="QLabel" name="label_55">
                    <property name="toolTip">
                     <string>Into how many subtasks you want to split the task</string>
                    </property>
                    <property name="text">
                     <string>Total subtasks</string>
                    </property>
                   </widget>
                  </item>
                  <item row="4" column="1">
                   <layout class="QHBoxLayout" name="horizontalLayout_20">
                    <item>
                     <widget class="QSpinBox" name="totalSpinBox"/>
                    </item>
                    <item>
                     <widget class="QCheckBox" name="optimizeTotalCheckBox">
                      <property name="sizePolicy">
                       <sizepolicy hsizetype="Maximum" vsizetype="Fixed">
                        <horstretch>0</horstretch>
                        <verstretch>0</verstretch>
                       </sizepolicy>
                      </property>
                      <property name="toolTip">
                       <string>Let Golem calculate optimal task division</string>
                      </property>
                      <property name="text">
                       <string>optimize</string>
                      </property>
                     </widget>
                    </item>
                   </layout>
                  </item>
                  <item row="5" column="0">
                   <widget class="QLabel" name="label_56">
                    <property name="toolTip">
                     <string>Price for an hour of computation</string>
                    </property>
                    <property name="text">
                     <string>Price</string>
                    </property>
                   </widget>
                  </item>
<<<<<<< HEAD
                  <item row="5" column="1">
                   <widget class="QLineEdit" name="taskMaxPriceLineEdit"/>
=======
                  <item row="4" column="1">
                   <layout class="QHBoxLayout" name="horizontalLayout_21">
                    <item>
                     <widget class="QLineEdit" name="taskMaxPriceLineEdit"/>
                    </item>
                    <item>
                     <widget class="QLabel" name="label_57">
                      <property name="toolTip">
                       <string>ETH per an hour of computation</string>
                      </property>
                      <property name="text">
                       <string>ETH/h</string>
                      </property>
                     </widget>
                    </item>
                   </layout>
>>>>>>> faf2acf3
                  </item>
                  <item row="6" column="0">
                   <widget class="QLabel" name="pessimisticCostConst">
                    <property name="toolTip">
                     <string>How much will the whole task cost pessimistically. This can't be estimated if &quot;optimize&quot; is checked.</string>
                    </property>
                    <property name="text">
                     <string>Pessimistic cost</string>
                    </property>
                   </widget>
                  </item>
                  <item row="6" column="1">
                   <widget class="QLabel" name="pessimisticCostLabel">
                    <property name="text">
                     <string/>
                    </property>
                   </widget>
                  </item>
                  <item row="7" column="1">
                   <layout class="QHBoxLayout" name="horizontalLayout_25">
                    <item>
                     <widget class="QLabel" name="resourceFilesLabel">
                      <property name="text">
                       <string/>
                      </property>
                     </widget>
                    </item>
                    <item>
                     <widget class="QPushButton" name="addResourceButton">
                      <property name="toolTip">
                       <string>Click to add resources</string>
                      </property>
                      <property name="text">
                       <string>Add</string>
                      </property>
                     </widget>
                    </item>
                   </layout>
                  </item>
                  <item row="7" column="0">
                   <widget class="QLabel" name="label_15">
                    <property name="toolTip">
                     <string>Additional data needed to compute the task</string>
                    </property>
                    <property name="text">
                     <string>Resources</string>
                    </property>
                   </widget>
                  </item>
                  <item row="2" column="0">
                   <widget class="QLabel" name="taskNameLabel">
                    <property name="toolTip">
                     <string>Set a name for your task</string>
                    </property>
                    <property name="text">
                     <string>Task name</string>
                    </property>
                   </widget>
                  </item>
                  <item row="2" column="1">
                   <widget class="QLineEdit" name="taskNameLineEdit">
                    <property name="locale">
                     <locale language="English" country="UnitedKingdom"/>
                    </property>
                   </widget>
                  </item>
                 </layout>
                </item>
                <item>
                 <widget class="QGroupBox" name="taskSpecificGroupBox">
                  <property name="sizePolicy">
                   <sizepolicy hsizetype="Preferred" vsizetype="Expanding">
                    <horstretch>0</horstretch>
                    <verstretch>0</verstretch>
                   </sizepolicy>
                  </property>
                  <property name="title">
                   <string>Task specific options</string>
                  </property>
                  <layout class="QGridLayout" name="gridLayout_16">
                   <item row="0" column="0">
                    <layout class="QGridLayout" name="taskSpecificLayout"/>
                   </item>
                  </layout>
                 </widget>
                </item>
                <item>
                 <widget class="QPushButton" name="showAdvanceNewTaskButton">
                  <property name="text">
                   <string>Show advanced options</string>
                  </property>
                 </widget>
                </item>
               </layout>
              </item>
             </layout>
            </item>
            <item row="0" column="1">
             <widget class="Line" name="line_2">
              <property name="orientation">
               <enum>Qt::Vertical</enum>
              </property>
             </widget>
            </item>
           </layout>
          </widget>
          <widget class="QWidget" name="taskPage">
           <property name="layoutDirection">
            <enum>Qt::LeftToRight</enum>
           </property>
           <layout class="QGridLayout" name="gridLayout_3" rowstretch="0,0" columnstretch="5,0">
            <property name="leftMargin">
             <number>0</number>
            </property>
            <property name="topMargin">
             <number>0</number>
            </property>
            <property name="rightMargin">
             <number>0</number>
            </property>
            <property name="bottomMargin">
             <number>0</number>
            </property>
            <property name="spacing">
             <number>0</number>
            </property>
            <item row="0" column="0" rowspan="2">
             <widget class="QTableWidget" name="taskTableWidget">
              <property name="sizePolicy">
               <sizepolicy hsizetype="Expanding" vsizetype="Expanding">
                <horstretch>0</horstretch>
                <verstretch>0</verstretch>
               </sizepolicy>
              </property>
              <property name="minimumSize">
               <size>
                <width>0</width>
                <height>0</height>
               </size>
              </property>
              <property name="contextMenuPolicy">
               <enum>Qt::CustomContextMenu</enum>
              </property>
              <property name="toolTip">
               <string>Your tasks in the current session. Right click on a task of choice to manage it</string>
              </property>
              <property name="layoutDirection">
               <enum>Qt::LeftToRight</enum>
              </property>
              <property name="autoFillBackground">
               <bool>true</bool>
              </property>
              <property name="frameShape">
               <enum>QFrame::StyledPanel</enum>
              </property>
              <property name="editTriggers">
               <set>QAbstractItemView::NoEditTriggers</set>
              </property>
              <property name="alternatingRowColors">
               <bool>false</bool>
              </property>
              <property name="selectionMode">
               <enum>QAbstractItemView::SingleSelection</enum>
              </property>
              <property name="selectionBehavior">
               <enum>QAbstractItemView::SelectRows</enum>
              </property>
              <property name="textElideMode">
               <enum>Qt::ElideRight</enum>
              </property>
              <property name="verticalScrollMode">
               <enum>QAbstractItemView::ScrollPerPixel</enum>
              </property>
              <property name="horizontalScrollMode">
               <enum>QAbstractItemView::ScrollPerPixel</enum>
              </property>
              <property name="gridStyle">
               <enum>Qt::DashLine</enum>
              </property>
              <property name="sortingEnabled">
               <bool>false</bool>
              </property>
              <property name="cornerButtonEnabled">
               <bool>true</bool>
              </property>
              <property name="columnCount">
               <number>6</number>
              </property>
              <attribute name="horizontalHeaderVisible">
               <bool>false</bool>
              </attribute>
              <attribute name="horizontalHeaderCascadingSectionResizes">
               <bool>false</bool>
              </attribute>
              <attribute name="horizontalHeaderDefaultSectionSize">
               <number>120</number>
              </attribute>
              <attribute name="horizontalHeaderHighlightSections">
               <bool>true</bool>
              </attribute>
              <attribute name="horizontalHeaderStretchLastSection">
               <bool>true</bool>
              </attribute>
              <attribute name="verticalHeaderVisible">
               <bool>false</bool>
              </attribute>
              <attribute name="verticalHeaderDefaultSectionSize">
               <number>20</number>
              </attribute>
              <attribute name="verticalHeaderHighlightSections">
               <bool>false</bool>
              </attribute>
              <column>
               <property name="text">
                <string>Task Name</string>
               </property>
              </column>
              <column>
               <property name="text">
                <string>Task ID</string>
               </property>
              </column>
              <column>
               <property name="text">
                <string>Status</string>
               </property>
              </column>
              <column>
               <property name="text">
                <string>Time</string>
               </property>
              </column>
              <column>
               <property name="text">
                <string>Cost</string>
               </property>
              </column>
              <column>
               <property name="text">
                <string>Progress</string>
               </property>
              </column>
             </widget>
            </item>
            <item row="0" column="1">
             <layout class="QHBoxLayout" name="horizontalPreviewLayout">
              <property name="sizeConstraint">
               <enum>QLayout::SetFixedSize</enum>
              </property>
              <property name="leftMargin">
               <number>5</number>
              </property>
              <property name="topMargin">
               <number>5</number>
              </property>
              <property name="rightMargin">
               <number>5</number>
              </property>
              <property name="bottomMargin">
               <number>5</number>
              </property>
              <item>
               <spacer name="horizontalSpacerLeft">
                <property name="orientation">
                 <enum>Qt::Horizontal</enum>
                </property>
                <property name="sizeType">
                 <enum>QSizePolicy::Fixed</enum>
                </property>
                <property name="sizeHint" stdset="0">
                 <size>
                  <width>10</width>
                  <height>20</height>
                 </size>
                </property>
               </spacer>
              </item>
              <item>
               <layout class="QVBoxLayout" name="verticalPreviewLayout">
                <property name="sizeConstraint">
                 <enum>QLayout::SetFixedSize</enum>
                </property>
                <property name="leftMargin">
                 <number>0</number>
                </property>
                <item>
                 <spacer name="verticalSpacerUp">
                  <property name="orientation">
                   <enum>Qt::Vertical</enum>
                  </property>
                  <property name="sizeType">
                   <enum>QSizePolicy::Fixed</enum>
                  </property>
                  <property name="sizeHint" stdset="0">
                   <size>
                    <width>20</width>
                    <height>40</height>
                   </size>
                  </property>
                 </spacer>
                </item>
                <item>
                 <widget class="ClickableQLabel" name="previewLabel">
                  <property name="sizePolicy">
                   <sizepolicy hsizetype="Fixed" vsizetype="Fixed">
                    <horstretch>0</horstretch>
                    <verstretch>0</verstretch>
                   </sizepolicy>
                  </property>
                  <property name="minimumSize">
                   <size>
                    <width>300</width>
                    <height>200</height>
                   </size>
                  </property>
                  <property name="maximumSize">
                   <size>
                    <width>300</width>
                    <height>200</height>
                   </size>
                  </property>
                  <property name="sizeIncrement">
                   <size>
                    <width>0</width>
                    <height>1</height>
                   </size>
                  </property>
                  <property name="baseSize">
                   <size>
                    <width>300</width>
                    <height>200</height>
                   </size>
                  </property>
                  <property name="layoutDirection">
                   <enum>Qt::LeftToRight</enum>
                  </property>
                  <property name="autoFillBackground">
                   <bool>true</bool>
                  </property>
                  <property name="frameShape">
                   <enum>QFrame::Box</enum>
                  </property>
                  <property name="text">
                   <string/>
                  </property>
                  <property name="scaledContents">
                   <bool>true</bool>
                  </property>
                  <property name="alignment">
                   <set>Qt::AlignCenter</set>
                  </property>
                  <property name="textInteractionFlags">
                   <set>Qt::NoTextInteraction</set>
                  </property>
                 </widget>
                </item>
                <item>
                 <widget class="QSlider" name="frameSlider">
                  <property name="sizePolicy">
                   <sizepolicy hsizetype="Fixed" vsizetype="Fixed">
                    <horstretch>0</horstretch>
                    <verstretch>0</verstretch>
                   </sizepolicy>
                  </property>
                  <property name="minimumSize">
                   <size>
                    <width>300</width>
                    <height>0</height>
                   </size>
                  </property>
                  <property name="orientation">
                   <enum>Qt::Horizontal</enum>
                  </property>
                 </widget>
                </item>
                <item>
                 <spacer name="verticalSpacerDown">
                  <property name="orientation">
                   <enum>Qt::Vertical</enum>
                  </property>
                  <property name="sizeType">
                   <enum>QSizePolicy::Fixed</enum>
                  </property>
                  <property name="sizeHint" stdset="0">
                   <size>
                    <width>20</width>
                    <height>40</height>
                   </size>
                  </property>
                 </spacer>
                </item>
               </layout>
              </item>
              <item>
               <spacer name="horizontalSpacerRight">
                <property name="orientation">
                 <enum>Qt::Horizontal</enum>
                </property>
                <property name="sizeType">
                 <enum>QSizePolicy::Fixed</enum>
                </property>
                <property name="sizeHint" stdset="0">
                 <size>
                  <width>10</width>
                  <height>20</height>
                 </size>
                </property>
               </spacer>
              </item>
             </layout>
            </item>
            <item row="1" column="1">
             <layout class="QVBoxLayout" name="taskConfLayout">
              <property name="sizeConstraint">
               <enum>QLayout::SetFixedSize</enum>
              </property>
              <property name="leftMargin">
               <number>10</number>
              </property>
              <property name="topMargin">
               <number>5</number>
              </property>
              <property name="rightMargin">
               <number>5</number>
              </property>
              <property name="bottomMargin">
               <number>5</number>
              </property>
              <item>
               <widget class="QPushButton" name="startTaskButton">
                <property name="enabled">
                 <bool>false</bool>
                </property>
                <property name="toolTip">
                 <string>Start the highlighted task</string>
                </property>
                <property name="text">
                 <string>Start task</string>
                </property>
               </widget>
              </item>
              <item>
               <widget class="QLabel" name="label_6">
                <property name="sizePolicy">
                 <sizepolicy hsizetype="Preferred" vsizetype="Maximum">
                  <horstretch>0</horstretch>
                  <verstretch>0</verstretch>
                 </sizepolicy>
                </property>
                <property name="toolTip">
                 <string>Highlighted task's settings</string>
                </property>
                <property name="text">
                 <string>&lt;html&gt;&lt;head/&gt;&lt;body&gt;&lt;p&gt;&lt;span style=&quot; font-size:10pt; font-weight:600;&quot;&gt;Task Configuration&lt;/span&gt;&lt;/p&gt;&lt;/body&gt;&lt;/html&gt;</string>
                </property>
                <property name="textFormat">
                 <enum>Qt::AutoText</enum>
                </property>
               </widget>
              </item>
              <item>
               <layout class="QFormLayout" name="taskConfGridLayout">
                <property name="fieldGrowthPolicy">
                 <enum>QFormLayout::FieldsStayAtSizeHint</enum>
                </property>
                <property name="rowWrapPolicy">
                 <enum>QFormLayout::WrapLongRows</enum>
                </property>
                <property name="labelAlignment">
                 <set>Qt::AlignLeading|Qt::AlignLeft|Qt::AlignTop</set>
                </property>
                <property name="leftMargin">
                 <number>0</number>
                </property>
                <property name="topMargin">
                 <number>5</number>
                </property>
                <property name="rightMargin">
                 <number>5</number>
                </property>
                <property name="bottomMargin">
                 <number>5</number>
                </property>
                <item row="0" column="0">
                 <widget class="QLabel" name="label_4">
                  <property name="text">
                   <string>Estimated memory</string>
                  </property>
                 </widget>
                </item>
                <item row="0" column="1">
                 <widget class="QLabel" name="estimatedMemoryLabel">
                  <property name="text">
                   <string>0</string>
                  </property>
                 </widget>
                </item>
                <item row="1" column="0">
                 <widget class="QLabel" name="label_12">
                  <property name="text">
                   <string>Output File</string>
                  </property>
                 </widget>
                </item>
                <item row="1" column="1">
                 <widget class="ClickableQLabel" name="outputFile">
                  <property name="text">
                   <string/>
                  </property>
                 </widget>
                </item>
                <item row="2" column="0">
                 <widget class="QLabel" name="label_32">
                  <property name="text">
                   <string>Full Task Timeout</string>
                  </property>
                 </widget>
                </item>
                <item row="2" column="1">
                 <widget class="QLabel" name="fullTaskTimeout">
                  <property name="text">
                   <string>0</string>
                  </property>
                 </widget>
                </item>
                <item row="4" column="0">
                 <widget class="QLabel" name="label_5">
                  <property name="text">
                   <string>Subtask Timeout</string>
                  </property>
                 </widget>
                </item>
                <item row="4" column="1">
                 <widget class="QLabel" name="subtaskTimeout">
                  <property name="text">
                   <string>0</string>
                  </property>
                 </widget>
                </item>
                <item row="5" column="0">
                 <widget class="QLabel" name="label_16">
                  <property name="text">
                   <string>Time Started</string>
                  </property>
                 </widget>
                </item>
                <item row="5" column="1">
                 <widget class="QLabel" name="timeStarted">
                  <property name="text">
                   <string>0</string>
                  </property>
                 </widget>
                </item>
                <item row="6" column="0">
                 <widget class="QLabel" name="label_14">
                  <property name="text">
                   <string>Task Resources</string>
                  </property>
                  <property name="margin">
                   <number>0</number>
                  </property>
                 </widget>
                </item>
                <item row="6" column="1">
                 <widget class="QPushButton" name="showResourceButton">
                  <property name="sizePolicy">
                   <sizepolicy hsizetype="Maximum" vsizetype="Fixed">
                    <horstretch>0</horstretch>
                    <verstretch>0</verstretch>
                   </sizepolicy>
                  </property>
                  <property name="text">
                   <string>Show Resources</string>
                  </property>
                 </widget>
                </item>
                <item row="7" column="1">
                 <widget class="QLabel" name="taskResource">
                  <property name="text">
                   <string/>
                  </property>
                 </widget>
                </item>
               </layout>
              </item>
             </layout>
            </item>
           </layout>
          </widget>
          <widget class="QWidget" name="statusPage">
           <layout class="QGridLayout" name="gridLayout_2">
            <item row="2" column="0">
             <widget class="QWidget" name="diskWidget" native="true">
              <layout class="QGridLayout" name="gridLayout_13">
               <item row="0" column="0">
                <widget class="QLabel" name="label_45">
                 <property name="toolTip">
                  <string>Size of provider-related resources</string>
                 </property>
                 <property name="text">
                  <string>Provider data</string>
                 </property>
                </widget>
               </item>
               <item row="2" column="0">
                <widget class="QLabel" name="label_47">
                 <property name="toolTip">
                  <string>Size of requestor-related resources</string>
                 </property>
                 <property name="text">
                  <string>Requestor data</string>
                 </property>
                </widget>
               </item>
               <item row="0" column="1">
                <widget class="QLabel" name="computingResSize">
                 <property name="text">
                  <string/>
                 </property>
                </widget>
               </item>
               <item row="2" column="3">
                <widget class="QPushButton" name="removeReceivedButton">
                 <property name="text">
                  <string>Remove</string>
                 </property>
                </widget>
               </item>
               <item row="0" column="3">
                <widget class="QPushButton" name="removeComputingButton">
                 <property name="text">
                  <string>Remove</string>
                 </property>
                </widget>
               </item>
               <item row="2" column="1">
                <widget class="QLabel" name="receivedResSize">
                 <property name="text">
                  <string/>
                 </property>
                </widget>
               </item>
               <item row="0" column="2">
                <widget class="QPushButton" name="refreshComputingButton">
                 <property name="text">
                  <string>Refresh</string>
                 </property>
                </widget>
               </item>
               <item row="2" column="2">
                <widget class="QPushButton" name="refreshReceivedButton">
                 <property name="text">
                  <string>Refresh</string>
                 </property>
                </widget>
               </item>
              </layout>
             </widget>
            </item>
            <item row="0" column="0">
             <layout class="QVBoxLayout" name="verticalLayout_2">
              <item>
               <widget class="QLabel" name="label">
                <property name="sizePolicy">
                 <sizepolicy hsizetype="Preferred" vsizetype="Maximum">
                  <horstretch>0</horstretch>
                  <verstretch>0</verstretch>
                 </sizepolicy>
                </property>
                <property name="font">
                 <font>
                  <weight>75</weight>
                  <bold>true</bold>
                 </font>
                </property>
                <property name="text">
                 <string>Node Info</string>
                </property>
                <property name="textFormat">
                 <enum>Qt::AutoText</enum>
                </property>
               </widget>
              </item>
              <item>
               <layout class="QFormLayout" name="formLayout">
                <property name="fieldGrowthPolicy">
                 <enum>QFormLayout::AllNonFixedFieldsGrow</enum>
                </property>
                <item row="0" column="0">
                 <widget class="QLabel" name="label_2">
                  <property name="text">
                   <string>Node name:</string>
                  </property>
                 </widget>
                </item>
                <item row="0" column="1">
                 <widget class="QLabel" name="nodeNameLabel">
                  <property name="text">
                   <string/>
                  </property>
                 </widget>
                </item>
                <item row="1" column="0">
                 <widget class="QLabel" name="statusLabel">
                  <property name="toolTip">
                   <string>Network status</string>
                  </property>
                  <property name="text">
                   <string>Status:</string>
                  </property>
                 </widget>
                </item>
                <item row="1" column="1">
                 <widget class="QTextBrowser" name="statusTextBrowser"/>
                </item>
                <item row="2" column="0">
                 <widget class="QLabel" name="label_61">
                  <property name="toolTip">
                   <string>Current connections</string>
                  </property>
                  <property name="text">
                   <string>Network:</string>
                  </property>
                 </widget>
                </item>
                <item row="2" column="1">
                 <widget class="QTableWidget" name="connectedPeersTable">
                  <property name="frameShape">
                   <enum>QFrame::StyledPanel</enum>
                  </property>
                  <property name="frameShadow">
                   <enum>QFrame::Sunken</enum>
                  </property>
                  <property name="editTriggers">
                   <set>QAbstractItemView::NoEditTriggers</set>
                  </property>
                  <property name="alternatingRowColors">
                   <bool>true</bool>
                  </property>
                  <property name="selectionBehavior">
                   <enum>QAbstractItemView::SelectRows</enum>
                  </property>
                  <property name="verticalScrollMode">
                   <enum>QAbstractItemView::ScrollPerPixel</enum>
                  </property>
                  <property name="sortingEnabled">
                   <bool>false</bool>
                  </property>
                  <property name="rowCount">
                   <number>0</number>
                  </property>
                  <property name="columnCount">
                   <number>4</number>
                  </property>
                  <attribute name="horizontalHeaderStretchLastSection">
                   <bool>true</bool>
                  </attribute>
                  <attribute name="verticalHeaderStretchLastSection">
                   <bool>false</bool>
                  </attribute>
                  <column>
                   <property name="text">
                    <string>IP</string>
                   </property>
                  </column>
                  <column>
                   <property name="text">
                    <string>Port</string>
                   </property>
                  </column>
                  <column>
                   <property name="text">
                    <string>Id</string>
                   </property>
                  </column>
                  <column>
                   <property name="text">
                    <string>Name</string>
                   </property>
                  </column>
                 </widget>
                </item>
                <item row="3" column="0">
                 <widget class="QLabel" name="computedTasksLabel">
                  <property name="toolTip">
                   <string>Number of tasks that were successfully computed on this machine.</string>
                  </property>
                  <property name="text">
                   <string>Computed subtasks</string>
                  </property>
                 </widget>
                </item>
                <item row="3" column="1">
                 <widget class="QLabel" name="computedTasks">
                  <property name="text">
                   <string/>
                  </property>
                 </widget>
                </item>
                <item row="4" column="0">
                 <widget class="QLabel" name="taskWithErrorsLabel">
                  <property name="toolTip">
                   <string>Number of tasks that this machine tried to compute, but ended up with errors.</string>
                  </property>
                  <property name="text">
                   <string>Subtask with errors</string>
                  </property>
                 </widget>
                </item>
                <item row="4" column="1">
                 <widget class="QLabel" name="tasksWithErrors">
                  <property name="text">
                   <string/>
                  </property>
                 </widget>
                </item>
                <item row="5" column="0">
                 <widget class="QLabel" name="tasksWithTimeoutsLabel">
                  <property name="toolTip">
                   <string>Number of tasks that this machine tried to compute but ended up with timeout. </string>
                  </property>
                  <property name="text">
                   <string>Subtasks with timeouts</string>
                  </property>
                 </widget>
                </item>
                <item row="5" column="1">
                 <widget class="QLabel" name="tasksWithTimeouts">
                  <property name="text">
                   <string/>
                  </property>
                 </widget>
                </item>
                <item row="6" column="0">
                 <widget class="QLabel" name="knownTasksLabel">
                  <property name="toolTip">
                   <string>Number of active tasks in Golem Net. </string>
                  </property>
                  <property name="text">
                   <string>Tasks in the network</string>
                  </property>
                 </widget>
                </item>
                <item row="6" column="1">
                 <widget class="QLabel" name="knownTasks">
                  <property name="text">
                   <string/>
                  </property>
                 </widget>
                </item>
                <item row="8" column="0">
                 <widget class="QLabel" name="estimatedRankLabel">
                  <property name="toolTip">
                   <string>Estimated rank of this machine. </string>
                  </property>
                  <property name="text">
                   <string/>
                  </property>
                 </widget>
                </item>
                <item row="7" column="0">
                 <widget class="QLabel" name="supportedTasksLabel">
                  <property name="text">
                   <string>Supported tasks</string>
                  </property>
                 </widget>
                </item>
                <item row="7" column="1">
                 <widget class="QLabel" name="supportedTasks">
                  <property name="text">
                   <string/>
                  </property>
                 </widget>
                </item>
               </layout>
              </item>
             </layout>
            </item>
            <item row="1" column="0">
             <widget class="QPushButton" name="showDiskButton">
              <property name="toolTip">
               <string>How much resources are stored on your computer</string>
              </property>
              <property name="text">
               <string>Show disk usage</string>
              </property>
             </widget>
            </item>
           </layout>
          </widget>
          <widget class="QWidget" name="preferencePage">
           <layout class="QGridLayout" name="gridLayout_5">
            <item row="0" column="0">
             <widget class="QTabWidget" name="settingsTab">
              <property name="toolTip">
               <string/>
              </property>
              <property name="currentIndex">
               <number>1</number>
              </property>
              <widget class="QWidget" name="generalTab">
               <attribute name="title">
                <string>General</string>
               </attribute>
               <layout class="QGridLayout" name="gridLayout_11">
                <item row="0" column="2">
                 <widget class="QWidget" name="advanceSettingsWidget" native="true">
                  <layout class="QFormLayout" name="formLayout_6">
                   <property name="fieldGrowthPolicy">
                    <enum>QFormLayout::AllNonFixedFieldsGrow</enum>
                   </property>
                   <item row="0" column="0">
                    <widget class="QLabel" name="label_37">
                     <property name="toolTip">
                      <string>Check this if you want to use IPv6 protocol</string>
                     </property>
                     <property name="text">
                      <string>Listen on IPv6</string>
                     </property>
                    </widget>
                   </item>
                   <item row="0" column="1">
                    <widget class="QCheckBox" name="useIp6CheckBox">
                     <property name="text">
                      <string/>
                     </property>
                    </widget>
                   </item>
                   <item row="3" column="0">
                    <widget class="QLabel" name="label_28">
                     <property name="enabled">
                      <bool>false</bool>
                     </property>
                     <property name="toolTip">
                      <string>Your ethereum address</string>
                     </property>
                     <property name="text">
                      <string>Ethereum account</string>
                     </property>
                    </widget>
                   </item>
                   <item row="3" column="1">
                    <layout class="QHBoxLayout" name="horizontalLayout_13">
                     <item>
                      <widget class="QLineEdit" name="ethAccountLineEdit">
                       <property name="enabled">
                        <bool>false</bool>
                       </property>
                      </widget>
                     </item>
                     <item>
                      <widget class="QLabel" name="accountStatusLabel">
                       <property name="enabled">
                        <bool>false</bool>
                       </property>
                       <property name="text">
                        <string>Wrong value</string>
                       </property>
                      </widget>
                     </item>
                    </layout>
                   </item>
                   <item row="4" column="0">
                    <widget class="QLabel" name="label_34">
                     <property name="toolTip">
                      <string>How many direct connections you want to have at a moment</string>
                     </property>
                     <property name="text">
                      <string>Optimal peer num</string>
                     </property>
                    </widget>
                   </item>
                   <item row="4" column="1">
                    <widget class="QLineEdit" name="optimalPeerNumLineEdit"/>
                   </item>
                   <item row="5" column="0">
                    <widget class="QLabel" name="label_35">
                     <property name="toolTip">
                      <string>If checked, Golem will wait only a given amount of seconds for resources and responses for tasks</string>
                     </property>
                     <property name="text">
                      <string>Use &quot;Wait for task timeout&quot;</string>
                     </property>
                    </widget>
                   </item>
                   <item row="5" column="1">
                    <widget class="QCheckBox" name="useWaitingForTaskTimeoutCheckBox">
                     <property name="text">
                      <string/>
                     </property>
                    </widget>
                   </item>
                   <item row="6" column="0">
                    <widget class="QLabel" name="label_36">
                     <property name="toolTip">
                      <string>How long to wait for a full task definition as a provider(seconds)</string>
                     </property>
                     <property name="text">
                      <string>Wait for task timeout</string>
                     </property>
                    </widget>
                   </item>
                   <item row="6" column="1">
                    <widget class="QLineEdit" name="waitingForTaskTimeoutLineEdit"/>
                   </item>
                   <item row="7" column="0">
                    <widget class="QLabel" name="label_38">
                     <property name="toolTip">
                      <string>How long should Golem wait to end inactive peer connection (seconds)</string>
                     </property>
                     <property name="text">
                      <string>P2P session timeout</string>
                     </property>
                    </widget>
                   </item>
                   <item row="7" column="1">
                    <widget class="QLineEdit" name="p2pSessionTimeoutLineEdit"/>
                   </item>
                   <item row="8" column="0">
                    <widget class="QLabel" name="taskSessionTimeoutConst">
                     <property name="toolTip">
                      <string>How long should Golem wait to end inactive task session (seconds)</string>
                     </property>
                     <property name="text">
                      <string>Task session timeout</string>
                     </property>
                    </widget>
                   </item>
                   <item row="8" column="1">
                    <widget class="QLineEdit" name="taskSessionTimeoutLineEdit"/>
                   </item>
                   <item row="9" column="0">
                    <widget class="QLabel" name="label_40">
                     <property name="toolTip">
                      <string>Check this if you want Golem to ping it's peers once in a while (in order to end dead connections)</string>
                     </property>
                     <property name="text">
                      <string>Send pings</string>
                     </property>
                    </widget>
                   </item>
                   <item row="9" column="1">
                    <widget class="QCheckBox" name="sendPingsCheckBox">
                     <property name="text">
                      <string/>
                     </property>
                    </widget>
                   </item>
                   <item row="10" column="0">
                    <widget class="QLabel" name="label_41">
                     <property name="toolTip">
                      <string>How often to send pings (seconds)</string>
                     </property>
                     <property name="text">
                      <string>Pings interval</string>
                     </property>
                    </widget>
                   </item>
                   <item row="10" column="1">
                    <widget class="QLineEdit" name="sendPingsLineEdit"/>
                   </item>
                   <item row="11" column="0">
                    <widget class="QLabel" name="label_42">
                     <property name="toolTip">
                      <string>How often should Golem query the network about peers (seconds)</string>
                     </property>
                     <property name="text">
                      <string>Get peers interval</string>
                     </property>
                    </widget>
                   </item>
                   <item row="11" column="1">
                    <widget class="QLineEdit" name="gettingPeersLineEdit"/>
                   </item>
                   <item row="13" column="0">
                    <widget class="QLabel" name="label_43">
                     <property name="toolTip">
                      <string>How often should Golem query the network about active tasks (seconds)</string>
                     </property>
                     <property name="text">
                      <string>Get tasks interval</string>
                     </property>
                    </widget>
                   </item>
                   <item row="13" column="1">
                    <widget class="QLineEdit" name="gettingTasksIntervalLineEdit"/>
                   </item>
                   <item row="14" column="0">
                    <widget class="QLabel" name="label_44">
                     <property name="toolTip">
                      <string>How long after the computation of a task is finished the result can be sent (seconds)</string>
                     </property>
                     <property name="text">
                      <string>Max result sending delay</string>
                     </property>
                    </widget>
                   </item>
                   <item row="14" column="1">
                    <widget class="QLineEdit" name="maxSendingDelayLineEdit"/>
                   </item>
                   <item row="15" column="1">
                    <widget class="QPushButton" name="environmentsButton">
                     <property name="toolTip">
                      <string>Environments manager</string>
                     </property>
                     <property name="text">
                      <string>Show environments</string>
                     </property>
                    </widget>
                   </item>
                   <item row="16" column="1">
                    <widget class="QPushButton" name="identityButton">
                     <property name="toolTip">
                      <string>Manage your public and private keys</string>
                     </property>
                     <property name="text">
                      <string>Show identity</string>
                     </property>
                    </widget>
                   </item>
                   <item row="12" column="0">
                    <widget class="Line" name="line_3">
                     <property name="orientation">
                      <enum>Qt::Horizontal</enum>
                     </property>
                    </widget>
                   </item>
                   <item row="16" column="0">
                    <widget class="Line" name="line_4">
                     <property name="orientation">
                      <enum>Qt::Vertical</enum>
                     </property>
                    </widget>
                   </item>
                  </layout>
                 </widget>
                </item>
                <item row="0" column="0">
                 <layout class="QGridLayout" name="gridLayout_7">
                  <property name="leftMargin">
                   <number>5</number>
                  </property>
                  <property name="topMargin">
                   <number>5</number>
                  </property>
                  <property name="rightMargin">
                   <number>5</number>
                  </property>
                  <property name="bottomMargin">
                   <number>5</number>
                  </property>
                  <item row="0" column="0">
                   <layout class="QFormLayout" name="formLayout_4">
                    <property name="fieldGrowthPolicy">
                     <enum>QFormLayout::AllNonFixedFieldsGrow</enum>
                    </property>
                    <item row="0" column="0">
                     <widget class="QLabel" name="label_10">
                      <property name="toolTip">
                       <string>IP address of a node to try to connect to</string>
                      </property>
                      <property name="text">
                       <string>Seed address:</string>
                      </property>
                     </widget>
                    </item>
                    <item row="0" column="1">
                     <widget class="QLineEdit" name="hostAddressLineEdit"/>
                    </item>
                    <item row="1" column="0">
                     <widget class="QLabel" name="label_11">
                      <property name="toolTip">
                       <string>Port number to try to connect to</string>
                      </property>
                      <property name="text">
                       <string>Seed port:</string>
                      </property>
                     </widget>
                    </item>
                    <item row="1" column="1">
                     <widget class="QLineEdit" name="hostIPLineEdit"/>
                    </item>
                   </layout>
                  </item>
                 </layout>
                </item>
                <item row="1" column="0">
                 <widget class="QPushButton" name="showAdvanceButton">
                  <property name="toolTip">
                   <string>Advanced options</string>
                  </property>
                  <property name="text">
                   <string>Show more</string>
                  </property>
                 </widget>
                </item>
                <item row="0" column="1">
                 <widget class="Line" name="line_5">
                  <property name="orientation">
                   <enum>Qt::Vertical</enum>
                  </property>
                 </widget>
                </item>
               </layout>
              </widget>
              <widget class="QWidget" name="providerTab">
               <attribute name="title">
                <string>Provider</string>
               </attribute>
               <layout class="QGridLayout" name="gridLayout_10">
                <item row="0" column="0">
                 <layout class="QGridLayout" name="gridLayout_6">
                  <property name="leftMargin">
                   <number>5</number>
                  </property>
                  <property name="topMargin">
                   <number>5</number>
                  </property>
                  <property name="rightMargin">
                   <number>5</number>
                  </property>
                  <property name="bottomMargin">
                   <number>5</number>
                  </property>
                  <item row="0" column="0">
                   <layout class="QFormLayout" name="formLayout_3">
                    <property name="fieldGrowthPolicy">
                     <enum>QFormLayout::AllNonFixedFieldsGrow</enum>
                    </property>
                    <item row="0" column="0">
                     <widget class="QLabel" name="label_29">
                      <property name="toolTip">
                       <string>Minimal price of a task you agree to compute</string>
                      </property>
                      <property name="text">
                       <string>Min price (ask)</string>
                      </property>
                     </widget>
                    </item>
                    <item row="0" column="1">
                     <layout class="QHBoxLayout" name="horizontalLayout_14">
                      <item>
                       <widget class="QLineEdit" name="minPriceLineEdit"/>
                      </item>
                      <item>
                       <widget class="QLabel" name="label_31">
                        <property name="toolTip">
                         <string>ETH per an hour of computation</string>
                        </property>
                        <property name="text">
                         <string>ETH/h</string>
                        </property>
                       </widget>
                      </item>
                     </layout>
                    </item>
                    <item row="1" column="0">
                     <widget class="QLabel" name="label_7">
                      <property name="toolTip">
                       <string>Maximal size of resources for a task to accept it</string>
                      </property>
                      <property name="text">
                       <string>Max resources size:</string>
                      </property>
                     </widget>
                    </item>
                    <item row="1" column="1">
                     <layout class="QHBoxLayout" name="horizontalLayout_5">
                      <item>
                       <widget class="QSpinBox" name="maxResourceSizeSpinBox">
                        <property name="maximum">
                         <number>999999</number>
                        </property>
                       </widget>
                      </item>
                      <item>
                       <widget class="QComboBox" name="maxResourceSizeComboBox"/>
                      </item>
                     </layout>
                    </item>
                    <item row="2" column="0">
                     <widget class="QLabel" name="label_8">
                      <property name="toolTip">
                       <string>Maximal memory usage for a task to accept it</string>
                      </property>
                      <property name="text">
                       <string>Max memory usage:</string>
                      </property>
                     </widget>
                    </item>
                    <item row="2" column="1">
                     <layout class="QHBoxLayout" name="horizontalLayout_6">
                      <item>
                       <widget class="QSpinBox" name="maxMemoryUsageSpinBox">
                        <property name="maximum">
                         <number>999999</number>
                        </property>
                       </widget>
                      </item>
                      <item>
                       <widget class="QComboBox" name="maxMemoryUsageComboBox"/>
                      </item>
                     </layout>
                    </item>
                    <item row="3" column="0">
                     <widget class="QLabel" name="label_9">
                      <property name="toolTip">
                       <string>How many processor cores should Golem use</string>
                      </property>
                      <property name="text">
                       <string>Number of cores:</string>
                      </property>
                     </widget>
                    </item>
                    <item row="3" column="1">
                     <layout class="QVBoxLayout" name="verticalLayout">
                      <item>
                       <widget class="QSlider" name="numCoresSlider">
                        <property name="minimum">
                         <number>1</number>
                        </property>
                        <property name="maximum">
                         <number>4</number>
                        </property>
                        <property name="singleStep">
                         <number>4</number>
                        </property>
                        <property name="pageStep">
                         <number>1</number>
                        </property>
                        <property name="orientation">
                         <enum>Qt::Horizontal</enum>
                        </property>
                        <property name="tickPosition">
                         <enum>QSlider::TicksBelow</enum>
                        </property>
                        <property name="tickInterval">
                         <number>1</number>
                        </property>
                       </widget>
                      </item>
                      <item>
                       <layout class="QHBoxLayout" name="horizontalLayout_2">
                        <item>
                         <widget class="QLabel" name="coresMinLabel">
                          <property name="text">
                           <string>1</string>
                          </property>
                         </widget>
                        </item>
                        <item>
                         <spacer name="horizontalSpacer_2">
                          <property name="orientation">
                           <enum>Qt::Horizontal</enum>
                          </property>
                          <property name="sizeHint" stdset="0">
                           <size>
                            <width>40</width>
                            <height>20</height>
                           </size>
                          </property>
                         </spacer>
                        </item>
                        <item>
                         <widget class="QLabel" name="coresMaxLabel">
                          <property name="text">
                           <string>1</string>
                          </property>
                         </widget>
                        </item>
                       </layout>
                      </item>
                     </layout>
                    </item>
                    <item row="4" column="0">
                     <widget class="QLabel" name="label_25">
                      <property name="toolTip">
                       <string>Minimal reputation of a requestor to accept tasks from</string>
                      </property>
                      <property name="text">
                       <string>Min trust for requestor node:</string>
                      </property>
                     </widget>
                    </item>
                    <item row="4" column="1">
                     <layout class="QHBoxLayout" name="horizontalLayout_3">
                      <item>
                       <widget class="QLineEdit" name="requestingTrustLineEdit">
                        <property name="sizePolicy">
                         <sizepolicy hsizetype="Maximum" vsizetype="Fixed">
                          <horstretch>0</horstretch>
                          <verstretch>0</verstretch>
                         </sizepolicy>
                        </property>
                       </widget>
                      </item>
                      <item>
                       <layout class="QVBoxLayout" name="verticalLayout_3">
                        <item>
                         <widget class="QSlider" name="requestingTrustSlider">
                          <property name="minimum">
                           <number>-100</number>
                          </property>
                          <property name="maximum">
                           <number>100</number>
                          </property>
                          <property name="orientation">
                           <enum>Qt::Horizontal</enum>
                          </property>
                          <property name="tickPosition">
                           <enum>QSlider::TicksBelow</enum>
                          </property>
                          <property name="tickInterval">
                           <number>100</number>
                          </property>
                         </widget>
                        </item>
                        <item>
                         <layout class="QHBoxLayout" name="horizontalLayout_4">
                          <item>
                           <widget class="QLabel" name="label_19">
                            <property name="text">
                             <string>-100%</string>
                            </property>
                           </widget>
                          </item>
                          <item>
                           <spacer name="horizontalSpacer_3">
                            <property name="orientation">
                             <enum>Qt::Horizontal</enum>
                            </property>
                            <property name="sizeHint" stdset="0">
                             <size>
                              <width>40</width>
                              <height>20</height>
                             </size>
                            </property>
                           </spacer>
                          </item>
                          <item>
                           <widget class="QLabel" name="label_20">
                            <property name="text">
                             <string>0</string>
                            </property>
                           </widget>
                          </item>
                          <item>
                           <spacer name="horizontalSpacer_4">
                            <property name="orientation">
                             <enum>Qt::Horizontal</enum>
                            </property>
                            <property name="sizeHint" stdset="0">
                             <size>
                              <width>40</width>
                              <height>20</height>
                             </size>
                            </property>
                           </spacer>
                          </item>
                          <item>
                           <widget class="QLabel" name="label_18">
                            <property name="text">
                             <string>100%</string>
                            </property>
                           </widget>
                          </item>
                         </layout>
                        </item>
                       </layout>
                      </item>
                     </layout>
                    </item>
                    <item row="5" column="0">
                     <widget class="QLabel" name="label_24">
                      <property name="toolTip">
                       <string>Overall performance of your computer</string>
                      </property>
                      <property name="text">
                       <string>Estimated performance:</string>
                      </property>
                     </widget>
                    </item>
                    <item row="5" column="1">
                     <layout class="QHBoxLayout" name="horizontalLayout_10">
                      <property name="leftMargin">
                       <number>20</number>
                      </property>
                      <property name="rightMargin">
                       <number>20</number>
                      </property>
                      <item>
                       <widget class="QLabel" name="performanceLabel">
                        <property name="text">
                         <string>2220.0</string>
                        </property>
                       </widget>
                      </item>
                      <item>
                       <widget class="QPushButton" name="recountButton">
                        <property name="text">
                         <string>Recount</string>
                        </property>
                       </widget>
                      </item>
                     </layout>
                    </item>
                    <item row="6" column="0">
                     <widget class="QLabel" name="label_26">
                      <property name="toolTip">
                       <string>How effective LuxRender is on your computer</string>
                      </property>
                      <property name="text">
                       <string>Estimated Lux performance:</string>
                      </property>
                     </widget>
                    </item>
                    <item row="6" column="1">
                     <layout class="QHBoxLayout" name="horizontalLayout_11">
                      <property name="leftMargin">
                       <number>20</number>
                      </property>
                      <property name="rightMargin">
                       <number>20</number>
                      </property>
                      <item>
                       <widget class="QLabel" name="luxPerformanceLabel">
                        <property name="text">
                         <string>22220.0</string>
                        </property>
                       </widget>
                      </item>
                      <item>
                       <widget class="QPushButton" name="recountLuxButton">
                        <property name="text">
                         <string>Recount</string>
                        </property>
                       </widget>
                      </item>
                     </layout>
                    </item>
                    <item row="7" column="0">
                     <widget class="QLabel" name="label_27">
                      <property name="toolTip">
                       <string>How effective Blender Cycles is on your computer</string>
                      </property>
                      <property name="text">
                       <string>Estimated Blender performance:</string>
                      </property>
                     </widget>
                    </item>
                    <item row="7" column="1">
                     <layout class="QHBoxLayout" name="horizontalLayout_12">
                      <property name="leftMargin">
                       <number>20</number>
                      </property>
                      <property name="rightMargin">
                       <number>20</number>
                      </property>
                      <item>
                       <widget class="QLabel" name="blenderPerformanceLabel">
                        <property name="text">
                         <string>2220.0</string>
                        </property>
                       </widget>
                      </item>
                      <item>
                       <widget class="QPushButton" name="recountBlenderButton">
                        <property name="text">
                         <string>Recount</string>
                        </property>
                       </widget>
                      </item>
                     </layout>
                    </item>
                    <item row="8" column="1">
                     <widget class="QCheckBox" name="dontAcceptTasksCheckBox">
                      <property name="text">
                       <string/>
                      </property>
                     </widget>
                    </item>
                    <item row="8" column="0">
                     <widget class="QLabel" name="dontAcceptTasksLabel">
                      <property name="toolTip">
                       <string extracomment="If you choose this option that your app won't compute anything"/>
                      </property>
                      <property name="text">
                       <string>Don't accept any tasks</string>
                      </property>
                     </widget>
                    </item>
                   </layout>
                  </item>
                  <item row="0" column="1">
                   <widget class="QLabel" name="label_3">
                    <property name="text">
                     <string/>
                    </property>
                    <property name="alignment">
                     <set>Qt::AlignLeading|Qt::AlignLeft|Qt::AlignTop</set>
                    </property>
                   </widget>
                  </item>
                 </layout>
                </item>
               </layout>
              </widget>
              <widget class="QWidget" name="requestorTab">
               <attribute name="title">
                <string>Requestor</string>
               </attribute>
               <layout class="QGridLayout" name="gridLayout_9">
                <item row="0" column="0">
                 <layout class="QGridLayout" name="gridLayout_8">
                  <item row="0" column="1">
                   <widget class="QLabel" name="label_13">
                    <property name="text">
                     <string/>
                    </property>
                    <property name="alignment">
                     <set>Qt::AlignLeading|Qt::AlignLeft|Qt::AlignTop</set>
                    </property>
                   </widget>
                  </item>
                  <item row="0" column="0">
                   <layout class="QFormLayout" name="formLayout_5">
                    <item row="1" column="0">
                     <widget class="QLabel" name="label_17">
                      <property name="toolTip">
                       <string>What is the minimal reputation of nodes you want to cooperate with as a requestor</string>
                      </property>
                      <property name="text">
                       <string>Min trust for computing node:</string>
                      </property>
                     </widget>
                    </item>
                    <item row="1" column="1">
                     <layout class="QHBoxLayout" name="horizontalLayout_8">
                      <item>
                       <widget class="QLineEdit" name="computingTrustLineEdit"/>
                      </item>
                      <item>
                       <layout class="QVBoxLayout" name="verticalLayout_4">
                        <item>
                         <widget class="QSlider" name="computingTrustSlider">
                          <property name="minimum">
                           <number>-100</number>
                          </property>
                          <property name="maximum">
                           <number>100</number>
                          </property>
                          <property name="orientation">
                           <enum>Qt::Horizontal</enum>
                          </property>
                          <property name="tickPosition">
                           <enum>QSlider::TicksBelow</enum>
                          </property>
                          <property name="tickInterval">
                           <number>100</number>
                          </property>
                         </widget>
                        </item>
                        <item>
                         <layout class="QHBoxLayout" name="horizontalLayout_9">
                          <item>
                           <widget class="QLabel" name="label_21">
                            <property name="text">
                             <string>-100%</string>
                            </property>
                           </widget>
                          </item>
                          <item>
                           <spacer name="horizontalSpacer_5">
                            <property name="orientation">
                             <enum>Qt::Horizontal</enum>
                            </property>
                            <property name="sizeHint" stdset="0">
                             <size>
                              <width>40</width>
                              <height>20</height>
                             </size>
                            </property>
                           </spacer>
                          </item>
                          <item>
                           <widget class="QLabel" name="label_22">
                            <property name="text">
                             <string>0</string>
                            </property>
                           </widget>
                          </item>
                          <item>
                           <spacer name="horizontalSpacer_6">
                            <property name="orientation">
                             <enum>Qt::Horizontal</enum>
                            </property>
                            <property name="sizeHint" stdset="0">
                             <size>
                              <width>40</width>
                              <height>20</height>
                             </size>
                            </property>
                           </spacer>
                          </item>
                          <item>
                           <widget class="QLabel" name="label_23">
                            <property name="text">
                             <string>100%</string>
                            </property>
                           </widget>
                          </item>
                         </layout>
                        </item>
                       </layout>
                      </item>
                     </layout>
                    </item>
                    <item row="0" column="0">
                     <widget class="QLabel" name="label_30">
                      <property name="toolTip">
                       <string>How much can you usually pay for a single subtask pessimistically.</string>
                      </property>
                      <property name="text">
                       <string>Max price (bid) </string>
                      </property>
                     </widget>
                    </item>
                    <item row="0" column="1">
                     <layout class="QHBoxLayout" name="horizontalLayout_15">
                      <item>
                       <widget class="QLineEdit" name="maxPriceLineEdit"/>
                      </item>
                      <item>
                       <widget class="QLabel" name="label_33">
                        <property name="toolTip">
                         <string>ETH per an hour of computation</string>
                        </property>
                        <property name="text">
                         <string>ETH/h</string>
                        </property>
                       </widget>
                      </item>
                     </layout>
                    </item>
                   </layout>
                  </item>
                 </layout>
                </item>
               </layout>
              </widget>
             </widget>
            </item>
            <item row="1" column="0">
             <layout class="QHBoxLayout" name="horizontalLayout_7">
              <item>
               <spacer name="horizontalSpacer">
                <property name="orientation">
                 <enum>Qt::Horizontal</enum>
                </property>
                <property name="sizeHint" stdset="0">
                 <size>
                  <width>40</width>
                  <height>20</height>
                 </size>
                </property>
               </spacer>
              </item>
              <item>
               <widget class="QPushButton" name="settingsOkButton">
                <property name="sizePolicy">
                 <sizepolicy hsizetype="Maximum" vsizetype="Fixed">
                  <horstretch>0</horstretch>
                  <verstretch>0</verstretch>
                 </sizepolicy>
                </property>
                <property name="toolTip">
                 <string>Save new settings</string>
                </property>
                <property name="text">
                 <string>Change</string>
                </property>
               </widget>
              </item>
              <item>
               <widget class="QPushButton" name="settingsCancelButton">
                <property name="sizePolicy">
                 <sizepolicy hsizetype="Maximum" vsizetype="Fixed">
                  <horstretch>0</horstretch>
                  <verstretch>0</verstretch>
                 </sizepolicy>
                </property>
                <property name="toolTip">
                 <string>Restore previous values</string>
                </property>
                <property name="text">
                 <string>Cancel</string>
                </property>
               </widget>
              </item>
             </layout>
            </item>
           </layout>
          </widget>
          <widget class="QWidget" name="accountPage">
           <layout class="QGridLayout" name="gridLayout_4">
            <item row="0" column="0">
             <layout class="QFormLayout" name="formLayout_2">
              <property name="fieldGrowthPolicy">
               <enum>QFormLayout::AllNonFixedFieldsGrow</enum>
              </property>
              <property name="leftMargin">
               <number>10</number>
              </property>
              <property name="topMargin">
               <number>10</number>
              </property>
              <property name="rightMargin">
               <number>10</number>
              </property>
              <property name="bottomMargin">
               <number>10</number>
              </property>
              <item row="0" column="0">
               <widget class="QLabel" name="golemIdConst">
                <property name="toolTip">
                 <string>Identifier of this node</string>
                </property>
                <property name="text">
                 <string>Golem Id</string>
                </property>
               </widget>
              </item>
              <item row="0" column="1">
               <widget class="QLineEdit" name="golemIdLabel">
                <property name="sizePolicy">
                 <sizepolicy hsizetype="Preferred" vsizetype="Fixed">
                  <horstretch>0</horstretch>
                  <verstretch>0</verstretch>
                 </sizepolicy>
                </property>
                <property name="contextMenuPolicy">
                 <enum>Qt::NoContextMenu</enum>
                </property>
                <property name="frame">
                 <bool>false</bool>
                </property>
                <property name="cursorPosition">
                 <number>0</number>
                </property>
                <property name="readOnly">
                 <bool>true</bool>
                </property>
               </widget>
              </item>
              <item row="1" column="0">
               <widget class="QLabel" name="nameConst">
                <property name="toolTip">
                 <string>This node's name</string>
                </property>
                <property name="text">
                 <string>Name</string>
                </property>
               </widget>
              </item>
              <item row="1" column="1">
               <widget class="QLabel" name="nameLabel">
                <property name="text">
                 <string/>
                </property>
                <property name="textInteractionFlags">
                 <set>Qt::LinksAccessibleByKeyboard|Qt::LinksAccessibleByMouse|Qt::TextBrowserInteraction|Qt::TextSelectableByKeyboard|Qt::TextSelectableByMouse</set>
                </property>
               </widget>
              </item>
              <item row="2" column="0">
               <widget class="QLabel" name="estimatedRequestorReputationLabel">
                <property name="toolTip">
                 <string>Estimated reputation that this node has in network as a requestor.</string>
                </property>
                <property name="text">
                 <string>Requestor reputation</string>
                </property>
               </widget>
              </item>
              <item row="4" column="0">
               <widget class="Line" name="line_6">
                <property name="orientation">
                 <enum>Qt::Horizontal</enum>
                </property>
               </widget>
              </item>
              <item row="6" column="0">
               <widget class="QLabel" name="ethAddressConst">
                <property name="toolTip">
                 <string>The Ethereum address used privately by the Golem App</string>
                </property>
                <property name="text">
                 <string>Local Ethereum address</string>
                </property>
               </widget>
              </item>
              <item row="6" column="1">
               <widget class="QLabel" name="ethAddressLabel">
                <property name="text">
                 <string/>
                </property>
                <property name="textInteractionFlags">
                 <set>Qt::LinksAccessibleByKeyboard|Qt::LinksAccessibleByMouse|Qt::TextBrowserInteraction|Qt::TextSelectableByKeyboard|Qt::TextSelectableByMouse</set>
                </property>
               </widget>
              </item>
              <item row="7" column="0">
               <widget class="QLabel" name="localBalanceConst">
                <property name="toolTip">
                 <string>The balance of the local Ethereum address. Can be spent directly on tasks.</string>
                </property>
                <property name="text">
                 <string>Local balance</string>
                </property>
               </widget>
              </item>
              <item row="7" column="1">
               <widget class="QLabel" name="localBalanceLabel">
                <property name="text">
                 <string/>
                </property>
                <property name="alignment">
                 <set>Qt::AlignRight|Qt::AlignTrailing|Qt::AlignVCenter</set>
                </property>
                <property name="textInteractionFlags">
                 <set>Qt::LinksAccessibleByKeyboard|Qt::LinksAccessibleByMouse|Qt::TextBrowserInteraction|Qt::TextSelectableByKeyboard|Qt::TextSelectableByMouse</set>
                </property>
               </widget>
              </item>
              <item row="8" column="0">
               <widget class="QLabel" name="availableBalanceConst">
                <property name="toolTip">
                 <string>Balance available for spending</string>
                </property>
                <property name="text">
                 <string>- available</string>
                </property>
               </widget>
              </item>
              <item row="8" column="1">
               <widget class="QLabel" name="availableBalanceLabel">
                <property name="text">
                 <string/>
                </property>
                <property name="alignment">
                 <set>Qt::AlignRight|Qt::AlignTrailing|Qt::AlignVCenter</set>
                </property>
               </widget>
              </item>
              <item row="9" column="0">
               <widget class="QLabel" name="reservedBalanceConst">
                <property name="toolTip">
                 <string>Balance reserved for planned payments and maintenance</string>
                </property>
                <property name="text">
                 <string>- reserved</string>
                </property>
               </widget>
              </item>
              <item row="9" column="1">
               <widget class="QLabel" name="reservedBalanceLabel">
                <property name="text">
                 <string/>
                </property>
                <property name="alignment">
                 <set>Qt::AlignRight|Qt::AlignTrailing|Qt::AlignVCenter</set>
                </property>
               </widget>
              </item>
              <item row="10" column="0">
               <widget class="QLabel" name="depositBalanceConst">
                <property name="toolTip">
                 <string>The amount of ethers kept in the Deposit contract. Can be withdrawn at any time.</string>
                </property>
                <property name="text">
                 <string>Deposit</string>
                </property>
               </widget>
              </item>
              <item row="10" column="1">
               <widget class="QLabel" name="depositBalanceLabel">
                <property name="text">
                 <string/>
                </property>
                <property name="alignment">
                 <set>Qt::AlignRight|Qt::AlignTrailing|Qt::AlignVCenter</set>
                </property>
               </widget>
              </item>
              <item row="11" column="0">
               <widget class="QLabel" name="totalBalanceConst">
                <property name="toolTip">
                 <string>Total amount of ethers owned by this Golem App</string>
                </property>
                <property name="text">
                 <string>Total balance</string>
                </property>
               </widget>
              </item>
              <item row="11" column="1">
               <widget class="QLabel" name="totalBalanceLabel">
                <property name="font">
                 <font>
                  <pointsize>15</pointsize>
                  <weight>75</weight>
                  <bold>true</bold>
                 </font>
                </property>
                <property name="text">
                 <string/>
                </property>
                <property name="alignment">
                 <set>Qt::AlignRight|Qt::AlignTrailing|Qt::AlignVCenter</set>
                </property>
               </widget>
              </item>
              <item row="12" column="0">
               <widget class="QLabel" name="paymentsConst">
                <property name="toolTip">
                 <string>Your incomes and payments history</string>
                </property>
                <property name="text">
                 <string>Payments</string>
                </property>
               </widget>
              </item>
              <item row="12" column="1">
               <widget class="QPushButton" name="paymentsButton">
                <property name="text">
                 <string>View Payments History</string>
                </property>
               </widget>
              </item>
              <item row="3" column="0">
               <widget class="QLabel" name="estimatedProviderReputationLabel">
                <property name="toolTip">
                 <string>Estimated reputation that this node has in network as a providor.</string>
                </property>
                <property name="text">
                 <string>Provider reputation</string>
                </property>
               </widget>
              </item>
              <item row="2" column="1">
               <widget class="QLabel" name="estimatedRequestorReputation">
                <property name="text">
                 <string/>
                </property>
               </widget>
              </item>
              <item row="3" column="1">
               <widget class="QLabel" name="estimatedProviderReputation">
                <property name="text">
                 <string/>
                </property>
               </widget>
              </item>
             </layout>
            </item>
           </layout>
          </widget>
         </widget>
        </item>
       </layout>
      </item>
      <item>
       <widget class="Line" name="line">
        <property name="sizePolicy">
         <sizepolicy hsizetype="Minimum" vsizetype="Maximum">
          <horstretch>0</horstretch>
          <verstretch>0</verstretch>
         </sizepolicy>
        </property>
        <property name="orientation">
         <enum>Qt::Horizontal</enum>
        </property>
       </widget>
      </item>
      <item>
       <layout class="QHBoxLayout" name="footerLayout">
        <property name="leftMargin">
         <number>5</number>
        </property>
        <property name="topMargin">
         <number>5</number>
        </property>
        <property name="rightMargin">
         <number>5</number>
        </property>
        <property name="bottomMargin">
         <number>5</number>
        </property>
        <item>
         <widget class="QLabel" name="appVer">
          <property name="baseSize">
           <size>
            <width>8</width>
            <height>0</height>
           </size>
          </property>
          <property name="text">
           <string>Golem App</string>
          </property>
          <property name="textFormat">
           <enum>Qt::AutoText</enum>
          </property>
          <property name="wordWrap">
           <bool>false</bool>
          </property>
         </widget>
        </item>
        <item>
         <widget class="QLabel" name="errorLabel">
          <property name="text">
           <string/>
          </property>
          <property name="alignment">
           <set>Qt::AlignRight|Qt::AlignTrailing|Qt::AlignVCenter</set>
          </property>
         </widget>
        </item>
       </layout>
      </item>
     </layout>
    </item>
   </layout>
  </widget>
  <action name="actionExit">
   <property name="text">
    <string>Exit</string>
   </property>
  </action>
 </widget>
 <customwidgets>
  <customwidget>
   <class>ClickableQLabel</class>
   <extends>QLabel</extends>
   <header>clickableqlabel.h</header>
  </customwidget>
 </customwidgets>
 <resources>
  <include location="icons.qrc"/>
 </resources>
 <connections/>
</ui><|MERGE_RESOLUTION|>--- conflicted
+++ resolved
@@ -700,10 +700,6 @@
                     </property>
                    </widget>
                   </item>
-<<<<<<< HEAD
-                  <item row="5" column="1">
-                   <widget class="QLineEdit" name="taskMaxPriceLineEdit"/>
-=======
                   <item row="4" column="1">
                    <layout class="QHBoxLayout" name="horizontalLayout_21">
                     <item>
@@ -720,7 +716,9 @@
                      </widget>
                     </item>
                    </layout>
->>>>>>> faf2acf3
+                  </item>
+                  <item row="5" column="1">
+                   <widget class="QLineEdit" name="taskMaxPriceLineEdit"/>
                   </item>
                   <item row="6" column="0">
                    <widget class="QLabel" name="pessimisticCostConst">
