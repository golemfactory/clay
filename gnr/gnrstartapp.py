--- conflicted
+++ resolved
@@ -1,196 +1,189 @@
-from multiprocessing import Process, Queue
-from os import path
-
-from gnr.ui.gen.ui_BlenderWidget import Ui_BlenderWidget
-from gnr.ui.gen.ui_LuxWidget import Ui_LuxWidget
-from twisted.internet.defer import inlineCallbacks
-
-from gnr.application import GNRGui
-from gnr.customizers.blenderrenderdialogcustomizer import BlenderRenderDialogCustomizer
-from gnr.customizers.luxrenderdialogcustomizer import LuxRenderDialogCustomizer
-from gnr.customizers.renderingmainwindowcustomizer import RenderingMainWindowCustomizer
-from gnr.renderingapplicationlogic import RenderingApplicationLogic
-from gnr.renderingenvironment import BlenderEnvironment, LuxRenderEnvironment
-from gnr.task.blenderrendertask import build_blender_renderer_info
-from gnr.task.luxrendertask import build_lux_render_info
-from gnr.ui.appmainwindow import AppMainWindow
-from gnr.ui.widget import TaskWidget
-from golem.client import Client
-from golem.core.common import get_golem_path
-from golem.core.processmonitor import ProcessMonitor
-from golem.environments.environment import Environment
-from golem.rpc.service import RPCServiceInfo
-from golem.rpc.websockets import WebSocketRPCServerFactory, WebSocketRPCClientFactory
-
-LOG_NAME = "golem.log"
-
-
-def config_logging(logname=LOG_NAME):
-    """Config logger"""
-    import logging.config
-    config_file = path.normpath(path.join(get_golem_path(), "gnr", "logging.ini"))
-<<<<<<< HEAD
-    logging.config.fileConfig(config_file, disable_existing_loggers=False)
-    return logging.getLogger(__name__)
-=======
-    logging.config.fileConfig(config_file, defaults={'logname': logname}, disable_existing_loggers=False)
->>>>>>> 034e511c
-
-
-def install_qt4_reactor():
-    try:
-        import qt4reactor
-    except ImportError:
-        # Maybe qt4reactor is placed inside twisted.internet in site-packages?
-        from twisted.internet import qt4reactor
-    qt4reactor.install()
-    from twisted.internet import reactor
-    return reactor
-
-
-def stop_reactor():
-    from twisted.internet import reactor
-    if reactor.running:
-        reactor.stop()
-
-
-def load_environments():
-    return [LuxRenderEnvironment(),
-            BlenderEnvironment(),
-            Environment()]
-
-
-def register_rendering_task_types(logic):
-    logic.register_new_renderer_type(build_blender_renderer_info(TaskWidget(Ui_BlenderWidget),
-                                                                 BlenderRenderDialogCustomizer))
-    logic.register_new_renderer_type(build_lux_render_info(TaskWidget(Ui_LuxWidget),
-                                                           LuxRenderDialogCustomizer))
-
-
-class GUIApp(object):
-
-    def __init__(self, rendering):
-        self.logic = RenderingApplicationLogic()
-        self.app = GNRGui(self.logic, AppMainWindow)
-        self.logic.register_gui(self.app.get_main_window(),
-                                RenderingMainWindowCustomizer)
-        self.client = None
-
-        if rendering:
-            register_rendering_task_types(self.logic)
-
-    @inlineCallbacks
-    def start(self, client, logic_service_info):
-        self.client = client
-        yield self.logic.register_client(self.client, logic_service_info)
-        yield self.logic.start()
-        yield self.logic.check_network_state()
-        self.app.execute(True)
-
-
-def start_gui_process(queue, rendering=True, gui_app=None, reactor=None):
-
-    logger = config_logging()
-    client_service_info = queue.get(True, 3600)
-
-    if not isinstance(client_service_info, RPCServiceInfo):
-        logger.error("GUI process error: {}".format(client_service_info))
-        return
-
-    if not gui_app:
-        gui_app = GUIApp(rendering)
-    if not reactor:
-        reactor = install_qt4_reactor()
-
-    rpc_address = client_service_info.rpc_address
-    rpc_client = WebSocketRPCClientFactory(rpc_address.host, rpc_address.port)
-
-    def on_connected(_):
-        golem_client = rpc_client.build_client(client_service_info)
-        logic_service_info = rpc_client.add_service(gui_app.logic)
-        gui_app.start(client=golem_client, logic_service_info=logic_service_info)
-
-    def on_error(error):
-        if reactor.running:
-            reactor.stop()
-        logger.error("GUI process error: {}".format(error))
-
-    def connect():
-        rpc_client.connect().addCallbacks(on_connected, on_error)
-
-    reactor.callWhenRunning(connect)
-    if not reactor.running:
-        reactor.run()
-
-
-def start_client_process(queue, start_ranking, datadir=None,
-                         transaction_system=False, client=None):
-
-    logger = config_logging()
-    environments = load_environments()
-
-    if not client:
-        try:
-            client = Client(datadir=datadir, transaction_system=transaction_system)
-            client.start()
-        except Exception as exc:
-            logger.error("Client process error: {}".format(exc))
-            queue.put(exc)
-            return
-
-    for env in environments:
-        client.environments_manager.add_environment(env)
-    client.environments_manager.load_config(client.datadir)
-
-    def listen():
-        rpc_server = WebSocketRPCServerFactory()
-        rpc_server.listen()
-
-        client_service_info = client.set_rpc_server(rpc_server)
-
-        queue.put(client_service_info)
-        queue.close()
-
-    from twisted.internet import reactor
-
-    if start_ranking:
-        client.ranking.run(reactor)
-
-    reactor.callWhenRunning(listen)
-    if not reactor.running:
-        reactor.run()
-
-
-def start_app(datadir=None, rendering=False,
-              start_ranking=True, transaction_system=False):
-<<<<<<< HEAD
-=======
-    if datadir:
-        config_logging(path.join(datadir, LOG_NAME))
-    else:
-        config_logging()
-
-    reactor = install_reactor()
-    register_gui(logic, app, gui)
-    if rendering:
-        register_rendering_task_types(logic)
-    environments = load_environments()
->>>>>>> 034e511c
-
-    queue = Queue()
-
-    client_process = Process(target=start_client_process,
-                             args=(queue, start_ranking, datadir, transaction_system))
-    client_process.daemon = True
-    client_process.start()
-
-    process_monitor = ProcessMonitor(client_process)
-    process_monitor.add_shutdown_callback(stop_reactor)
-    process_monitor.start()
-
-    try:
-        start_gui_process(queue, rendering)
-    except Exception as exc:
-        print "Exception in GUI thread: {}".format(exc)
-
-    process_monitor.exit()
+from multiprocessing import Process, Queue
+from os import path
+
+from gnr.ui.gen.ui_BlenderWidget import Ui_BlenderWidget
+from gnr.ui.gen.ui_LuxWidget import Ui_LuxWidget
+from twisted.internet.defer import inlineCallbacks
+
+from gnr.application import GNRGui
+from gnr.customizers.blenderrenderdialogcustomizer import BlenderRenderDialogCustomizer
+from gnr.customizers.luxrenderdialogcustomizer import LuxRenderDialogCustomizer
+from gnr.customizers.renderingmainwindowcustomizer import RenderingMainWindowCustomizer
+from gnr.renderingapplicationlogic import RenderingApplicationLogic
+from gnr.renderingenvironment import BlenderEnvironment, LuxRenderEnvironment
+from gnr.task.blenderrendertask import build_blender_renderer_info
+from gnr.task.luxrendertask import build_lux_render_info
+from gnr.ui.appmainwindow import AppMainWindow
+from gnr.ui.widget import TaskWidget
+from golem.client import Client
+from golem.core.common import get_golem_path
+from golem.core.processmonitor import ProcessMonitor
+from golem.environments.environment import Environment
+from golem.rpc.service import RPCServiceInfo
+from golem.rpc.websockets import WebSocketRPCServerFactory, WebSocketRPCClientFactory
+
+LOG_NAME = "golem.log"
+
+
+def config_logging(logger, logname=LOG_NAME):
+    """Config logger"""
+    import logging.config
+    config_file = path.normpath(path.join(get_golem_path(), "gnr", "logging.ini"))
+    logging.config.fileConfig(config_file, defaults={'logname': logname}, disable_existing_loggers=False)
+    return logging.getLogger(logger)
+
+
+def install_qt4_reactor():
+    try:
+        import qt4reactor
+    except ImportError:
+        # Maybe qt4reactor is placed inside twisted.internet in site-packages?
+        from twisted.internet import qt4reactor
+    qt4reactor.install()
+    from twisted.internet import reactor
+    return reactor
+
+
+def stop_reactor():
+    from twisted.internet import reactor
+    if reactor.running:
+        reactor.stop()
+
+
+def load_environments():
+    return [LuxRenderEnvironment(),
+            BlenderEnvironment(),
+            Environment()]
+
+
+def register_rendering_task_types(logic):
+    logic.register_new_renderer_type(build_blender_renderer_info(TaskWidget(Ui_BlenderWidget),
+                                                                 BlenderRenderDialogCustomizer))
+    logic.register_new_renderer_type(build_lux_render_info(TaskWidget(Ui_LuxWidget),
+                                                           LuxRenderDialogCustomizer))
+
+
+class GUIApp(object):
+
+    def __init__(self, rendering):
+        self.logic = RenderingApplicationLogic()
+        self.app = GNRGui(self.logic, AppMainWindow)
+        self.logic.register_gui(self.app.get_main_window(),
+                                RenderingMainWindowCustomizer)
+        self.client = None
+
+        if rendering:
+            register_rendering_task_types(self.logic)
+
+    @inlineCallbacks
+    def start(self, client, logic_service_info):
+        self.client = client
+        yield self.logic.register_client(self.client, logic_service_info)
+        yield self.logic.start()
+        yield self.logic.check_network_state()
+        self.app.execute(True)
+
+
+def start_gui_process(queue, datadir, rendering=True, gui_app=None, reactor=None):
+
+    logger_name = "gnr.app"
+    if datadir:
+        logger = config_logging(logger_name, path.join(datadir, LOG_NAME))
+    else:
+        logger = config_logging(logger_name)
+
+    client_service_info = queue.get(True, 3600)
+
+    if not isinstance(client_service_info, RPCServiceInfo):
+        logger.error("GUI process error: {}".format(client_service_info))
+        return
+
+    if not gui_app:
+        gui_app = GUIApp(rendering)
+    if not reactor:
+        reactor = install_qt4_reactor()
+
+    rpc_address = client_service_info.rpc_address
+    rpc_client = WebSocketRPCClientFactory(rpc_address.host, rpc_address.port)
+
+    def on_connected(_):
+        golem_client = rpc_client.build_client(client_service_info)
+        logic_service_info = rpc_client.add_service(gui_app.logic)
+        gui_app.start(client=golem_client, logic_service_info=logic_service_info)
+
+    def on_error(error):
+        if reactor.running:
+            reactor.stop()
+        logger.error("GUI process error: {}".format(error))
+
+    def connect():
+        rpc_client.connect().addCallbacks(on_connected, on_error)
+
+    reactor.callWhenRunning(connect)
+    if not reactor.running:
+        reactor.run()
+
+
+def start_client_process(queue, start_ranking, datadir=None,
+                         transaction_system=False, client=None):
+
+    logger_name = "golem.client"
+    if datadir:
+        logger = config_logging(logger_name, path.join(datadir, LOG_NAME))
+    else:
+        logger = config_logging(logger_name)
+
+    environments = load_environments()
+
+    if not client:
+        try:
+            client = Client(datadir=datadir, transaction_system=transaction_system)
+            client.start()
+        except Exception as exc:
+            logger.error("Client process error: {}".format(exc))
+            queue.put(exc)
+            return
+
+    for env in environments:
+        client.environments_manager.add_environment(env)
+    client.environments_manager.load_config(client.datadir)
+
+    def listen():
+        rpc_server = WebSocketRPCServerFactory()
+        rpc_server.listen()
+
+        client_service_info = client.set_rpc_server(rpc_server)
+
+        queue.put(client_service_info)
+        queue.close()
+
+    from twisted.internet import reactor
+
+    if start_ranking:
+        client.ranking.run(reactor)
+
+    reactor.callWhenRunning(listen)
+    if not reactor.running:
+        reactor.run()
+
+
+def start_app(datadir=None, rendering=False,
+              start_ranking=True, transaction_system=False):
+
+    queue = Queue()
+
+    client_process = Process(target=start_client_process,
+                             args=(queue, start_ranking, datadir, transaction_system))
+    client_process.daemon = True
+    client_process.start()
+
+    process_monitor = ProcessMonitor(client_process)
+    process_monitor.add_shutdown_callback(stop_reactor)
+    process_monitor.start()
+
+    try:
+        start_gui_process(queue, datadir, rendering)
+    except Exception as exc:
+        print "Exception in GUI thread: {}".format(exc)
+
+    process_monitor.exit()