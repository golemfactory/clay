import os
import datetime
import time
import logging
from PyQt4 import QtCore
from PyQt4.QtGui import QPixmap, QTreeWidgetItem, QPainter, QColor, QPen, QMessageBox, QIcon, QPixmapCache
from golem.task.taskstate import SubtaskStatus
from golem.core.common import get_golem_path

from gnr.ui.dialog import ShowTaskResourcesDialog


from gnr.renderingdirmanager import get_preview_file
from gnr.renderingtaskstate import RenderingTaskDefinition
from gnr.task.blenderrendertask import BlenderRenderTask

from gnr.customizers.gnrmainwindowcustomizer import GNRMainWindowCustomizer
from gnr.customizers.renderingnewtaskdialogcustomizer import RenderingNewTaskDialogCustomizer
from gnr.customizers.showtaskresourcesdialogcustomizer import ShowTaskResourcesDialogCustomizer

from gnr.customizers.memoryhelper import resource_size_to_display, translate_resource_index

logger = logging.getLogger("gnr.gui")

frame_renderers = [u"3ds Max Renderer", u"VRay Standalone", u"Blender"]


def subtasks_priority(sub):
    priority = {
        SubtaskStatus.failure: 5,
        SubtaskStatus.resent: 4,
        SubtaskStatus.finished: 3,
        SubtaskStatus.starting: 2,
        SubtaskStatus.waiting: 1}

    return priority[sub.subtask_status]


def insert_item(root, path_table):
    assert isinstance(root, QTreeWidgetItem)

    if len(path_table) > 0:
        for i in range(root.childCount()):
            if path_table[0] == "{}".format(root.child(i).text(0)):
                insert_item(root.child(i), path_table[1:])
                return

        new_child = QTreeWidgetItem([path_table[0]])
        root.addChild(new_child)
        insert_item(new_child, path_table[1:])


class AbsRenderingMainWindowCustomizer(object):
    def _set_rendering_variables(self):
        self.preview_path = os.path.join(get_golem_path(), "gnr", get_preview_file())
        self.last_preview_path = self.preview_path
        self.slider_previews = {}
        self.gui.ui.frameSlider.setVisible(False)
        self._set_icons()

    def _set_icons(self):
        icons = ["new.png", "task.png", "eye.png", "settings.png", "user.png"]
        for i in range(len(icons)):
            item = self.gui.ui.listWidget.item(i)
            icon_path = os.path.join(get_golem_path(), "gnr", "ui", "img", icons[i])
            icon = QIcon()
            icon.addPixmap(QPixmap(icon_path), QIcon.Normal, QIcon.Off)
            item.setIcon(icon)

    def _setup_rendering_connections(self):
        QtCore.QObject.connect(self.gui.ui.frameSlider, QtCore.SIGNAL("valueChanged(int)"), self.__update_slider_preview)
        QtCore.QObject.connect(self.gui.ui.outputFile, QtCore.SIGNAL("mouseReleaseEvent(int, int, QMouseEvent)"),
                               self.__open_output_file)
        QtCore.QObject.connect(self.gui.ui.previewLabel, QtCore.SIGNAL("mouseReleaseEvent(int, int, QMouseEvent)"),
                               self.__pixmap_clicked)
        self.gui.ui.previewLabel.setMouseTracking(True)
        QtCore.QObject.connect(self.gui.ui.previewLabel, QtCore.SIGNAL("mouseMoveEvent(int, int, QMouseEvent)"),
                               self.__mouse_on_pixmap_moved)

    def _setup_advance_task_connections(self):
        self.gui.ui.showResourceButton.clicked.connect(self._show_task_resource_clicked)

    def _set_new_task_dialog_customizer(self):
        self.new_task_dialog_customizer = RenderingNewTaskDialogCustomizer(self.gui, self.logic)

    def _set_show_task_resource_dialog(self):
        self.show_task_resources_dialog = ShowTaskResourcesDialog(self.gui.window)
        show_task_resources_dialog_customizer = ShowTaskResourcesDialogCustomizer(self.show_task_resources_dialog, self)

    def update_task_additional_info(self, t):
        from gnr.renderingtaskstate import RenderingTaskState
        assert isinstance(t, RenderingTaskState)

        self.current_task_highlighted = t
        self.__set_time_params(t)

        if not isinstance(t.definition, RenderingTaskDefinition):
            return

        self.__set_renderer_params(t)

        if t.definition.renderer in frame_renderers and t.definition.renderer_options.use_frames:
            self.__set_frame_preview(t)
        else:
            self.__set_preview(t)

        self.__update_output_file_color()

    def show_task_result(self, task_id):
        t = self.logic.get_task(task_id)
        if t.definition.renderer in frame_renderers and t.definition.renderer_options.use_frames:
            file_ = self.__get_frame_name(t.definition, 0)
        else:
            file_ = t.definition.output_file
        if os.path.isfile(file_):
            self.show_file(file_)
        else:
            msg_box = QMessageBox()
            msg_box.setText("No output file defined.")
            msg_box.exec_()

    def __set_time_params(self, t):
        self.gui.ui.subtaskTimeout.setText("{} minutes".format(int(t.definition.subtask_timeout / 60.0)))
        self.gui.ui.fullTaskTimeout.setText(str(datetime.timedelta(seconds=t.definition.full_task_timeout)))
        if t.task_state.time_started != 0.0:
            lt = time.localtime(t.task_state.time_started)
            time_string = time.strftime("%Y.%m.%d  %H:%M:%S", lt)
            self.gui.ui.timeStarted.setText(time_string)

    def __set_renderer_params(self, t):
        mem, index = resource_size_to_display(t.definition.estimated_memory / 1024)
        self.gui.ui.estimatedMemoryLabel.setText("{} {}".format(mem, translate_resource_index(index)))
        #self.gui.ui.resolution.setText("{} x {}".format(t.definition.resolution[0], t.definition.resolution[1]))
        #self.gui.ui.renderer.setText("{}".format(t.definition.renderer))

    def __set_frame_preview(self, t):
        if "resultPreview" in t.task_state.extra_data:
            self.slider_previews = t.task_state.extra_data["resultPreview"]
        self.gui.ui.frameSlider.setVisible(True)
        self.gui.ui.frameSlider.setRange(1, len(t.definition.renderer_options.frames))
        self.gui.ui.frameSlider.setSingleStep(1)
        self.gui.ui.frameSlider.setPageStep(1)
        self.__update_slider_preview()
        first_frame_name = self.__get_frame_name(t.definition, 0)
        self.gui.ui.outputFile.setText(u"{}".format(first_frame_name))

    def __set_preview(self, t):
        self.gui.ui.outputFile.setText(u"{}".format(t.definition.output_file))
        self.gui.ui.frameSlider.setVisible(False)
        if "resultPreview" in t.task_state.extra_data:
            file_path = os.path.abspath(t.task_state.extra_data["resultPreview"])
            if os.path.exists(file_path):
                self.__update_img(QPixmap(file_path))
                self.last_preview_path = file_path
        else:
            self.__update_img(QPixmap(self.preview_path))
            self.last_preview_path = self.preview_path

    def __get_frame_name(self, definition, num):
        output_name, ext = os.path.splitext(definition.output_file)
        frame_num = definition.renderer_options.frames[num]
        output_name += str(frame_num).zfill(4)
        return output_name + ext

    def __update_output_file_color(self):
        if os.path.isfile(self.gui.ui.outputFile.text()):
            self.gui.ui.outputFile.setStyleSheet('color: blue')
        else:
            self.gui.ui.outputFile.setStyleSheet('color: black')

    def _show_task_resource_clicked(self):

        if self.current_task_highlighted:
            res = [os.path.abspath(r) for r in self.current_task_highlighted.definition.resources]
            res.sort()
            self._set_show_task_resource_dialog()

            item = QTreeWidgetItem(["Resources"])
            self.show_task_resources_dialog.ui.folderTreeView.insertTopLevelItem(0, item)
            self.show_task_resources_dialog.ui.closeButton.clicked.connect(self.__show_task_res_close_button_clicked)

            for r in res:
                after_split = r.split("\\")
                insert_item(item, after_split)

            self.show_task_resources_dialog.ui.mainSceneFileLabel.setText(
                self.current_task_highlighted.definition.main_scene_file)
            self.show_task_resources_dialog.ui.folderTreeView.expandAll()

            self.show_task_resources_dialog.show()

    def __show_task_res_close_button_clicked(self):
        self.show_task_resources_dialog.window.close()

    def __update_slider_preview(self):
        num = self.gui.ui.frameSlider.value() - 1
        self.gui.ui.outputFile.setText(self.__get_frame_name(self.current_task_highlighted.definition, num))
        self.__update_output_file_color()
        if len(self.slider_previews) > num:
            if self.slider_previews[num]:
                if os.path.exists(self.slider_previews[num]):
                    self.__update_img(QPixmap(self.slider_previews[num]))
                    self.last_preview_path = self.slider_previews[num]
                    return

        self.__update_img(QPixmap(self.preview_path))
        self.last_preview_path = self.preview_path

    def __open_output_file(self):
        file_ = self.gui.ui.outputFile.text()
        if os.path.isfile(file_):
            self.show_file(file_)

    def __get_task_num_from_pixels(self, x, y):
        num = None

        t = self.current_task_highlighted
        if t is None or not isinstance(t.definition, RenderingTaskDefinition):
            return

        if t.definition.renderer:
            definition = t.definition
            
            scaled_size = QPixmap(self.last_preview_path).size()
            
            scaled_x = scaled_size.width()
            scaled_y = scaled_size.height()
            
            
            margin_left = (300. - scaled_x) / 2.
            margin_right = 300. - margin_left
            
            margin_top = (200. - scaled_y) / 2.
            margin_bottom = 200. - margin_top
            
            if x <= margin_left or x >= margin_right or y <= margin_top or y >= margin_bottom:
                return
            
            x = (x - margin_left)
            y = (y - margin_top) + 1
            task_id = definition.task_id
            task = self.logic.get_task(task_id)
            renderer = self.logic.get_renderer(definition.renderer)
            if len(task.task_state.subtask_states) > 0:
                total_tasks = task.task_state.subtask_states.values()[0].extra_data['total_tasks']
                if definition.renderer in frame_renderers and definition.renderer_options.use_frames:
                    frames = len(definition.renderer_options.frames)
                    frame_num = self.gui.ui.frameSlider.value()
                    num = renderer.get_task_num_from_pixels(x, y, total_tasks, use_frames=True, frames=frames,
                                                            frame_num=frame_num, res_y = scaled_y)
                else:
                    num = renderer.get_task_num_from_pixels(x, y, total_tasks, res_y=scaled_y)
        return num

    def __get_subtask(self, num):
        subtask = None
        task = self.logic.get_task(self.current_task_highlighted.definition.task_id)
        subtasks = [sub for sub in task.task_state.subtask_states.values() if
                    sub.extra_data['start_task'] <= num <= sub.extra_data['end_task']]
        if len(subtasks) > 0:
            subtask = min(subtasks, key=lambda x: subtasks_priority(x))
        return subtask

    def __pixmap_clicked(self, x, y, *args):
        num = self.__get_task_num_from_pixels(x, y)
        if num is not None:
            subtask = self.__get_subtask(num)
            if subtask is not None:
                self.show_subtask_details_dialog(subtask)

    def __mouse_on_pixmap_moved(self, x, y, *args):
        num = self.__get_task_num_from_pixels(x, y)
        if num is not None:
            definition = self.current_task_highlighted.definition
            if not isinstance(definition, RenderingTaskDefinition):
                return
            renderer = self.logic.get_renderer(definition.renderer)
            subtask = self.__get_subtask(num)
            if subtask is not None:
                if os.path.isfile(self.last_preview_path):
                    size = QPixmap(self.last_preview_path).size()
                    res_x = size.width()
                    res_y = size.height()
                else:
                    res_x, res_y = self.current_task_highlighted.definition.resolution
                if definition.renderer in frame_renderers and definition.renderer_options.use_frames:
                    frames = len(definition.renderer_options.frames)
                    frame_num = self.gui.ui.frameSlider.value()
<<<<<<< HEAD
                    border = renderer.get_task_border(subtask.extra_data['start_task'],
                                                      subtask.extra_data['end_task'],
                                                      subtask.extra_data['total_tasks'],
                                                      self.current_task_highlighted.definition.resolution[0],
                                                      self.current_task_highlighted.definition.resolution[1],
                                                      use_frames=True,
                                                      frames=frames,
                                                      frame_num=frame_num)
                else:
                    border = renderer.get_task_border(subtask.extra_data['start_task'],
                                                      subtask.extra_data['end_task'],
                                                      subtask.extra_data['total_tasks'],
                                                      self.current_task_highlighted.definition.resolution[0],
                                                      self.current_task_highlighted.definition.resolution[1])
=======
                    border = renderer.get_task_boarder(subtask.extra_data['start_task'],
                                                       subtask.extra_data['end_task'],
                                                       subtask.extra_data['total_tasks'],
                                                       res_x,
                                                       res_y,
                                                       use_frames=True,
                                                       frames=frames,
                                                       frame_num=frame_num)
                else:
                    border = renderer.get_task_boarder(subtask.extra_data['start_task'],
                                                       subtask.extra_data['end_task'],
                                                       subtask.extra_data['total_tasks'],
                                                       res_x,
                                                       res_y)
>>>>>>> 3df39523

                if os.path.isfile(self.last_preview_path):
                    self.__draw_border(border)

    def __draw_border(self, border):
        pixmap = QPixmap(self.last_preview_path)
        p = QPainter(pixmap)
        pen = QPen(QColor(0, 0, 0))
        pen.setWidth(3)
        p.setPen(pen)
        for (x, y) in border:
            p.drawPoint(x, y)
        p.end()
        self.__update_img(pixmap)

    def __update_img(self, img):
        size = QtCore.QSize(200 if img.height() > img.width() else 300, 200)
        pic = img.scaled(size, QtCore.Qt.KeepAspectRatio, QtCore.Qt.SmoothTransformation)
        self.gui.ui.previewLabel.setScaledContents(False)
        self.gui.ui.previewLabel.setPixmap(pic)
        QPixmapCache.clear()


class RenderingMainWindowCustomizer(AbsRenderingMainWindowCustomizer, GNRMainWindowCustomizer):
    def __init__(self, gui, logic):
        GNRMainWindowCustomizer.__init__(self, gui, logic)
        self._set_rendering_variables()
        self._setup_rendering_connections()
        self._setup_advance_task_connections()

    def init_config(self):
        GNRMainWindowCustomizer.init_config(self)

    def update_task_additional_info(self, t):
        GNRMainWindowCustomizer.update_task_additional_info(self, t)
        AbsRenderingMainWindowCustomizer.update_task_additional_info(self, t)
<|MERGE_RESOLUTION|>--- conflicted
+++ resolved
@@ -1,355 +1,334 @@
-import os
-import datetime
-import time
-import logging
-from PyQt4 import QtCore
-from PyQt4.QtGui import QPixmap, QTreeWidgetItem, QPainter, QColor, QPen, QMessageBox, QIcon, QPixmapCache
-from golem.task.taskstate import SubtaskStatus
-from golem.core.common import get_golem_path
-
-from gnr.ui.dialog import ShowTaskResourcesDialog
-
-
-from gnr.renderingdirmanager import get_preview_file
-from gnr.renderingtaskstate import RenderingTaskDefinition
-from gnr.task.blenderrendertask import BlenderRenderTask
-
-from gnr.customizers.gnrmainwindowcustomizer import GNRMainWindowCustomizer
-from gnr.customizers.renderingnewtaskdialogcustomizer import RenderingNewTaskDialogCustomizer
-from gnr.customizers.showtaskresourcesdialogcustomizer import ShowTaskResourcesDialogCustomizer
-
-from gnr.customizers.memoryhelper import resource_size_to_display, translate_resource_index
-
-logger = logging.getLogger("gnr.gui")
-
-frame_renderers = [u"3ds Max Renderer", u"VRay Standalone", u"Blender"]
-
-
-def subtasks_priority(sub):
-    priority = {
-        SubtaskStatus.failure: 5,
-        SubtaskStatus.resent: 4,
-        SubtaskStatus.finished: 3,
-        SubtaskStatus.starting: 2,
-        SubtaskStatus.waiting: 1}
-
-    return priority[sub.subtask_status]
-
-
-def insert_item(root, path_table):
-    assert isinstance(root, QTreeWidgetItem)
-
-    if len(path_table) > 0:
-        for i in range(root.childCount()):
-            if path_table[0] == "{}".format(root.child(i).text(0)):
-                insert_item(root.child(i), path_table[1:])
-                return
-
-        new_child = QTreeWidgetItem([path_table[0]])
-        root.addChild(new_child)
-        insert_item(new_child, path_table[1:])
-
-
-class AbsRenderingMainWindowCustomizer(object):
-    def _set_rendering_variables(self):
-        self.preview_path = os.path.join(get_golem_path(), "gnr", get_preview_file())
-        self.last_preview_path = self.preview_path
-        self.slider_previews = {}
-        self.gui.ui.frameSlider.setVisible(False)
-        self._set_icons()
-
-    def _set_icons(self):
-        icons = ["new.png", "task.png", "eye.png", "settings.png", "user.png"]
-        for i in range(len(icons)):
-            item = self.gui.ui.listWidget.item(i)
-            icon_path = os.path.join(get_golem_path(), "gnr", "ui", "img", icons[i])
-            icon = QIcon()
-            icon.addPixmap(QPixmap(icon_path), QIcon.Normal, QIcon.Off)
-            item.setIcon(icon)
-
-    def _setup_rendering_connections(self):
-        QtCore.QObject.connect(self.gui.ui.frameSlider, QtCore.SIGNAL("valueChanged(int)"), self.__update_slider_preview)
-        QtCore.QObject.connect(self.gui.ui.outputFile, QtCore.SIGNAL("mouseReleaseEvent(int, int, QMouseEvent)"),
-                               self.__open_output_file)
-        QtCore.QObject.connect(self.gui.ui.previewLabel, QtCore.SIGNAL("mouseReleaseEvent(int, int, QMouseEvent)"),
-                               self.__pixmap_clicked)
-        self.gui.ui.previewLabel.setMouseTracking(True)
-        QtCore.QObject.connect(self.gui.ui.previewLabel, QtCore.SIGNAL("mouseMoveEvent(int, int, QMouseEvent)"),
-                               self.__mouse_on_pixmap_moved)
-
-    def _setup_advance_task_connections(self):
-        self.gui.ui.showResourceButton.clicked.connect(self._show_task_resource_clicked)
-
-    def _set_new_task_dialog_customizer(self):
-        self.new_task_dialog_customizer = RenderingNewTaskDialogCustomizer(self.gui, self.logic)
-
-    def _set_show_task_resource_dialog(self):
-        self.show_task_resources_dialog = ShowTaskResourcesDialog(self.gui.window)
-        show_task_resources_dialog_customizer = ShowTaskResourcesDialogCustomizer(self.show_task_resources_dialog, self)
-
-    def update_task_additional_info(self, t):
-        from gnr.renderingtaskstate import RenderingTaskState
-        assert isinstance(t, RenderingTaskState)
-
-        self.current_task_highlighted = t
-        self.__set_time_params(t)
-
-        if not isinstance(t.definition, RenderingTaskDefinition):
-            return
-
-        self.__set_renderer_params(t)
-
-        if t.definition.renderer in frame_renderers and t.definition.renderer_options.use_frames:
-            self.__set_frame_preview(t)
-        else:
-            self.__set_preview(t)
-
-        self.__update_output_file_color()
-
-    def show_task_result(self, task_id):
-        t = self.logic.get_task(task_id)
-        if t.definition.renderer in frame_renderers and t.definition.renderer_options.use_frames:
-            file_ = self.__get_frame_name(t.definition, 0)
-        else:
-            file_ = t.definition.output_file
-        if os.path.isfile(file_):
-            self.show_file(file_)
-        else:
-            msg_box = QMessageBox()
-            msg_box.setText("No output file defined.")
-            msg_box.exec_()
-
-    def __set_time_params(self, t):
-        self.gui.ui.subtaskTimeout.setText("{} minutes".format(int(t.definition.subtask_timeout / 60.0)))
-        self.gui.ui.fullTaskTimeout.setText(str(datetime.timedelta(seconds=t.definition.full_task_timeout)))
-        if t.task_state.time_started != 0.0:
-            lt = time.localtime(t.task_state.time_started)
-            time_string = time.strftime("%Y.%m.%d  %H:%M:%S", lt)
-            self.gui.ui.timeStarted.setText(time_string)
-
-    def __set_renderer_params(self, t):
-        mem, index = resource_size_to_display(t.definition.estimated_memory / 1024)
-        self.gui.ui.estimatedMemoryLabel.setText("{} {}".format(mem, translate_resource_index(index)))
-        #self.gui.ui.resolution.setText("{} x {}".format(t.definition.resolution[0], t.definition.resolution[1]))
-        #self.gui.ui.renderer.setText("{}".format(t.definition.renderer))
-
-    def __set_frame_preview(self, t):
-        if "resultPreview" in t.task_state.extra_data:
-            self.slider_previews = t.task_state.extra_data["resultPreview"]
-        self.gui.ui.frameSlider.setVisible(True)
-        self.gui.ui.frameSlider.setRange(1, len(t.definition.renderer_options.frames))
-        self.gui.ui.frameSlider.setSingleStep(1)
-        self.gui.ui.frameSlider.setPageStep(1)
-        self.__update_slider_preview()
-        first_frame_name = self.__get_frame_name(t.definition, 0)
-        self.gui.ui.outputFile.setText(u"{}".format(first_frame_name))
-
-    def __set_preview(self, t):
-        self.gui.ui.outputFile.setText(u"{}".format(t.definition.output_file))
-        self.gui.ui.frameSlider.setVisible(False)
-        if "resultPreview" in t.task_state.extra_data:
-            file_path = os.path.abspath(t.task_state.extra_data["resultPreview"])
-            if os.path.exists(file_path):
-                self.__update_img(QPixmap(file_path))
-                self.last_preview_path = file_path
-        else:
-            self.__update_img(QPixmap(self.preview_path))
-            self.last_preview_path = self.preview_path
-
-    def __get_frame_name(self, definition, num):
-        output_name, ext = os.path.splitext(definition.output_file)
-        frame_num = definition.renderer_options.frames[num]
-        output_name += str(frame_num).zfill(4)
-        return output_name + ext
-
-    def __update_output_file_color(self):
-        if os.path.isfile(self.gui.ui.outputFile.text()):
-            self.gui.ui.outputFile.setStyleSheet('color: blue')
-        else:
-            self.gui.ui.outputFile.setStyleSheet('color: black')
-
-    def _show_task_resource_clicked(self):
-
-        if self.current_task_highlighted:
-            res = [os.path.abspath(r) for r in self.current_task_highlighted.definition.resources]
-            res.sort()
-            self._set_show_task_resource_dialog()
-
-            item = QTreeWidgetItem(["Resources"])
-            self.show_task_resources_dialog.ui.folderTreeView.insertTopLevelItem(0, item)
-            self.show_task_resources_dialog.ui.closeButton.clicked.connect(self.__show_task_res_close_button_clicked)
-
-            for r in res:
-                after_split = r.split("\\")
-                insert_item(item, after_split)
-
-            self.show_task_resources_dialog.ui.mainSceneFileLabel.setText(
-                self.current_task_highlighted.definition.main_scene_file)
-            self.show_task_resources_dialog.ui.folderTreeView.expandAll()
-
-            self.show_task_resources_dialog.show()
-
-    def __show_task_res_close_button_clicked(self):
-        self.show_task_resources_dialog.window.close()
-
-    def __update_slider_preview(self):
-        num = self.gui.ui.frameSlider.value() - 1
-        self.gui.ui.outputFile.setText(self.__get_frame_name(self.current_task_highlighted.definition, num))
-        self.__update_output_file_color()
-        if len(self.slider_previews) > num:
-            if self.slider_previews[num]:
-                if os.path.exists(self.slider_previews[num]):
-                    self.__update_img(QPixmap(self.slider_previews[num]))
-                    self.last_preview_path = self.slider_previews[num]
-                    return
-
-        self.__update_img(QPixmap(self.preview_path))
-        self.last_preview_path = self.preview_path
-
-    def __open_output_file(self):
-        file_ = self.gui.ui.outputFile.text()
-        if os.path.isfile(file_):
-            self.show_file(file_)
-
-    def __get_task_num_from_pixels(self, x, y):
-        num = None
-
-        t = self.current_task_highlighted
-        if t is None or not isinstance(t.definition, RenderingTaskDefinition):
-            return
-
-        if t.definition.renderer:
-            definition = t.definition
-            
-            scaled_size = QPixmap(self.last_preview_path).size()
-            
-            scaled_x = scaled_size.width()
-            scaled_y = scaled_size.height()
-            
-            
-            margin_left = (300. - scaled_x) / 2.
-            margin_right = 300. - margin_left
-            
-            margin_top = (200. - scaled_y) / 2.
-            margin_bottom = 200. - margin_top
-            
-            if x <= margin_left or x >= margin_right or y <= margin_top or y >= margin_bottom:
-                return
-            
-            x = (x - margin_left)
-            y = (y - margin_top) + 1
-            task_id = definition.task_id
-            task = self.logic.get_task(task_id)
-            renderer = self.logic.get_renderer(definition.renderer)
-            if len(task.task_state.subtask_states) > 0:
-                total_tasks = task.task_state.subtask_states.values()[0].extra_data['total_tasks']
-                if definition.renderer in frame_renderers and definition.renderer_options.use_frames:
-                    frames = len(definition.renderer_options.frames)
-                    frame_num = self.gui.ui.frameSlider.value()
-                    num = renderer.get_task_num_from_pixels(x, y, total_tasks, use_frames=True, frames=frames,
-                                                            frame_num=frame_num, res_y = scaled_y)
-                else:
-                    num = renderer.get_task_num_from_pixels(x, y, total_tasks, res_y=scaled_y)
-        return num
-
-    def __get_subtask(self, num):
-        subtask = None
-        task = self.logic.get_task(self.current_task_highlighted.definition.task_id)
-        subtasks = [sub for sub in task.task_state.subtask_states.values() if
-                    sub.extra_data['start_task'] <= num <= sub.extra_data['end_task']]
-        if len(subtasks) > 0:
-            subtask = min(subtasks, key=lambda x: subtasks_priority(x))
-        return subtask
-
-    def __pixmap_clicked(self, x, y, *args):
-        num = self.__get_task_num_from_pixels(x, y)
-        if num is not None:
-            subtask = self.__get_subtask(num)
-            if subtask is not None:
-                self.show_subtask_details_dialog(subtask)
-
-    def __mouse_on_pixmap_moved(self, x, y, *args):
-        num = self.__get_task_num_from_pixels(x, y)
-        if num is not None:
-            definition = self.current_task_highlighted.definition
-            if not isinstance(definition, RenderingTaskDefinition):
-                return
-            renderer = self.logic.get_renderer(definition.renderer)
-            subtask = self.__get_subtask(num)
-            if subtask is not None:
-                if os.path.isfile(self.last_preview_path):
-                    size = QPixmap(self.last_preview_path).size()
-                    res_x = size.width()
-                    res_y = size.height()
-                else:
-                    res_x, res_y = self.current_task_highlighted.definition.resolution
-                if definition.renderer in frame_renderers and definition.renderer_options.use_frames:
-                    frames = len(definition.renderer_options.frames)
-                    frame_num = self.gui.ui.frameSlider.value()
-<<<<<<< HEAD
-                    border = renderer.get_task_border(subtask.extra_data['start_task'],
-                                                      subtask.extra_data['end_task'],
-                                                      subtask.extra_data['total_tasks'],
-                                                      self.current_task_highlighted.definition.resolution[0],
-                                                      self.current_task_highlighted.definition.resolution[1],
-                                                      use_frames=True,
-                                                      frames=frames,
-                                                      frame_num=frame_num)
-                else:
-                    border = renderer.get_task_border(subtask.extra_data['start_task'],
-                                                      subtask.extra_data['end_task'],
-                                                      subtask.extra_data['total_tasks'],
-                                                      self.current_task_highlighted.definition.resolution[0],
-                                                      self.current_task_highlighted.definition.resolution[1])
-=======
-                    border = renderer.get_task_boarder(subtask.extra_data['start_task'],
-                                                       subtask.extra_data['end_task'],
-                                                       subtask.extra_data['total_tasks'],
-                                                       res_x,
-                                                       res_y,
-                                                       use_frames=True,
-                                                       frames=frames,
-                                                       frame_num=frame_num)
-                else:
-                    border = renderer.get_task_boarder(subtask.extra_data['start_task'],
-                                                       subtask.extra_data['end_task'],
-                                                       subtask.extra_data['total_tasks'],
-                                                       res_x,
-                                                       res_y)
->>>>>>> 3df39523
-
-                if os.path.isfile(self.last_preview_path):
-                    self.__draw_border(border)
-
-    def __draw_border(self, border):
-        pixmap = QPixmap(self.last_preview_path)
-        p = QPainter(pixmap)
-        pen = QPen(QColor(0, 0, 0))
-        pen.setWidth(3)
-        p.setPen(pen)
-        for (x, y) in border:
-            p.drawPoint(x, y)
-        p.end()
-        self.__update_img(pixmap)
-
-    def __update_img(self, img):
-        size = QtCore.QSize(200 if img.height() > img.width() else 300, 200)
-        pic = img.scaled(size, QtCore.Qt.KeepAspectRatio, QtCore.Qt.SmoothTransformation)
-        self.gui.ui.previewLabel.setScaledContents(False)
-        self.gui.ui.previewLabel.setPixmap(pic)
-        QPixmapCache.clear()
-
-
-class RenderingMainWindowCustomizer(AbsRenderingMainWindowCustomizer, GNRMainWindowCustomizer):
-    def __init__(self, gui, logic):
-        GNRMainWindowCustomizer.__init__(self, gui, logic)
-        self._set_rendering_variables()
-        self._setup_rendering_connections()
-        self._setup_advance_task_connections()
-
-    def init_config(self):
-        GNRMainWindowCustomizer.init_config(self)
-
-    def update_task_additional_info(self, t):
-        GNRMainWindowCustomizer.update_task_additional_info(self, t)
-        AbsRenderingMainWindowCustomizer.update_task_additional_info(self, t)
+import datetime
+import logging
+import os
+import time
+from PyQt4 import QtCore
+
+from PyQt4.QtGui import QPixmap, QTreeWidgetItem, QPainter, QColor, QPen, QMessageBox, QIcon, QPixmapCache
+
+from gnr.customizers.gnrmainwindowcustomizer import GNRMainWindowCustomizer
+from gnr.customizers.memoryhelper import resource_size_to_display, translate_resource_index
+from gnr.customizers.renderingnewtaskdialogcustomizer import RenderingNewTaskDialogCustomizer
+from gnr.customizers.showtaskresourcesdialogcustomizer import ShowTaskResourcesDialogCustomizer
+from gnr.renderingdirmanager import get_preview_file
+from gnr.renderingtaskstate import RenderingTaskDefinition
+from gnr.ui.dialog import ShowTaskResourcesDialog
+from golem.core.common import get_golem_path
+from golem.task.taskstate import SubtaskStatus
+
+logger = logging.getLogger("gnr.gui")
+
+frame_renderers = [u"3ds Max Renderer", u"VRay Standalone", u"Blender"]
+
+
+def subtasks_priority(sub):
+    priority = {
+        SubtaskStatus.failure: 5,
+        SubtaskStatus.resent: 4,
+        SubtaskStatus.finished: 3,
+        SubtaskStatus.starting: 2,
+        SubtaskStatus.waiting: 1}
+
+    return priority[sub.subtask_status]
+
+
+def insert_item(root, path_table):
+    assert isinstance(root, QTreeWidgetItem)
+
+    if len(path_table) > 0:
+        for i in range(root.childCount()):
+            if path_table[0] == "{}".format(root.child(i).text(0)):
+                insert_item(root.child(i), path_table[1:])
+                return
+
+        new_child = QTreeWidgetItem([path_table[0]])
+        root.addChild(new_child)
+        insert_item(new_child, path_table[1:])
+
+
+class AbsRenderingMainWindowCustomizer(object):
+    def _set_rendering_variables(self):
+        self.preview_path = os.path.join(get_golem_path(), "gnr", get_preview_file())
+        self.last_preview_path = self.preview_path
+        self.slider_previews = {}
+        self.gui.ui.frameSlider.setVisible(False)
+        self._set_icons()
+
+    def _set_icons(self):
+        icons = ["new.png", "task.png", "eye.png", "settings.png", "user.png"]
+        for i in range(len(icons)):
+            item = self.gui.ui.listWidget.item(i)
+            icon_path = os.path.join(get_golem_path(), "gnr", "ui", "img", icons[i])
+            icon = QIcon()
+            icon.addPixmap(QPixmap(icon_path), QIcon.Normal, QIcon.Off)
+            item.setIcon(icon)
+
+    def _setup_rendering_connections(self):
+        QtCore.QObject.connect(self.gui.ui.frameSlider, QtCore.SIGNAL("valueChanged(int)"), self.__update_slider_preview)
+        QtCore.QObject.connect(self.gui.ui.outputFile, QtCore.SIGNAL("mouseReleaseEvent(int, int, QMouseEvent)"),
+                               self.__open_output_file)
+        QtCore.QObject.connect(self.gui.ui.previewLabel, QtCore.SIGNAL("mouseReleaseEvent(int, int, QMouseEvent)"),
+                               self.__pixmap_clicked)
+        self.gui.ui.previewLabel.setMouseTracking(True)
+        QtCore.QObject.connect(self.gui.ui.previewLabel, QtCore.SIGNAL("mouseMoveEvent(int, int, QMouseEvent)"),
+                               self.__mouse_on_pixmap_moved)
+
+    def _setup_advance_task_connections(self):
+        self.gui.ui.showResourceButton.clicked.connect(self._show_task_resource_clicked)
+
+    def _set_new_task_dialog_customizer(self):
+        self.new_task_dialog_customizer = RenderingNewTaskDialogCustomizer(self.gui, self.logic)
+
+    def _set_show_task_resource_dialog(self):
+        self.show_task_resources_dialog = ShowTaskResourcesDialog(self.gui.window)
+        show_task_resources_dialog_customizer = ShowTaskResourcesDialogCustomizer(self.show_task_resources_dialog, self)
+
+    def update_task_additional_info(self, t):
+        from gnr.renderingtaskstate import RenderingTaskState
+        assert isinstance(t, RenderingTaskState)
+
+        self.current_task_highlighted = t
+        self.__set_time_params(t)
+
+        if not isinstance(t.definition, RenderingTaskDefinition):
+            return
+
+        self.__set_renderer_params(t)
+
+        if t.definition.renderer in frame_renderers and t.definition.renderer_options.use_frames:
+            self.__set_frame_preview(t)
+        else:
+            self.__set_preview(t)
+
+        self.__update_output_file_color()
+
+    def show_task_result(self, task_id):
+        t = self.logic.get_task(task_id)
+        if t.definition.renderer in frame_renderers and t.definition.renderer_options.use_frames:
+            file_ = self.__get_frame_name(t.definition, 0)
+        else:
+            file_ = t.definition.output_file
+        if os.path.isfile(file_):
+            self.show_file(file_)
+        else:
+            msg_box = QMessageBox()
+            msg_box.setText("No output file defined.")
+            msg_box.exec_()
+
+    def __set_time_params(self, t):
+        self.gui.ui.subtaskTimeout.setText("{} minutes".format(int(t.definition.subtask_timeout / 60.0)))
+        self.gui.ui.fullTaskTimeout.setText(str(datetime.timedelta(seconds=t.definition.full_task_timeout)))
+        if t.task_state.time_started != 0.0:
+            lt = time.localtime(t.task_state.time_started)
+            time_string = time.strftime("%Y.%m.%d  %H:%M:%S", lt)
+            self.gui.ui.timeStarted.setText(time_string)
+
+    def __set_renderer_params(self, t):
+        mem, index = resource_size_to_display(t.definition.estimated_memory / 1024)
+        self.gui.ui.estimatedMemoryLabel.setText("{} {}".format(mem, translate_resource_index(index)))
+        #self.gui.ui.resolution.setText("{} x {}".format(t.definition.resolution[0], t.definition.resolution[1]))
+        #self.gui.ui.renderer.setText("{}".format(t.definition.renderer))
+
+    def __set_frame_preview(self, t):
+        if "resultPreview" in t.task_state.extra_data:
+            self.slider_previews = t.task_state.extra_data["resultPreview"]
+        self.gui.ui.frameSlider.setVisible(True)
+        self.gui.ui.frameSlider.setRange(1, len(t.definition.renderer_options.frames))
+        self.gui.ui.frameSlider.setSingleStep(1)
+        self.gui.ui.frameSlider.setPageStep(1)
+        self.__update_slider_preview()
+        first_frame_name = self.__get_frame_name(t.definition, 0)
+        self.gui.ui.outputFile.setText(u"{}".format(first_frame_name))
+
+    def __set_preview(self, t):
+        self.gui.ui.outputFile.setText(u"{}".format(t.definition.output_file))
+        self.gui.ui.frameSlider.setVisible(False)
+        if "resultPreview" in t.task_state.extra_data:
+            file_path = os.path.abspath(t.task_state.extra_data["resultPreview"])
+            if os.path.exists(file_path):
+                self.__update_img(QPixmap(file_path))
+                self.last_preview_path = file_path
+        else:
+            self.__update_img(QPixmap(self.preview_path))
+            self.last_preview_path = self.preview_path
+
+    def __get_frame_name(self, definition, num):
+        output_name, ext = os.path.splitext(definition.output_file)
+        frame_num = definition.renderer_options.frames[num]
+        output_name += str(frame_num).zfill(4)
+        return output_name + ext
+
+    def __update_output_file_color(self):
+        if os.path.isfile(self.gui.ui.outputFile.text()):
+            self.gui.ui.outputFile.setStyleSheet('color: blue')
+        else:
+            self.gui.ui.outputFile.setStyleSheet('color: black')
+
+    def _show_task_resource_clicked(self):
+
+        if self.current_task_highlighted:
+            res = [os.path.abspath(r) for r in self.current_task_highlighted.definition.resources]
+            res.sort()
+            self._set_show_task_resource_dialog()
+
+            item = QTreeWidgetItem(["Resources"])
+            self.show_task_resources_dialog.ui.folderTreeView.insertTopLevelItem(0, item)
+            self.show_task_resources_dialog.ui.closeButton.clicked.connect(self.__show_task_res_close_button_clicked)
+
+            for r in res:
+                after_split = r.split("\\")
+                insert_item(item, after_split)
+
+            self.show_task_resources_dialog.ui.mainSceneFileLabel.setText(
+                self.current_task_highlighted.definition.main_scene_file)
+            self.show_task_resources_dialog.ui.folderTreeView.expandAll()
+
+            self.show_task_resources_dialog.show()
+
+    def __show_task_res_close_button_clicked(self):
+        self.show_task_resources_dialog.window.close()
+
+    def __update_slider_preview(self):
+        num = self.gui.ui.frameSlider.value() - 1
+        self.gui.ui.outputFile.setText(self.__get_frame_name(self.current_task_highlighted.definition, num))
+        self.__update_output_file_color()
+        if len(self.slider_previews) > num:
+            if self.slider_previews[num]:
+                if os.path.exists(self.slider_previews[num]):
+                    self.__update_img(QPixmap(self.slider_previews[num]))
+                    self.last_preview_path = self.slider_previews[num]
+                    return
+
+        self.__update_img(QPixmap(self.preview_path))
+        self.last_preview_path = self.preview_path
+
+    def __open_output_file(self):
+        file_ = self.gui.ui.outputFile.text()
+        if os.path.isfile(file_):
+            self.show_file(file_)
+
+    def __get_task_num_from_pixels(self, x, y):
+        num = None
+
+        t = self.current_task_highlighted
+        if t is None or not isinstance(t.definition, RenderingTaskDefinition):
+            return
+
+        if t.definition.renderer:
+            definition = t.definition
+            
+            scaled_size = QPixmap(self.last_preview_path).size()
+            
+            scaled_x = scaled_size.width()
+            scaled_y = scaled_size.height()
+            
+            
+            margin_left = (300. - scaled_x) / 2.
+            margin_right = 300. - margin_left
+            
+            margin_top = (200. - scaled_y) / 2.
+            margin_bottom = 200. - margin_top
+            
+            if x <= margin_left or x >= margin_right or y <= margin_top or y >= margin_bottom:
+                return
+            
+            x = (x - margin_left)
+            y = (y - margin_top) + 1
+            task_id = definition.task_id
+            task = self.logic.get_task(task_id)
+            renderer = self.logic.get_renderer(definition.renderer)
+            if len(task.task_state.subtask_states) > 0:
+                total_tasks = task.task_state.subtask_states.values()[0].extra_data['total_tasks']
+                if definition.renderer in frame_renderers and definition.renderer_options.use_frames:
+                    frames = len(definition.renderer_options.frames)
+                    frame_num = self.gui.ui.frameSlider.value()
+                    num = renderer.get_task_num_from_pixels(x, y, total_tasks, use_frames=True, frames=frames,
+                                                            frame_num=frame_num, res_y = scaled_y)
+                else:
+                    num = renderer.get_task_num_from_pixels(x, y, total_tasks, res_y=scaled_y)
+        return num
+
+    def __get_subtask(self, num):
+        subtask = None
+        task = self.logic.get_task(self.current_task_highlighted.definition.task_id)
+        subtasks = [sub for sub in task.task_state.subtask_states.values() if
+                    sub.extra_data['start_task'] <= num <= sub.extra_data['end_task']]
+        if len(subtasks) > 0:
+            subtask = min(subtasks, key=lambda x: subtasks_priority(x))
+        return subtask
+
+    def __pixmap_clicked(self, x, y, *args):
+        num = self.__get_task_num_from_pixels(x, y)
+        if num is not None:
+            subtask = self.__get_subtask(num)
+            if subtask is not None:
+                self.show_subtask_details_dialog(subtask)
+
+    def __mouse_on_pixmap_moved(self, x, y, *args):
+        num = self.__get_task_num_from_pixels(x, y)
+        if num is not None:
+            definition = self.current_task_highlighted.definition
+            if not isinstance(definition, RenderingTaskDefinition):
+                return
+            renderer = self.logic.get_renderer(definition.renderer)
+            subtask = self.__get_subtask(num)
+            if subtask is not None:
+                if os.path.isfile(self.last_preview_path):
+                    size = QPixmap(self.last_preview_path).size()
+                    res_x = size.width()
+                    res_y = size.height()
+                else:
+                    res_x, res_y = self.current_task_highlighted.definition.resolution
+                if definition.renderer in frame_renderers and definition.renderer_options.use_frames:
+                    frames = len(definition.renderer_options.frames)
+                    frame_num = self.gui.ui.frameSlider.value()
+                    border = renderer.get_task_border(subtask.extra_data['start_task'],
+                                                      subtask.extra_data['end_task'],
+                                                      subtask.extra_data['total_tasks'],
+                                                      res_x,
+                                                      res_y,
+                                                      use_frames=True,
+                                                      frames=frames,
+                                                      frame_num=frame_num)
+                else:
+                    border = renderer.get_task_border(subtask.extra_data['start_task'],
+                                                      subtask.extra_data['end_task'],
+                                                      subtask.extra_data['total_tasks'],
+                                                      res_x,
+                                                      res_y)
+
+                if os.path.isfile(self.last_preview_path):
+                    self.__draw_border(border)
+
+    def __draw_border(self, border):
+        pixmap = QPixmap(self.last_preview_path)
+        p = QPainter(pixmap)
+        pen = QPen(QColor(0, 0, 0))
+        pen.setWidth(3)
+        p.setPen(pen)
+        for (x, y) in border:
+            p.drawPoint(x, y)
+        p.end()
+        self.__update_img(pixmap)
+
+    def __update_img(self, img):
+        size = QtCore.QSize(200 if img.height() > img.width() else 300, 200)
+        pic = img.scaled(size, QtCore.Qt.KeepAspectRatio, QtCore.Qt.SmoothTransformation)
+        self.gui.ui.previewLabel.setScaledContents(False)
+        self.gui.ui.previewLabel.setPixmap(pic)
+        QPixmapCache.clear()
+
+
+class RenderingMainWindowCustomizer(AbsRenderingMainWindowCustomizer, GNRMainWindowCustomizer):
+    def __init__(self, gui, logic):
+        GNRMainWindowCustomizer.__init__(self, gui, logic)
+        self._set_rendering_variables()
+        self._setup_rendering_connections()
+        self._setup_advance_task_connections()
+
+    def init_config(self):
+        GNRMainWindowCustomizer.init_config(self)
+
+    def update_task_additional_info(self, t):
+        GNRMainWindowCustomizer.update_task_additional_info(self, t)
+        AbsRenderingMainWindowCustomizer.update_task_additional_info(self, t)