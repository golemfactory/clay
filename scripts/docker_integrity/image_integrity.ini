--- conflicted
+++ resolved
@@ -3,16 +3,6 @@
 #
 # Hash is a result of docker inspect --format='{{index .Id}}' $IMAGE
 # repository                    tag                 hash
-<<<<<<< HEAD
-golemfactory/base               1.5                 93c72af33f5eefaf325f594f0f46237cb07c25bbc3a1283ae91eb70761dcd035
-golemfactory/blender            1.10                9d857c19e136e084edae95ba6982bb168f411e414ade50215d639f0c907df398
-golemfactory/blender_nvgpu      1.4                 ff84d6f5a84557eb6f2535b5bdb2caa3d4e720c96f960f934274869d7cc3aa63
-golemfactory/blender_verifier   1.6                 d487c6d47b2fa672e1bf0f3c6936247cf7eff322932b3852e338c36b4366208f
-golemfactory/dummy              1.2                 60ba63d94c08ceebe67d8af6325fe37928d5178f0f7d340a195df5cf8d042d4b
-golemfactory/glambda            1.5                 877efb0d7e33fccf529cc3a3a19d20111e8332112140044d049b5f6e1b676cc0
-golemfactory/nvgpu              1.4                 7344c68586f06e61a1adae738d95d7dcd37306c6936c21ea06437326ba32b5f0
-golemfactory/wasm               0.3.0               fea1d5c524044bd889ebea906db49a4345cce78b2c7ab2f8c4ef4e71ffbebbb4
-=======
 golemfactory/base               1.7                 3dab93cb88094fdfc441399cf43767babcb7c0b36fc83490ee3561fbcc98b81c
 golemfactory/blender            1.12                9654677d197fd3fb2b4b344fad7b70775c3c4819fb8b50e42eaee261dda70aa4
 golemfactory/blender_nvgpu      1.6                 9b120257c9fa5f8736ad482f6bd42db7a5fadb04bbdf483521ed6b392d8178ba
@@ -20,5 +10,4 @@
 golemfactory/dummy              1.4                 70e9289a1abec564ce382eed328f385a75afbee549a376ece80e073a023e3138
 golemfactory/glambda            1.7                 8bde6311defcd5fab4a1f1eafa7496d5ca73a6f2a8cf26512412f19c5b6f09a7
 golemfactory/nvgpu              1.6                 820c20605d03bbe14b79048395ce23d6be3b150807f28a646ce1b26490e177c2
-golemfactory/wasm               0.5                 e4e6b8d2a51aa7ab3048d8dd0cd9e495438b97ca69a1a77e316746f59fbe2e1c
->>>>>>> ebf7ef51
+golemfactory/wasm               0.5                 e4e6b8d2a51aa7ab3048d8dd0cd9e495438b97ca69a1a77e316746f59fbe2e1c