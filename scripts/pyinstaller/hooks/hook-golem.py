--- conflicted
+++ resolved
@@ -30,13 +30,8 @@
     ('golem/RELEASE-VERSION', 'golem/'),
     ('golem/TERMS.html', 'golem/'),
     ('golem/database/schemas/*.py', 'golem/database/schemas/'),
-<<<<<<< HEAD
-    ('golem/envs/docker/benchmark/minilight/cornellbox.ml.txt',
-     'golem/envs/docker/benchmark/minilight/'),
-=======
     ('golem/envs/docker/benchmark/cpu/minilight/cornellbox.ml.txt',
      'golem/envs/docker/benchmark/cpu/minilight/'),
->>>>>>> d71f6921
     ('golem/network/concent/resources/ssl/certs/*.crt',
      'golem/network/concent/resources/ssl/certs/'),
     ('scripts/docker/create-share.ps1', 'scripts/docker/'),
