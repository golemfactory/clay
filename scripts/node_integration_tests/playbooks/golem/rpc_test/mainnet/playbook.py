<<<<<<< HEAD
from ....base import NodeTestPlaybook
=======
from ..playbook import Playbook as NodeTestPlaybook
>>>>>>> d71f6921


class Playbook(NodeTestPlaybook):
    pass<|MERGE_RESOLUTION|>--- conflicted
+++ resolved
@@ -1,8 +1,4 @@
-<<<<<<< HEAD
-from ....base import NodeTestPlaybook
-=======
 from ..playbook import Playbook as NodeTestPlaybook
->>>>>>> d71f6921
 
 
 class Playbook(NodeTestPlaybook):
