--- conflicted
+++ resolved
@@ -17,13 +17,6 @@
     requestor = None
     provider = None
 
-<<<<<<< HEAD
-
-class NodeConfig:
-    def __init__(self) -> None:
-        self.additional_args: Dict[str, Any] = {}
-        self.concent = 'disabled'
-=======
 CONCENT_STAGING = 'staging'
 CONCENT_DISABLED = 'disabled'
 
@@ -31,7 +24,6 @@
 class NodeConfig:
     def __init__(self) -> None:
         self.concent = CONCENT_DISABLED
->>>>>>> d71f6921
         # if datadir is None it will be automatically created
         self.datadir: Optional[str] = None
         self.log_level: Optional[str] = None
@@ -62,10 +54,6 @@
             args['--hyperdrive-port'] = self.hyperdrive_port
         if self.hyperdrive_rpc_port:
             args['--hyperdrive-rpc-port'] = self.hyperdrive_rpc_port
-<<<<<<< HEAD
-        args.update(self.additional_args)
-=======
->>>>>>> d71f6921
 
         return args
 
