--- conflicted
+++ resolved
@@ -304,19 +304,6 @@
 
         return self.call(node_id, 'comp.tasks', on_success=on_success)
 
-<<<<<<< HEAD
-    def step_create_task(
-            self, node_id: NodeId = NodeId.requestor,
-            output_path: str = None, task_dict: dict = None
-    ):
-        if not output_path:
-            output_path = self.output_path
-        if not task_dict:
-            task_dict = self.config.task_dict
-
-        print("Output path: {}".format(output_path))
-        print("Task dict: {}".format(task_dict))
-=======
     def step_enable_app(self, node_id: NodeId = NodeId.requestor):
         app_id = self.config.task_dict.get('golem', {}).get('app_id')
         if not app_id:
@@ -337,10 +324,19 @@
             on_success=on_success
         )
 
-    def step_create_task(self, node_id: NodeId = NodeId.requestor):
-        print("Output path: {}".format(self.output_path))
-        print("Task dict: {}".format(self.config.task_dict))
->>>>>>> 64596e26
+    def step_create_task(
+            self,
+            node_id: NodeId = NodeId.requestor,
+            output_path: str = None,
+            task_dict: dict = None
+    ):
+        if not output_path:
+            output_path = self.output_path
+        if not task_dict:
+            task_dict = self.config.task_dict
+
+        print("Output path: {}".format(output_path))
+        print("Task dict: {}".format(task_dict))
 
         def on_success(result):
             if result[0]:
