from functools import partial, wraps
from pathlib import Path
import re
import sys
import tempfile
import time
import traceback
import typing

from bidict import bidict

<<<<<<< HEAD
from twisted.internet import reactor, task
=======
from twisted.internet import task
>>>>>>> d71f6921
from twisted.internet.error import ReactorNotRunning
from twisted.internet import _sslverify  # pylint: disable=protected-access

from scripts.node_integration_tests.rpc.client import RPCClient
from scripts.node_integration_tests import helpers, tasks

from golem.rpc.cert import CertificateError

from .test_config_base import NodeId

if typing.TYPE_CHECKING:
<<<<<<< HEAD
=======
    # pylint: disable=unused-import
>>>>>>> d71f6921
    from queue import Queue
    from subprocess import Popen
    from .test_config_base import TestConfigBase, NodeConfig


_sslverify.platformTrust = lambda: None


def print_result(result):
    print(f"Result: {result}")


def print_error(error):
    print(f"Error: {error}")


def catch_and_print_exceptions(f):
    @wraps(f)
    def wrapper(*args, **kwargs):
        try:
            f(*args, **kwargs)
<<<<<<< HEAD
        except:
=======
        except:  # noqa pylint: disable=bare-except
>>>>>>> d71f6921
            traceback.print_exc()
    return wrapper


class NodeTestPlaybook:
    INTERVAL = 1
    RECONNECT_COUNTDOWN_INITIAL = 10

    def __init__(self, config: 'TestConfigBase') -> None:
        self.config = config

        def setup_datadir(
                node_id: NodeId,
                node_configs:
                'typing.Union[NodeConfig, typing.List[NodeConfig]]') \
                -> None:
            if isinstance(node_configs, list):
                datadir: typing.Optional[str] = None
                for node_config in node_configs:
                    if node_config.datadir is None:
                        if datadir is None:
                            datadir = helpers.mkdatadir(node_id.value)
                        node_config.datadir = datadir
            else:
                if node_configs.datadir is None:
                    node_configs.datadir = helpers.mkdatadir(node_id.value)

        for node_id, node_configs in self.config.nodes.items():
            setup_datadir(node_id, node_configs)

        self.output_path = tempfile.mkdtemp(
            prefix="golem-integration-test-output-")
        helpers.set_task_output_path(self.config.task_dict, self.output_path)

        self.nodes: 'typing.Dict[NodeId, Popen]' = {}
        self.output_queues: 'typing.Dict[NodeId, Queue]' = {}
        self.nodes_ports: typing.Dict[NodeId, int] = {}
        self.nodes_keys: bidict[NodeId, str] = bidict()
        self.nodes_exit_codes: typing.Dict[NodeId, typing.Optional[int]] = {}

        self._loop = task.LoopingCall(self.run)
        self.start_time: float = 0
        self.exit_code = 0
        self.current_step = 0
        self.known_tasks: typing.Optional[typing.Set[str]] = None
        self.task_id: typing.Optional[str] = None
<<<<<<< HEAD
=======
        self.previous_task_id: typing.Optional[str] = None
>>>>>>> d71f6921
        self.nodes_started = False
        self.task_in_creation = False
        self.subtasks: typing.Dict[NodeId, typing.Set[str]] = {}

        self.reconnect_attempts_left = 7
        self.reconnect_countdown = self.RECONNECT_COUNTDOWN_INITIAL
        self.has_requested_eth: bool = False
        self.retry_counter = 0
        self.retry_limit = 128

        self.start_nodes()
        self.started = True

    @property
    def task_settings_dict(self) -> dict:
        return tasks.get_settings(self.config.task_settings)

    @property
    def output_extension(self):
        return self.task_settings_dict.get('options', {}).get('format')

    @property
    def current_step_method(self):
        return self.steps[self.current_step]

    @property
    def current_step_name(self) -> str:
        step = self.current_step_method
        if isinstance(step, partial):
            kwargs = ", ".join(f"{k}={v}" for k, v in step.keywords.items())
            return step.func.__name__ + '(' + kwargs + ')'
        return step.__name__

    @property
    def time_elapsed(self) -> float:
        return time.time() - self.start_time

    def fail(self, msg: typing.Optional[str] = None):
        print(msg or "Test run failed after {} seconds on step {}: {}".format(
                self.time_elapsed, self.current_step, self.current_step_name))

        for node_id, output_queue in self.output_queues.items():
            if self.config.dump_output_on_fail or (
                    self.config.dump_output_on_crash
                    and self.nodes_exit_codes[node_id] is not None):
                helpers.print_output(output_queue, node_id.value + ' ')

        self.stop(1)

    def _success(self):
        print("Test run completed in {} seconds after {} steps.".format(
            self.time_elapsed, self.current_step + 1, ))
        self.stop(0)

    def next(self):
        if self.current_step == len(self.steps) - 1:
            self._success()
            return
        self.current_step += 1
        self.retry_counter = 0

    def previous(self):
        assert (self.current_step > 0), "Cannot move back past step 0"
        self.current_step -= 1
        self.retry_counter = 0

    def _wait_gnt_eth(self, node_id: NodeId, result):
        gnt_balance = helpers.to_ether(result.get('gnt'))
        gntb_balance = helpers.to_ether(result.get('av_gnt'))
        eth_balance = helpers.to_ether(result.get('eth'))
        if gnt_balance > 0 and eth_balance > 0 and gntb_balance > 0:
            print("{} has {} total GNT ({} GNTB) and {} ETH.".format(
                node_id.value, gnt_balance, gntb_balance, eth_balance))
            # FIXME: Remove this sleep when golem handles it ( #4221 )
            if self.has_requested_eth:
                time.sleep(30)
            self.next()

        else:
            print("Waiting for {} GNT(B)/converted GNTB/ETH ({}/{}/{})".format(
                node_id.value, gnt_balance, gntb_balance, eth_balance))
            self.has_requested_eth = True
            time.sleep(15)

    def step_wait_for_gnt(self, node_id: NodeId):
        def on_success(result):
            return self._wait_gnt_eth(node_id, result)
        return self.call(node_id, 'pay.balance', on_success=on_success)

    def step_get_key(self, node_id: NodeId):
        def on_success(result):
            print(f"{node_id.value} key: {result}")
            self.nodes_keys[node_id] = result
            self.next()

        def on_error(_):
            print(f"Waiting for the {node_id.value} node...")
            time.sleep(3)

        return self.call(node_id, 'net.ident.key',
                         on_success=on_success, on_error=on_error)
<<<<<<< HEAD

    def step_configure(self, node_id: NodeId):
        opts = self.config.current_nodes[node_id].opts
        if not opts:
            self.next()
            return

        def on_success(_):
            print(f"Configured {node_id.value}")
            self.next()

        def on_error(_):
            print(f"failed configuring {node_id.value}")
            self.fail()

        return self.call(node_id, 'env.opts.update', opts,
                         on_success=on_success, on_error=on_error)

=======

    def step_configure(self, node_id: NodeId):
        opts = self.config.current_nodes[node_id].opts
        if not opts:
            self.next()
            return

        def on_success(_):
            print(f"Configured {node_id.value}")
            self.next()

        def on_error(_):
            print(f"failed configuring {node_id.value}")
            self.fail()

        return self.call(node_id, 'env.opts.update', opts,
                         on_success=on_success, on_error=on_error)

>>>>>>> d71f6921
    def step_get_network_info(self, node_id: NodeId):
        def on_success(result):
            if result.get('listening') and result.get('port_statuses'):
                ports = list(result.get('port_statuses').keys())
                port = ports[0]
                self.nodes_ports[node_id] = port
                print(f"{node_id.value}'s port: {port} (all: {ports})")
                self.next()
            else:
                print(f"Waiting for {node_id.value}'s network info...")
                time.sleep(3)

        return self.call(node_id, 'net.status', on_success=on_success)

    def step_connect(self, node_id: NodeId, target_node: NodeId):
        def on_success(result):
            print("Peer connection initialized.")
            self.reconnect_countdown = self.RECONNECT_COUNTDOWN_INITIAL
            self.next()
        return self.call(node_id, 'net.peer.connect',
                         ("localhost", self.nodes_ports[target_node]),
                         on_success=on_success)

    def step_verify_connection(self, node_id: NodeId, target_node: NodeId):
        def on_success(result):
            result_peer_keys: typing.Set[str] = \
                {peer['key_id'] for peer in result}

            expected_peer_keys: typing.Set[str] = set(self.nodes_keys.values())
            unexpected_peer_keys: typing.Set[str] = \
                result_peer_keys - expected_peer_keys

            if unexpected_peer_keys:
                print(f"{node_id.value} connected with unexpected peers:"
                      f" {unexpected_peer_keys}")
                self.fail()
                return

            if self.nodes_keys[target_node] not in result_peer_keys:
                if self.reconnect_countdown > 0:
                    self.reconnect_countdown -= 1
                    print("Waiting for nodes to sync...")
                    time.sleep(10)
                    return

                if self.reconnect_attempts_left > 0:
                    self.reconnect_attempts_left -= 1
                    print("Retrying peer connection.")
                    self.previous()
                    return

                self.fail("Could not sync nodes despite trying hard.")
                return

            print(f"{node_id.value} connected with {target_node.value}.")
            self.next()

        return self.call(node_id, 'net.peers.connected', on_success=on_success)

    def step_get_known_tasks(self, node_id: NodeId = NodeId.requestor):
        def on_success(result):
            self.known_tasks = set(map(lambda r: r['id'], result))
            print(f"Got current tasks list from the {node_id.value}.")
            self.next()

        return self.call(node_id, 'comp.tasks', on_success=on_success)

    def step_create_task(self, node_id: NodeId = NodeId.requestor):
        print("Output path: {}".format(self.output_path))
        print("Task dict: {}".format(self.config.task_dict))

        def on_success(result):
            if result[0]:
                print("Created task.")
                self.task_in_creation = False
                self.next()
            else:
                msg = result[1]
                if re.match('Not enough GNT', msg):
                    print(f"Waiting for {node_id.value}'s GNTB...")
                    time.sleep(30)
                    self.task_in_creation = False
                else:
                    print("Failed to create task {}".format(msg))
                    self.fail()

        if not self.task_in_creation:
            self.task_in_creation = True
            return self.call(node_id, 'comp.task.create', self.config.task_dict,
                             on_success=on_success)

    def step_get_task_id(self, node_id: NodeId = NodeId.requestor):

        def on_success(result):
            tasks = set(map(lambda r: r['id'], result))
            new_tasks = tasks - self.known_tasks
            if len(new_tasks) != 1:
                print("Cannot find the new task ({})".format(new_tasks))
                time.sleep(3)
            else:
                self.task_id = list(new_tasks)[0]
                print("Task id: {}".format(self.task_id))
                self.next()

        return self.call(node_id, 'comp.tasks', on_success=on_success)

    def step_get_task_status(self, node_id: NodeId = NodeId.requestor):
        def on_success(result):
            print("Task status: {}".format(result['status']))
            self.next()

        return self.call(node_id, 'comp.task', self.task_id,
                         on_success=on_success)

    def step_wait_task_finished(self, node_id: NodeId = NodeId.requestor):
        def on_success(result):
            if result['status'] == 'Finished':
                print("Task finished.")
                self.next()
            elif result['status'] == 'Timeout':
                self.fail("Task timed out :( ... ")
            else:
                print("{} ... ".format(result['status']))
                time.sleep(10)

        return self.call(node_id, 'comp.task', self.task_id,
                         on_success=on_success)

    def step_verify_output(self):
        settings = self.task_settings_dict
        output_file_name = settings.get('name') + '*.' + self.output_extension

        print("Verifying output file: {}".format(output_file_name))
        found_files = list(
            Path(self.output_path).glob(f'**/{output_file_name}')
        )

        if len(found_files) > 0 and found_files[0].is_file():
            print("Output present :)")
            self.next()
        else:
            print("Failed to find the output.")
            self.fail()

    def step_get_subtasks(self, node_id: NodeId = NodeId.requestor,
                          statuses: typing.Set[str] = {'Finished'}):
        def on_success(result):
            subtasks = {
                self.nodes_keys.inverse[s['node_id']]: s.get('subtask_id')
                for s in result
                if s.get('status') in statuses
            }
            for k, v in subtasks.items():
                if k not in self.subtasks:
                    self.subtasks[k] = {v}
                else:
                    self.subtasks[k].add(v)

            if not self.subtasks:
                self.fail("No subtasks found???")
            self.next()

        return self.call(node_id, 'comp.task.subtasks', self.task_id,
                         on_success=on_success)

    def step_verify_income(self,
                           node_id: NodeId = NodeId.provider,
                           from_node: NodeId = NodeId.requestor):
        def on_success(result):
            payments = {
                p.get('subtask')
                for p in result
                if p.get('payer') == self.nodes_keys[from_node]
            }
            unpaid = self.subtasks[node_id] - payments
            if unpaid:
                print("Found subtasks with no matching payments: %s" % unpaid)
                time.sleep(3)
                return

            print("All subtasks accounted for.")
            self.next()

        return self.call(node_id, 'pay.incomes', on_success=on_success)

    def step_stop_nodes(self):
        if self.nodes_started:
            print("Stopping nodes")
            self.stop_nodes()

        time.sleep(10)
        self._poll_exit_codes()
        if any(exit_code is None
               for exit_code in self.nodes_exit_codes.values()):
            print("...")
            return

        if any(exit_code != 0 for exit_code in self.nodes_exit_codes.values()):
            for node_id, exit_code in self.nodes_exit_codes.items():
                if exit_code != 0:
                    print(f"Abnormal termination {node_id.value}: {exit_code}")
            self.fail()
            return

        print("Stopped nodes")
        self.next()

    def step_restart_nodes(self):
        print("Starting nodes again")
        self.config.use_next_nodes()

        self.task_in_creation = False
        time.sleep(60)

        self.start_nodes()
        print("Nodes restarted")
        self.next()

    def step_wait_task_timeout(self):
        def on_success(result):
            if result['status'] == 'Timeout':
                print("Task timed out as expected.")
                self.previous_task_id = self.task_id
                self.task_id = None
                self.next()
            elif result['status'] == 'Finished':
                print("Task finished unexpectedly, failing test :(")
                self.fail()
            else:
                print("Task status: {} ... ".format(result['status']))
                time.sleep(10)

        return self.call(NodeId.requestor, 'comp.task', self.task_id,
                         on_success=on_success)

    def step_enable_concent(self, node_id: NodeId):
        def on_success(_):
            self.next()

        def on_error(_):
            print(f"Error enabling Concent for {node_id.value}")
            self.fail()

        return self.call(
            node_id,
            'golem.concent.switch.turn', 1,
            on_success=on_success, on_error=on_error,
        )

    def step_disable_concent(self, node_id: NodeId):
        def on_success(_):
            self.next()

        def on_error(_):
            print(f"Error disabling Concent for {node_id.value}")
            self.fail()

        return self.call(
            node_id,
            'golem.concent.switch.turn', 0,
            on_success=on_success, on_error=on_error,
        )

    def step_ensure_concent_on(self, node_id: NodeId):
        def on_success(result):
            if result is True:
                print(f"Concent is enabled for {node_id.value}.")
                self.next()
            else:
                self.fail(
                    "Concent unexpectedly disabled for %s... (result=%r)" % (
                        node_id.value, result
                    )
                )

        return self.call(node_id, 'golem.concent.switch', on_success=on_success)

    def step_ensure_concent_off(self, node_id: NodeId):
        def on_success(result):
            if result is True:
                self.fail(f"Concent unexpectedly enabled for {node_id.value}.")
            else:
                print(f"Concent is disabled for {node_id.value} as expected.")
                self.next()

        return self.call(node_id, 'golem.concent.switch', on_success=on_success)

    initial_steps: typing.Tuple = (
        partial(step_get_key, node_id=NodeId.provider),
        partial(step_get_key, node_id=NodeId.requestor),
        partial(step_configure, node_id=NodeId.provider),
        partial(step_configure, node_id=NodeId.requestor),
        partial(step_get_network_info, node_id=NodeId.provider),
        partial(step_get_network_info, node_id=NodeId.requestor),
        partial(step_connect, node_id=NodeId.requestor,
                target_node=NodeId.provider),
        partial(step_verify_connection, node_id=NodeId.requestor,
                target_node=NodeId.provider),
        partial(step_wait_for_gnt, node_id=NodeId.requestor),
        step_get_known_tasks,
    )

    steps: typing.Tuple = initial_steps + (
        step_create_task,
        step_get_task_id,
        step_get_task_status,
        step_wait_task_finished,
        step_verify_output,
        step_get_subtasks,
        step_verify_income,
    )

    @staticmethod
    def _call_rpc(method, *args, port, datadir, on_success, on_error, **kwargs):
        try:
            client = RPCClient(
                host='localhost',
                port=port,
                datadir=datadir,
            )
        except CertificateError as e:
            on_error(e)
            return

        return client.call(method, *args,
                           on_success=on_success,
                           on_error=on_error,
                           **kwargs)

    def call(self, node_id: NodeId, method: str, *args,
             on_success=print_result,
             on_error=print_error,
             **kwargs):
        node_config = self.config.current_nodes[node_id]
        return self._call_rpc(
            method,
            port=node_config.rpc_port,
            datadir=node_config.datadir,
            *args,
            on_success=catch_and_print_exceptions(on_success),
            on_error=catch_and_print_exceptions(on_error),
            **kwargs,
        )

    def start_nodes(self):
        for node_id, node_config in self.config.current_nodes.items():
            print(f"{node_id.value} config: {repr(node_config)}")
            node = helpers.run_golem_node(
                node_config.script,
                node_config.make_args(),
                nodes_root=self.config.nodes_root,
            )
            self.nodes[node_id] = node
            self.output_queues[node_id] = helpers.get_output_queue(node)

        self.nodes_started = True

    def stop_nodes(self):
        if not self.nodes_started:
            return

        for node_id, node in self.nodes.items():
            helpers.gracefully_shutdown(node, node_id.value)

        self.nodes_started = False

    def _poll_exit_codes(self):
        self.nodes_exit_codes = {
            node_id: node.poll()
            for node_id, node
            in self.nodes.items()
        }

    def run(self):
        if self.nodes_started:
            self._poll_exit_codes()
            if any(exit_code is not None
                   for exit_code in self.nodes_exit_codes.values()):
                for node_id, exit_code in self.nodes_exit_codes.items():
                    helpers.report_termination(exit_code, node_id.value)
                self.fail("A node exited abnormally.")

        try:
            self.retry_counter += 1
            if self.retry_counter >= self.retry_limit:
                raise Exception(f"Step tried {self.retry_limit} times, failing")
            method = self.current_step_method
            return method(self)
        except Exception as e:  # noqa pylint:disable=too-broad-exception
            e, msg, tb = sys.exc_info()
            print("Exception {}: {} on step {}: {}".format(
                e.__name__, msg, self.current_step, self.current_step_name))
            traceback.print_tb(tb)
            self.fail()
            return

    def start(self) -> None:
<<<<<<< HEAD
=======
        from twisted.internet import reactor

>>>>>>> d71f6921
        self.start_time = time.time()
        d = self._loop.start(self.INTERVAL, False)
        d.addErrback(lambda x: print(x))

        reactor.addSystemEventTrigger(
            'before', 'shutdown', lambda: self.stop(2))
        reactor.run()

    def stop(self, exit_code):
        from twisted.internet import reactor

        if not self.started:
            return

        self.started = False
        try:
            reactor.stop()
        except ReactorNotRunning:
            pass

        self.stop_nodes()
        self.exit_code = exit_code<|MERGE_RESOLUTION|>--- conflicted
+++ resolved
@@ -9,11 +9,7 @@
 
 from bidict import bidict
 
-<<<<<<< HEAD
-from twisted.internet import reactor, task
-=======
 from twisted.internet import task
->>>>>>> d71f6921
 from twisted.internet.error import ReactorNotRunning
 from twisted.internet import _sslverify  # pylint: disable=protected-access
 
@@ -25,10 +21,7 @@
 from .test_config_base import NodeId
 
 if typing.TYPE_CHECKING:
-<<<<<<< HEAD
-=======
     # pylint: disable=unused-import
->>>>>>> d71f6921
     from queue import Queue
     from subprocess import Popen
     from .test_config_base import TestConfigBase, NodeConfig
@@ -50,11 +43,7 @@
     def wrapper(*args, **kwargs):
         try:
             f(*args, **kwargs)
-<<<<<<< HEAD
-        except:
-=======
         except:  # noqa pylint: disable=bare-except
->>>>>>> d71f6921
             traceback.print_exc()
     return wrapper
 
@@ -101,10 +90,7 @@
         self.current_step = 0
         self.known_tasks: typing.Optional[typing.Set[str]] = None
         self.task_id: typing.Optional[str] = None
-<<<<<<< HEAD
-=======
         self.previous_task_id: typing.Optional[str] = None
->>>>>>> d71f6921
         self.nodes_started = False
         self.task_in_creation = False
         self.subtasks: typing.Dict[NodeId, typing.Set[str]] = {}
@@ -206,7 +192,6 @@
 
         return self.call(node_id, 'net.ident.key',
                          on_success=on_success, on_error=on_error)
-<<<<<<< HEAD
 
     def step_configure(self, node_id: NodeId):
         opts = self.config.current_nodes[node_id].opts
@@ -225,26 +210,6 @@
         return self.call(node_id, 'env.opts.update', opts,
                          on_success=on_success, on_error=on_error)
 
-=======
-
-    def step_configure(self, node_id: NodeId):
-        opts = self.config.current_nodes[node_id].opts
-        if not opts:
-            self.next()
-            return
-
-        def on_success(_):
-            print(f"Configured {node_id.value}")
-            self.next()
-
-        def on_error(_):
-            print(f"failed configuring {node_id.value}")
-            self.fail()
-
-        return self.call(node_id, 'env.opts.update', opts,
-                         on_success=on_success, on_error=on_error)
-
->>>>>>> d71f6921
     def step_get_network_info(self, node_id: NodeId):
         def on_success(result):
             if result.get('listening') and result.get('port_statuses'):
@@ -642,11 +607,8 @@
             return
 
     def start(self) -> None:
-<<<<<<< HEAD
-=======
         from twisted.internet import reactor
 
->>>>>>> d71f6921
         self.start_time = time.time()
         d = self._loop.start(self.INTERVAL, False)
         d.addErrback(lambda x: print(x))
