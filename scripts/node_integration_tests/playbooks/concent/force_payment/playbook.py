import datetime
from functools import partial
import time

from golem_messages import utils as msg_utils

from scripts.node_integration_tests import helpers

from ..concent_base import ConcentTestPlaybook
from ...test_config_base import NodeId


class Playbook(ConcentTestPlaybook):
    force_payment_timeout = None
    force_payment_committed_timeout = None

    pre_payment_balance = None
    expected_payment = None

    payment_timeout = None

    def step_yesterday_end(self):
        print("Shutting down yesterday's nodes")
        self.next()

    def step_today_start(self):
        print("Starting today's nodes")
        self.next()

    def step_init_force_payment_timeout(self):
        print("Waiting for ForcePayment.")
        self.force_payment_timeout = (
            datetime.datetime.now() +
            datetime.timedelta(minutes=15)
        )
        self.next()

    def step_wait_force_payment(self):
        if not self.force_payment_timeout:
            self.fail("No ForcePayment timeout? ... ")

        force_payment_test, match = self.check_concent_logs(
            self.output_queues[NodeId.provider],
            outgoing=True,
            awaited_messages=['ForcePayment', ]
        )

        if force_payment_test is True:
            self.next()
            return
        elif force_payment_test is False:
            self.fail(match.group(0))

        if datetime.datetime.now() > self.force_payment_timeout:
            self.fail("ForcePayment timed out... ")

        print(
            f"Waiting {self.force_payment_timeout - datetime.datetime.now()}"
            " for ForcePayment..."
        )
        time.sleep(15)

    def step_init_force_payment_committed_timeout(self):
        print("Waiting for ForcePaymentCommitted.")
        self.force_payment_committed_timeout = (
            datetime.datetime.now() +
            datetime.timedelta(minutes=15)
        )
        self.next()

    def step_wait_force_payment_committed(self):
        if not self.force_payment_committed_timeout:
            self.fail("No ForcePaymentCommitted timeout? ... ")

        force_payment_test, match = self.check_concent_logs(
            self.output_queues[NodeId.provider],
            awaited_messages=['ForcePaymentCommitted', ]
        )

        if force_payment_test is True:
            self.next()
            return
        elif force_payment_test is False:
            self.fail(match.group(0))

        if datetime.datetime.now() > self.force_payment_committed_timeout:
            self.fail("ForcePaymentCommitted timed out... ")

        print("Waiting for ForcePaymentCommitted...")
        time.sleep(15)

    @staticmethod
    def _rpc_balance_to_ether(result):
        return helpers.to_ether(result.get('gnt'))

    def step_get_provider_balance(self):
        def on_success(result):
            self.pre_payment_balance = self._rpc_balance_to_ether(result)
            print("Provider initial balance: %s" % self.pre_payment_balance)
            self.next()

        return self.call(NodeId.provider, 'pay.balance', on_success=on_success)

    def step_get_provider_expected_payment(self):
        def on_success(result):
            _count, operations = result
            sender_address = msg_utils.pubkey_to_address(
                self.nodes_keys[NodeId.requestor],
            )
            self.expected_payment = helpers.to_ether(sum([
<<<<<<< HEAD
                int(p.get('value'))
                for p in result
                if p.get('payer') == self.nodes_keys[NodeId.requestor] and
                   p.get('subtask') in self.subtasks[NodeId.provider]
=======
                int(o['task_payment']['missing_amount']) + int(o['amount'])
                for o in operations
                if o['task_payment']
                and o['sender_address'] == sender_address
                and o['task_payment']['subtask_id']
                in self.subtasks[NodeId.provider]
>>>>>>> d71f6921
            ]))
            if not self.expected_payment:
                print("No expected payments found for the task...")
                return

            print("Expected payment: %s" % self.expected_payment)
            self.next()

<<<<<<< HEAD
        return self.call(NodeId.provider,
                         'pay.incomes', on_success=on_success)
=======
        return self.call(
            node_id=NodeId.provider,
            method='pay.operations',
            operation_type='task_payment',
            direction='incoming',
            on_success=on_success,
        )
>>>>>>> d71f6921

    def step_init_payment_timeout(self):
        print("Waiting for blockchain payment.")
        self.payment_timeout = (
            datetime.datetime.now() +
            datetime.timedelta(minutes=5)
        )
        self.next()

    def step_wait_for_payment(self):
        def on_success(result):
            balance = self._rpc_balance_to_ether(result)
            required_balance = self.pre_payment_balance + self.expected_payment
            print(
                "Provider current balance: %s, required: %s" %
                (balance, required_balance)
            )
            if balance > required_balance:
                print(
                    "Too much payment received...\n"
                    "Balance - Actual: %s, Required: %s" %
                    (balance, required_balance)
                )
                self.fail()
            if balance == required_balance:
                print("Payment received! \\o/ ... total: %s GNT" % balance)
                self.next()
            else:
                if datetime.datetime.now() > self.payment_timeout:
                    self.fail("Blockchain payment timed out... ")

                time.sleep(15)

        return self.call(NodeId.provider, 'pay.balance', on_success=on_success)

    steps = ConcentTestPlaybook.initial_steps + (
        step_get_provider_balance,
        ConcentTestPlaybook.step_create_task,
        ConcentTestPlaybook.step_get_task_id,
        ConcentTestPlaybook.step_get_task_status,
        ConcentTestPlaybook.step_wait_task_finished,
        ConcentTestPlaybook.step_get_subtasks,
        step_get_provider_expected_payment,
        step_yesterday_end,
        ConcentTestPlaybook.step_stop_nodes,
        step_today_start,
        ConcentTestPlaybook.step_restart_nodes,
        partial(ConcentTestPlaybook.step_get_key, node_id=NodeId.provider),
        partial(ConcentTestPlaybook.step_get_key,
                node_id=NodeId.requestor),
        step_init_force_payment_timeout,
        step_wait_force_payment,
        step_init_force_payment_committed_timeout,
        step_wait_force_payment_committed,
        step_init_payment_timeout,
        step_wait_for_payment,
    )<|MERGE_RESOLUTION|>--- conflicted
+++ resolved
@@ -108,19 +108,12 @@
                 self.nodes_keys[NodeId.requestor],
             )
             self.expected_payment = helpers.to_ether(sum([
-<<<<<<< HEAD
-                int(p.get('value'))
-                for p in result
-                if p.get('payer') == self.nodes_keys[NodeId.requestor] and
-                   p.get('subtask') in self.subtasks[NodeId.provider]
-=======
                 int(o['task_payment']['missing_amount']) + int(o['amount'])
                 for o in operations
                 if o['task_payment']
                 and o['sender_address'] == sender_address
                 and o['task_payment']['subtask_id']
                 in self.subtasks[NodeId.provider]
->>>>>>> d71f6921
             ]))
             if not self.expected_payment:
                 print("No expected payments found for the task...")
@@ -129,10 +122,6 @@
             print("Expected payment: %s" % self.expected_payment)
             self.next()
 
-<<<<<<< HEAD
-        return self.call(NodeId.provider,
-                         'pay.incomes', on_success=on_success)
-=======
         return self.call(
             node_id=NodeId.provider,
             method='pay.operations',
@@ -140,7 +129,6 @@
             direction='incoming',
             on_success=on_success,
         )
->>>>>>> d71f6921
 
     def step_init_payment_timeout(self):
         print("Waiting for blockchain payment.")
