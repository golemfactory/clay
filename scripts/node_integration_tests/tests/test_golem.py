--- conflicted
+++ resolved
@@ -53,13 +53,9 @@
         self.assertEqual(exit_code, 0)
 
     def test_zero_price(self):
-<<<<<<< HEAD
-        exit_code = self._run_test('golem.zero_price.ZeroPrice')
+        exit_code = self._run_test('golem.zero_price')
         self.assertEqual(exit_code, 0)
 
     def test_task_output_directory(self):
         exit_code = self._run_test('golem.task_output.TaskOutputDirectory')
-=======
-        exit_code = self._run_test('golem.zero_price')
->>>>>>> 968f7a2a
         self.assertEqual(exit_code, 0)