import os
from pathlib import Path
import subprocess
import unittest
from functools import wraps
from typing import (
    Callable,
    Dict,
    List,
    Optional,
    TYPE_CHECKING
)

from scripts.node_integration_tests import conftest
from scripts.node_integration_tests.key_reuse import NodeKeyReuseConfig

from ..helpers import get_testdir
from ..playbook_loader import get_config

if TYPE_CHECKING:
    from ..playbooks.test_config_base import NodeId


def disable_key_reuse(test_function: Callable) -> Callable:
    @wraps(test_function)
    def wrap(*args, **kwargs) -> None:
        reuse_keys = args[0].reuse_keys
        was_enabled = reuse_keys.enabled
        reuse_keys.disable()
        test_function(*args, **kwargs)
        if was_enabled:
            reuse_keys.enable()
    return wrap


class NodeTestBase(unittest.TestCase):
    reuse_keys: Optional[NodeKeyReuseConfig] = None

    @classmethod
    def setUpClass(cls):
        NodeKeyReuseConfig.set_dir(get_testdir())
        cls.reuse_keys = NodeKeyReuseConfig.get()

    @classmethod
    def tearDownClass(cls):
        NodeKeyReuseConfig.reset()

    def setUp(self):
        self.test_dir = get_testdir() / self._relative_id()

    def _relative_id(self):
<<<<<<< HEAD
        return self.id().replace(__name__ + '.', '')
=======
        # Remove repeated part: `scripts.node_integration_tests.tests.`
        base_folder = __name__[:__name__.rindex('.')+1]
        return self.id().replace(base_folder, '')
>>>>>>> d71f6921

    @staticmethod
    def _get_nodes_ids(test_path: str) -> 'List[NodeId]':
        config = get_config(test_path)
        return list(config.nodes.keys())

    def _run_test(self, test_path: str, *args, **kwargs):
        self.nodes = NodeTestBase._get_nodes_ids(test_path)

        self.datadirs: 'Dict[NodeId, pathlib.Path]' = {}
        for node_id in self.nodes:
            datadir = self.test_dir / node_id.value
            self.datadirs[node_id] = datadir
            os.makedirs(datadir)

        cwd = Path(__file__).resolve().parent.parent
        test_args = [
            str(cwd / 'run_test.py'),
            test_path,
            *args,
        ]

        for node_id in self.nodes:
            test_args.extend(
                ['--datadir', node_id.value, self.datadirs[node_id]])

        for k, v in kwargs.items():
            test_args.append('--' + k)
            test_args.append(v)

        if conftest.DumpOutput.enabled_on_fail():
            test_args.append('--dump-output-on-fail')

        if conftest.DumpOutput.enabled_on_crash():
            test_args.append('--dump-output-on-crash')

        assert self.reuse_keys is not None, "reuse_keys is not configured"
        self.reuse_keys.begin_test(self.datadirs)
        exit_code = subprocess.call(args=test_args)
        self.reuse_keys.end_test()
        self.assertEqual(exit_code, 0)<|MERGE_RESOLUTION|>--- conflicted
+++ resolved
@@ -49,13 +49,9 @@
         self.test_dir = get_testdir() / self._relative_id()
 
     def _relative_id(self):
-<<<<<<< HEAD
-        return self.id().replace(__name__ + '.', '')
-=======
         # Remove repeated part: `scripts.node_integration_tests.tests.`
         base_folder = __name__[:__name__.rindex('.')+1]
         return self.id().replace(base_folder, '')
->>>>>>> d71f6921
 
     @staticmethod
     def _get_nodes_ids(test_path: str) -> 'List[NodeId]':
