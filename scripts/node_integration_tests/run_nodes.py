--- conflicted
+++ resolved
@@ -33,29 +33,15 @@
     return parser.parse_args()
 
 
-<<<<<<< HEAD
-def make_node_configs(node_names: typing.Iterable[str],
-                      override_datadirs: typing.Dict[str, str]) \
-        -> typing.Dict[NodeId, 'NodeConfig']:
-=======
 def make_node_configs(
         node_names: typing.Iterable[str],
         override_datadirs: typing.Optional[typing.Dict[str, str]]
 ) -> typing.Dict[NodeId, 'NodeConfig']:
->>>>>>> d71f6921
     node_configs: typing.Dict[NodeId, 'NodeConfig'] = {
         NodeId(node_name): make_node_config_from_env(node_name, i)
         for i, node_name in enumerate(node_names)
     }
 
-<<<<<<< HEAD
-    for node_name, datadir in override_datadirs.items():
-        node_id = NodeId(node_name)
-        if node_id not in node_configs:
-            raise Exception("can't override datadir for undefined node"
-                            f" '{node_name}'")
-        node_configs[node_id].datadir = datadir
-=======
     if override_datadirs:
         for node_name, datadir in override_datadirs.items():
             node_id = NodeId(node_name)
@@ -67,7 +53,6 @@
     for node_id, node_config in node_configs.items():
         if not node_config.datadir:
             node_config.datadir = helpers.mkdatadir(node_id.value)
->>>>>>> d71f6921
 
     return node_configs
 
@@ -82,12 +67,9 @@
 
     node_configs = make_node_configs(args.nodes, args.datadir)
 
-<<<<<<< HEAD
-=======
     for node_id, node_config in node_configs.items():
         print(f"Launching node `{node_id.value}`: {node_config}")
 
->>>>>>> d71f6921
     nodes = {
         node_id: helpers.run_golem_node(node_config.script,
                                         node_config.make_args())
