--- conflicted
+++ resolved
@@ -4,18 +4,10 @@
 
 from .key_reuse import NodeKeyReuseConfig
 
-<<<<<<< HEAD
-from .key_reuse import NodeKeyReuseConfig
-
-DUMP_OUTPUT_ON_CRASH = False
-DUMP_OUTPUT_ON_FAIL = False
-
-=======
 DUMP_OUTPUT_ON_CRASH = False
 DUMP_OUTPUT_ON_FAIL = False
 
 
->>>>>>> d71f6921
 class DumpOutput:
     @staticmethod
     def enabled_on_crash():
@@ -44,10 +36,6 @@
              "All node_integration_tests run with new, fresh keys."
     )
     parser.addoption(
-<<<<<<< HEAD
-        "--granary-hostname", action="store",
-        help="The ssh hostname for the granary server to use."
-=======
         "--use-granary", action="store_true",
         help="Enable the `golem-granary`. "
              "Unless you also provide the `--granary-hostname`, it will "
@@ -59,7 +47,6 @@
              "Implicitly enables the granary. "
              "If not provided and --use-granary is specified, "
              "will use a local `golem-granary`."
->>>>>>> d71f6921
     )
     parser.addoption(
         "--dump-output-on-fail", action="store_true",
@@ -76,13 +63,8 @@
     if config.getoption("--disable-key-reuse"):
         NodeKeyReuseConfig.disable()
     hostname = config.getoption("--granary-hostname")
-<<<<<<< HEAD
-    if hostname:
-        NodeKeyReuseConfig.set_granary(hostname)
-=======
     if hostname or config.getoption('--use-granary'):
         NodeKeyReuseConfig.enable_granary(hostname)
->>>>>>> d71f6921
     if config.getoption('--dump-output-on-crash'):
         DumpOutput.enable_on_crash()
     if config.getoption('--dump-output-on-fail'):
