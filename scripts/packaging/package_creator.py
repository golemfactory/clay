import ctypes
import inspect
import os
from collections import namedtuple, OrderedDict

import imp
import pkg_resources
import pkgutil
import shutil
import subprocess
import sys
import time
from distutils import dir_util
from zipimport import zipimporter

from cx_Freeze import Executable
from setuptools import Command


def get_platform():
    if sys.platform.startswith('win') or sys.platform.startswith('nt'):
        return 'win'
    elif sys.platform.startswith('linux'):
        return 'linux'
    elif sys.platform.startswith('darwin'):
        return 'osx'
    else:
        raise EnvironmentError("Unsupported platform: {}".format(sys.platform))


class LicenseCollector(object):

    FileLicense = namedtuple('FileLicense', ['file_name'])

    class ModuleMetadata(object):
        def __init__(self, name, license, author='UNKNOWN', author_email='UNKNOWN',
                     version='UNKNOWN', home_page='UNKNOWN'):
            self.name = name
            self.license = license
            self.author = author
            self.author_email = author_email
            self.version = version
            self.home_page = home_page

        def __str__(self):
            data = OrderedDict()
            data['Name'] = self.name
            data['Version'] = self.version
            data['Home-page'] = self.home_page
            data['Author'] = self.author
            data['Author-email'] = self.author_email
            data['License'] = self.license
            return '\n'.join([k + ': ' + v for k, v in data.iteritems()])

    MODULE_LICENSE_FILE_NAME = 'LICENSE'
    MODULE_EXCEPTIONS = ['golem', 'gnr', 'encodings', 'importlib', 'lib',
                         'json', 'ctypes', 'sqlite3', 'distutils',
                         'pkg_resources', 'curses', 'pydoc_data',
                         'unittest', 'compiler', 'xml', 'PyQt4',
                         'BUILD_CONSTANTS.pyc']

    # noinspection PyTypeChecker
    MODULE_PLUGINS = dict({
<<<<<<< HEAD
        'ethereum': ('eth_client_utils', 'eth_rpc_client'),
        'peewee': ('playhouse', 'pwiz'),
        'zope': ('zope.interface',),
        'twisted': ('qtreactor', 'qt4reactor')
=======
        'peewee': ('playhouse', 'pwiz'),
        'zope': ('zope.interface',)
>>>>>>> 4ba148a0
    })

    # noinspection PyTypeChecker
    LICENSES = dict({
<<<<<<< HEAD
        'ethereum': ModuleMetadata(
            name='ethereum', license='MIT'
        ),
        'virtualbox': ModuleMetadata(
            name='virtualbox', license='Apache Software Licence'
        ),
        'docker': ModuleMetadata(
            name='docker', license='Apache 2.0'
        ),
        'email': ModuleMetadata(
            name='email',
            author='Barry Warsaw',
            author_email='email-sig@python.org',
            license='PSFL'
        ),
=======
>>>>>>> 4ba148a0
        'click': ModuleMetadata(
            name='click', license=FileLicense('click-license.txt')
        ),
        'zope': ModuleMetadata(
            name='zope', license=FileLicense('ZPL-2.1.txt')
        ),
        'multiprocessing': ModuleMetadata(
            name='multiprocessing',
            author='R. Oudkerk',
            author_email='r.m.oudkerk@gmail.com',
            license=FileLicense('multiprocessing-license.txt')
        ),
        'logging': ModuleMetadata(
            name='logging',
            author='Vinay Sajip',
            license=FileLicense('logging-license.txt')
        ),
<<<<<<< HEAD

=======
>>>>>>> 4ba148a0
        'OpenEXR.so': (
            'OpenEXR', 'OpenEXR Python package by James Bowman',
            FileLicense('OpenEXR-license.txt')
        )
    })

<<<<<<< HEAD
=======
    _info_dir_cache = dict()

>>>>>>> 4ba148a0
    def __init__(self, root_dir, package_dirs, library_dirs,
                 package_exceptions=None, library_exceptions=None):

        self.root_dir = root_dir
        self.license_dir = os.path.join(root_dir, 'scripts', 'packaging', 'licenses')

        self.package_dirs = package_dirs
        self.library_dirs = library_dirs
        self.package_excs = package_exceptions or self.MODULE_EXCEPTIONS
        self.library_excs = library_exceptions or []

<<<<<<< HEAD
    def write_package_licenses(self, output_path):
=======
    def write_module_licenses(self, output_path):
>>>>>>> 4ba148a0
        print "Writing module licenses to", output_path

        def write_metadata(f, p, m, is_file=False):
            try:
<<<<<<< HEAD
                f.write(str(self.get_package_metadata(p, m, is_file)))
                f.write('\n\n\n')
=======
                metadata = self.get_module_metadata(p, m, is_file)
                if metadata:
                    f.write(str(metadata))
                    f.write('\n\n\n')
>>>>>>> 4ba148a0
            except Exception as exc:
                print exc

        def valid_extension(f):
            flower = f.lower()
            return any(flower.endswith(e) for e in ['.py', '.pyc', '.pyd'])

        with open(output_path, 'w') as out_file:
            for directory in self.package_dirs:

                src_path, dirs, files = next(os.walk(directory))

                filtered_dirs = [d for d in dirs if d not in self.package_excs]
                filtered_files = [f for f in files if f not in self.package_excs and valid_extension(f)]

                for d in filtered_dirs:
                    write_metadata(out_file, src_path, d)

                for f in filtered_files:
                    write_metadata(out_file, src_path, f, is_file=True)

    def write_library_licenses(self, output_path):
        print "Writing library licenses to", output_path

        platform = get_platform()

<<<<<<< HEAD
        def write_license(f, p, lib):
            library_path = os.path.join(p, lib)

            if platform == 'linux':
                if '.so' not in lib.lower():
                    return

                try:
                    entry = self._get_linux_library_license(lib, library_path)
                except:
                    entry = self.LICENSES.get(lib)

                    if not entry:
                        message = "Cannot retrieve a license for library {}.\n" \
                                  "It most likely comes from one of Python packages.\n" \
                                  "Please check the modules license file for the proper license.".format(lib)
                        entry = lib, message, None

            elif platform == 'win':
                if not lib.lower().endswith('.dll'):
                    return

                entry = self._get_win_library_license(lib, library_path)
=======
        if platform != 'linux':
            raise EnvironmentError("OS unsupported: {}".format(platform))

        def write_license(f, p, lib):
            library_path = os.path.join(p, lib)

            if '.so' not in lib.lower():
                return

            try:
                entry = self._get_linux_library_license(lib, library_path)
            except:
                entry = self.LICENSES.get(lib)

                if not entry:
                    message = "Cannot retrieve a license for library {}.\n" \
                              "It most likely comes from one of Python packages.\n" \
                              "Please check the modules license file for the proper license.".format(lib)
                    entry = lib, message, None
>>>>>>> 4ba148a0

            package, package_desc, license_file = entry

            f.write("================================================\n\n")
            f.write("Library: '{}' is provided by:".format(lib) + '\n')
            f.write(package_desc)
            f.write("\n")

            if license_file:
                if isinstance(license_file, self.FileLicense):
                    license_file = os.path.join(self.license_dir, license_file.file_name)
                with open(license_file) as lf:
                    for line in lf:
                        f.write(line)

            f.write("\n\n\n")

        with open(output_path, 'w') as out_file:
            for directory in self.library_dirs:

                src_path, dirs, files = next(os.walk(directory))
                filtered_files = [f for f in files if f not in self.library_excs]

                for ff in filtered_files:
                    write_license(out_file, src_path, ff)

<<<<<<< HEAD
    def get_package_metadata(self, modules_path, module, is_file=False):

        module_path = os.path.join(modules_path, module)
        module = self._get_package_name(modules_path, module)
        meta, lic = self.get_package_license(module, is_file=is_file)
=======
    def get_module_metadata(self, modules_path, module_repr, is_file=False):

        module_path = os.path.join(modules_path, module_repr)
        module_repr = self._get_module_name(modules_path, module_repr)
        meta, lic = self.get_module_license(module_repr, is_file=is_file)
>>>>>>> 4ba148a0

        if isinstance(lic, self.FileLicense):
            license_path = os.path.join(self.license_dir, lic.file_name)
            module_license_path = os.path.join(module_path, self.MODULE_LICENSE_FILE_NAME)
            shutil.copy(license_path, module_license_path)
            meta.license = 'Custom (included in package)'

        return meta

<<<<<<< HEAD
    def get_package_license(self, module, is_file=False):
=======
    def get_module_license(self, module, is_file=False):
>>>>>>> 4ba148a0
        package, meta, lic = None, None, None

        try:
            package = pkg_resources.get_distribution(module)
        except:

            if self._get_package_plugin(module):
                return None, None
            elif module.startswith('_'):
                module = module.replace('_', '', 1)
<<<<<<< HEAD
                return self.get_package_license(module, is_file=is_file)
=======
                return self.get_module_license(module, is_file=is_file)
>>>>>>> 4ba148a0

            try:

                if is_file:
                    module = module[:module.rfind('.')]
                imported = __import__(module)

                if hasattr(imported, '__loader__'):
                    package = pkg_resources.EggMetadata(imported.__loader__)
                else:
                    for item in pkg_resources.find_on_path(pkgutil.ImpImporter, module):
                        package = item
                    if not package:
                        package = self._find_package(imported, is_file=is_file)
            except:
                pass

        if package:
            meta, lic = self._get_metadata_and_license(package)

        if not (meta and lic):
            try:
                meta = self.LICENSES.get(module)
                lic = meta.license
            except:
                raise Exception("Cannot read '{}' metadata".format(module))

        return meta, lic

    @staticmethod
    def _get_linux_library_license(library, library_path):
        provides_cmd = ['dpkg', '-S', library]
        package = subprocess.check_output(provides_cmd).split(':')[0].strip()

        package_cmd = ['dpkg', '-s', package]
        package_desc = subprocess.check_output(package_cmd)

        license_file = os.path.join('/usr/share/doc', package, 'copyright')
        assert os.path.exists(license_file)
        return package, package_desc, license_file

<<<<<<< HEAD
    def _get_win_library_license(self, library, library_path):
        return None, None, None

=======
>>>>>>> 4ba148a0
    def _get_package_plugin(self, module):
        for k, v in self.MODULE_PLUGINS.iteritems():
            if module in v:
                return k

    @classmethod
    def _find_package(cls, imported_package, is_file=False):
<<<<<<< HEAD
        candidates = []
        packages = []

=======
>>>>>>> 4ba148a0
        package_name = imported_package.__name__

        if is_file:
            package_path = os.path.abspath(imported_package.__file__)
<<<<<<< HEAD
            packages_path = os.path.dirname(package_path)
=======
>>>>>>> 4ba148a0
            package_repr = package_name
        else:
            if hasattr(imported_package, '__path__'):
                package_path = imported_package.__path__[0]
            else:
                package_path = os.path.dirname(imported_package.__file__)
<<<<<<< HEAD
            packages_path = os.path.dirname(package_path)
            package_repr = os.path.basename(package_path)

        src_dir, dirs, files = next(os.walk(packages_path))

        lm = package_name.lower()
        for d in dirs:
            ld = d.lower()
            if lm in ld and (ld.endswith('.egg-info') or ld.endswith('.dist-info')):
                candidates.append((os.path.join(src_dir, d), d))

        for full_path, directory in candidates:

            top_level_file = os.path.join(full_path, 'top_level.txt')
            metadata = pkg_resources.PathMetadata(packages_path, full_path)
=======
            package_repr = os.path.basename(package_path)

        packages_path = cls._upper_egg_dir(os.path.dirname(package_path))

        if packages_path not in cls._info_dir_cache:
            cls._info_dir_cache[packages_path] = cls._collect_info_dirs(packages_path)

        candidates = cls._info_dir_cache[packages_path]
        packages = []

        for full_path, directory in candidates:

            metadata = cls._path_metadata(packages_path, full_path)
>>>>>>> 4ba148a0
            package = pkg_resources.Distribution.from_location(packages_path,
                                                               directory,
                                                               metadata,
                                                               precedence=pkg_resources.DEVELOP_DIST)

<<<<<<< HEAD
            if cls._top_level_file_matches(top_level_file, package_repr):
=======
            if cls._top_level_file_matches(full_path, package_repr):
>>>>>>> 4ba148a0
                return package
            packages.append(package)

        for package in packages:
            if package_name in package.project_name:
                return package

    @staticmethod
<<<<<<< HEAD
    def _top_level_file_matches(top_level_file, package_repr):
        if os.path.isfile(top_level_file):
            with open(top_level_file) as f:
                for line in f:
                    line = line.replace('\r', '')
                    line = line.replace('\n', '')
                    if package_repr == line:
                        return True

    @staticmethod
    def _get_package_name(package_path, package_dir):
=======
    def _path_metadata(packages_path, full_path):
        if full_path.lower().endswith('.egg'):
            full_path = os.path.join(full_path, 'EGG-INFO')
        return pkg_resources.PathMetadata(packages_path, full_path)

    @staticmethod
    def _top_level_file_matches(package_path, package_repr):
        top_level_files = [
            os.path.join(package_path, 'top_level.txt'),
            os.path.join(package_path, 'EGG-INFO', 'top_level.txt'),
        ]

        for top_level_file in top_level_files:
            if os.path.isfile(top_level_file):
                with open(top_level_file) as f:
                    for line in f:
                        line = line.replace('\r', '')
                        line = line.replace('\n', '')
                        if package_repr == line:
                            return True

    @staticmethod
    def _collect_info_dirs(root_dir):
        _, dirs, _ = next(os.walk(root_dir))
        result = set()

        for directory in dirs:
            lower = directory.lower()
            if lower.endswith('.egg-info') or lower.endswith('.dist-info') or lower.endswith('.egg'):
                result.add((os.path.join(root_dir, directory), directory))

        return result

    @staticmethod
    def _upper_egg_dir(packages_path):
        norm_path = os.path.normpath(packages_path)
        path_stub = norm_path

        def cut(p):
            idx = p.rfind(os.path.sep)
            if idx != -1:
                return p[:idx]

        while path_stub:
            if path_stub.lower().endswith('.egg'):
                return cut(path_stub)
            path_stub = cut(path_stub)

        return packages_path

    @staticmethod
    def _get_module_name(package_path, package_dir):
>>>>>>> 4ba148a0
        name = package_dir
        try:
            imp.find_module(package_dir)
        except:
            name = inspect.getmodulename(package_path) or name
        return name

    @staticmethod
    def _get_metadata_and_license(package):

        allowed_entries = [
            'Name:', 'Version:', 'Summary:',
            'Author:', 'Author-email:', 'Home-page:',
            'Classifier:', 'License:',
        ]

        def allowed_entry(entry):
            return any([entry.startswith(ae) for ae in allowed_entries])

        for e in ['METADATA', 'PKG-INFO']:
            try:
                metadata = [e for e in package.get_metadata_lines(e) if allowed_entry(e)]
                for line in metadata:
                    k, v = line.split(': ', 1)
                    if k == "License":
                        return '\n'.join(metadata), v
            except Exception:
                pass

        return None, None


class DirPackage(object):
    def __init__(self, name, to_lib_dir=True,
                 exclude_platforms=None,
                 include_platforms=None,
                 location_resolver=None):

        self.name = name
        self.include_platforms = include_platforms or []
        self.exclude_platforms = exclude_platforms or []
        self.location_resolver = location_resolver
        self.use_lib_dir = to_lib_dir

    def skip_platform(self, platform):
        if self.include_platforms:
            return platform not in self.include_platforms
        elif self.exclude_platforms:
            return platform in self.exclude_platforms
        return False

    def __str__(self):
        return self.name


class ZippedPackage:
    def __init__(self, name, exclude, in_lib_dir=False):
        self.name = name
        self.exclude = exclude
        self.in_lib_dir = in_lib_dir


class Either(object):
    def __init__(self, *args, **kwargs):
        self.args = args or []
        self.name = kwargs.pop('name', None)

    def __iter__(self):
        for x in self.args:
            yield x

    def __str__(self):
        return repr(self.args)

    @staticmethod
    def iter(arg):
        if isinstance(arg, Either):
            return arg
        return [arg]

    @staticmethod
    def name(arg):
        if isinstance(arg, Either):
            return arg.name
        return None


class PackageCreator(Command):

    user_options = [
        ("unpack-file=", None, "Zip package file to extract"),
        ("pack-modules=", None, "System modules to copy"),
        ("copy-files=", None, "Copy files from modules"),
    ]

    lib_paths = {
        'linux': [
            '/lib', '/lib32', '/lib/x86_64-linux-gnu/',
            '/usr/lib', '/usr/local/lib',
            '/usr/lib/x86_64-linux-gnu/', '/usr/libx32/', ''
        ],
        'osx': [],
        'win': []
    }

    py_vd = '.'.join(sys.version.split('.')[:2])
    py_v = py_vd.replace('.', '')
    platform = get_platform()

    setup_dir = None
    init_script = None

    def run(self):

        cmd = ['python', 'setup.py', 'build_exe']
        if self.platform != 'linux':
            cmd += ['--init-script', self.init_script]

        os.chdir(self.setup_dir)

        import subprocess
        subprocess.check_call(cmd)

        base_dir = os.path.join(self.setup_dir, 'build')
        if not os.path.exists(base_dir):
            os.makedirs(base_dir)

        exe_dirs = self._find_exe_dirs(base_dir)

        for _exe_dir in exe_dirs:
            exe_dir = os.path.join(base_dir, _exe_dir)
            lib_dir = os.path.join(exe_dir, 'lib')

            x_dir = self._extract_modules(exe_dir, lib_dir)
            if not x_dir:
                raise EnvironmentError("Invalid module archive")

            self._pack_modules(exe_dir, lib_dir, x_dir)
            self._copy_files(x_dir)
            self._create_files(exe_dir, x_dir)
            self._copy_libs(exe_dir, lib_dir, x_dir)
            self._post_pack(exe_dir, lib_dir, x_dir)

    def initialize_options(self):
        self.extract_modules = None
        self.pack_modules = None
        self.copy_files = None
        self.create_files = None
        self.copy_libs = None
        self.post_pack = None

    def finalize_options(self):

        libs_default = {
            'win': [],
            'linux': [],
            'osx': []
        }

        if not self.extract_modules:
            self.extract_modules = getattr(self.distribution, 'extract_modules', [])
        if not self.pack_modules:
            self.pack_modules = getattr(self.distribution, 'pack_modules', [])
        if not self.create_files:
            self.create_files = getattr(self.distribution, 'create_files', [])
        if not self.copy_files:
            self.copy_files = getattr(self.distribution, 'copy_files', [])
        if not self.copy_libs:
            libs_default.update(getattr(self.distribution, 'copy_libs', {}))
            self.copy_libs = libs_default
        if not self.post_pack:
            self.post_pack = getattr(self.distribution, 'post_pack', [])

    def _extract_modules(self, exe_dir, lib_dir):
        for zipped in self.extract_modules:

            name = zipped.name
            exclude = zipped.exclude
            src_dir = lib_dir if zipped.in_lib_dir else exe_dir

            src_file = os.path.join(src_dir, name)
            dest_dir = ''.join('python' + self.py_v)
            dest_path = os.path.join(lib_dir, dest_dir)

            if os.path.exists(src_file):
                self._unzip(src_file, dest_path)
                self._clean_zip(src_file, exclude)
                return dest_path

        return None

    def _find_lib(self, lib):
        if not lib:
            return None

        def env_path(env_name):
            ld_path = os.environ.get(env_name, '')
            return ld_path.split(os.path.sep) if ld_path else []

        libname = ctypes.util.find_library(lib)

        if not libname:

            if self.platform == 'linux':
                ld_path = env_path('LD_LIBRARY_PATH') + \
                          self.lib_paths['linux']
            elif self.platform == 'osx':
                ld_path = env_path('DYLD_LIBRARY_PATH') + \
                          self.lib_paths['osx']
            else:
                ld_path = env_path('PATH') + \
                          self.lib_paths['win']

            try_paths = [sys.path, ld_path]

            for paths in try_paths:
                for sys_path in paths:
                    libpath = os.path.join(sys_path, lib)
                    if os.path.exists(libpath):
                        return libpath
        return libname

    def _copy_libs(self, exe_dir, *_):
        libs = self.copy_libs.get(self.platform, [])

        for entry in libs:
            optional = False
            resolved_path = None

            for lib in Either.iter(entry):
                if lib is None:
                    optional = True
                    continue

                if self.platform == 'linux':
                    local_lib = self._ldconfig_lib(lib)
                else:
                    local_lib = lib

                lib_path = self._find_lib(local_lib)

                if lib_path:
                    filename = Either.name(entry) or os.path.basename(lib_path)
                    dst_path = os.path.join(exe_dir, filename)

                    shutil.copy(lib_path, dst_path)
                    #self._remove_duplicate_lib(local_lib, [lib_dir, x_dir])
                    resolved_path = lib_path
                    break

            if not optional and not resolved_path:
                raise EnvironmentError('Library "{}" not found'.format(entry))

    @staticmethod
    def _ldconfig_lib(lib):
        if lib.find('*') != -1:
            base_name = lib.replace('*', '')
            output = None

            try:
                with open(os.devnull, "w") as fnull:
                    proc = subprocess.Popen(('ldconfig', '-v'), stdout=subprocess.PIPE, stderr=fnull)
                    output = subprocess.check_output(('grep', base_name), stdin=proc.stdout)
                    proc.wait()
            except:
                pass

            if output:
                split = output.strip().split('->')
                if len(split) >= 2:
                    return split[0].strip()
            return None
        return lib

    @staticmethod
    def _remove_duplicate_lib(lib, dirs):
        for dir in dirs:
            if lib and dir:
                libpath = os.path.join(dir, lib)
                if os.path.exists(libpath):
                    os.remove(libpath)

    def _create_files(self, exe_dir, x_dir):
        for entry in self.create_files:

            module = entry[0]
            files = entry[1]

            exe_module = os.path.join(exe_dir, module)
            x_module = os.path.join(x_dir, module)

            module_dir = exe_module if len(entry) > 2 else x_module

            for filename, data in files.iteritems():
                file_path = os.path.join(module_dir, filename)
                file_dir = os.path.dirname(file_path)

                if not os.path.exists(file_dir):
                    os.makedirs(file_dir)

                print 'Creating file {}'.format(filename)
                with open(file_path, 'w') as f:
                    f.write(data)

    def _pack_modules(self, exe_dir, lib_dir, x_dir):
        mod_dir = os.path.dirname(os.__file__)

        for module in self.pack_modules:
            if isinstance(module, DirPackage):
                if module.skip_platform(self.platform):
                    continue
                dst_dir = x_dir if module.use_lib_dir else exe_dir
                self._copy_module(module.name, dst_dir, lib_dir,
                                  module.location_resolver)
            else:
                self._copy_module_str(module, mod_dir, exe_dir)

    def _copy_module_str(self, module, mod_dir, exe_dir):
        src_file = self._get_module_file_path(module, mod_dir)

        if os.path.exists(src_file):
            dest_file = self._get_module_file_path(module, exe_dir)

            if not os.path.exists(dest_file):
                print "Copying module file {}".format(src_file)
                shutil.copy(src_file, dest_file)
        else:
            src_file = os.path.join(mod_dir, module)
            dest_file = os.path.join(exe_dir, module)

            if not os.path.exists(dest_file):
                print "Copying module dir {}".format(src_file)
                dir_util.copy_tree(src_file, dest_file, update=1)

    def _copy_module(self, module, exe_dir, lib_dir, location_resolver=None):
        src_path = self._get_module_path(module, location_resolver)
        dest_dir = os.path.join(exe_dir, module.replace('.', os.path.sep))

        if os.path.isdir(src_path):
            dir_util.copy_tree(src_path, dest_dir, update=1)
        elif os.path.isfile(src_path):
            dest_path = os.path.join(dest_dir, os.path.basename(src_path))
            shutil.copy(src_path, dest_path)

    def _copy_files(self, lib_dir):
        for module, files in self.copy_files.iteritems():
            src_dir = self._get_module_path(module)
            dest_dir = os.path.join(lib_dir, module)

            if src_dir and files:
                for filename in files:
                    src_file_path = os.path.join(src_dir, filename)
                    dest_file_path = os.path.join(dest_dir, filename)
                    file_dir = os.path.dirname(dest_file_path)

                    if not os.path.exists(file_dir):
                        os.makedirs(file_dir)

                    print "Copying file {} to {}".format(src_file_path, dest_file_path)
                    shutil.copy(src_file_path, dest_file_path)

    def _post_pack(self, exe_dir, lib_dir, x_dir):
        for method in self.post_pack:
            method(self, exe_dir, lib_dir, x_dir)

    @staticmethod
    def _clean_zip(src_file, entry):
        import zipfile
        import uuid

        white_list = ['BUILD_CONSTANTS', 'cx_Freeze', entry.split('.')[0]]
        tmp_file = src_file + "-" + str(uuid.uuid4())

        zin = zipfile.ZipFile(src_file, 'r')
        zout = zipfile.ZipFile(tmp_file, 'w')

        for item in zin.infolist():
            buf = zin.read(item.filename)
            for w in white_list:
                if item.filename.startswith(w):
                    zout.writestr(item, buf)

        zout.close()
        zin.close()

        os.remove(src_file)
        shutil.move(tmp_file, src_file)

    @staticmethod
    def _unzip(src_file, dest_path):
        import zipfile
        with zipfile.ZipFile(src_file) as zf:
            if not os.path.exists(dest_path):
                try:
                    os.makedirs(dest_path, 0755)
                except:
                    pass
                zf.extractall(dest_path)

    @staticmethod
    def _get_module_file_path(module, module_dir):
        return os.path.join(module_dir, module + ".py")

    @staticmethod
    def _get_module_path(module, location_resolver=None):
        pkg = pkgutil.find_loader(module)
        if pkg:
            if isinstance(pkg, pkgutil.ImpLoader):
                pkg_path = pkg.filename
                if os.path.isfile(pkg_path):
                    return os.path.dirname(pkg_path)
                return pkg.filename
            elif isinstance(pkg, zipimporter):
                return pkg.archive

        if location_resolver:
            resolved = location_resolver()
            if resolved and os.path.exists(resolved):
                return resolved

        raise EnvironmentError("No such module: {}".format(module))

    @staticmethod
    def _find_exe_dirs(src_dir):
        dir_names = next(os.walk(src_dir))[1]
        return [d for d in dir_names if d.startswith('exe.')]

# cx_Freeze configuration

exe_options = {
    "packages": [
        "os", "sys", "pkg_resources", "encodings", "click",
        "bitcoin", "devp2p", "service_identity", "OpenEXR",
        "Crypto", "OpenSSL", "ssl"
    ]
}

linux_exe_options = {
    'bin_includes': [
        'libssl.so',
        'libcrypto.so',
        'libstdc++',
        'libc.so.6',
        'rtld',
        'libIex.so.6',
        'libIlmImf.so.6',
        'libjbig.so.0',
        'libjpeg.so.8',
        'libtiff.so.5',
        'libHalf.so.6',
        'libIlmThread.so.6',
        'libQtCore.so.4',
        'libQtGui.so.4',
        'libQtNetwork.so.4',
        'libQtOpenGL.so.4',
        'libQtScript.so.4',
        'libQtSql.so.4',
        'libQtSvg.so.4',
        'libQtTest.so.4',
        'libQtXml.so.4',
        'libfontconfig.so.1',
        'libaudio.so.2',
        'libSM.so.6',
        'libICE.so.6',
        'libXi.so.6',
        'libXt.so.6',
        'libXrender.so.1'
    ],
    'bin_excludes': [
        'libpthread.so.0'
    ]
}

win_exe_options = {
    'include_files': ['requirements.txt'],
    'include_msvcr': True,
    'bin_includes': [
        'pythoncom' + PackageCreator.py_v + '.dll'
    ]
}

osx_exe_options = {
    'bin_excludes': [
        'libQt.dylib',
        'libQtCore.dylib',
        'libQtGui.dylib',
        'libQtNetwork.dylib',
        'libQtOpenGL.dylib',
        'libQtScript.dylib',
        'libQtSql.dylib',
        'libQtSvg.dylib',
        'libQtTest.dylib',
        'libQtXml.dylib',
    ]
}


def _resolve_vboxapi_location():
    platform = get_platform()

    if platform == 'win':
        vbox_root = os.environ.get('VBOX_MSI_INSTALL_PATH', None) or \
                    os.environ.get('VBOX_INSTALL_PATH', None)
        if vbox_root:
            return os.path.join(vbox_root, 'sdk', 'install', 'vboxapi')
    elif platform == 'osx':
        return '/Library/Python/%s.%s/site-packages'.format(sys.version_info[:2])

    return None


def _osx_bin_rewrite(_from, _to, _bin):
    cmd = ['install_name_tool', '-change', _from, _to, _bin]

    print "Rewriting linked library path {} to {} in {}" \
        .format(_from, _to, _bin)

    os.chmod(_bin, 0777)
    subprocess.check_call(cmd)


def osx_rewrite_lib_paths(creator, exe_dir, lib_dir, *args):
    """
    Rewrites linked Qt library paths. XCode developer tools are required,
    i.e. 'install_name_tool'

    :param platform: current platform
    :param exe_dir: exe build dir
    :param args: ignored
    :return: None
    """

    platform = creator.platform
    py_v = creator.py_v
    if platform != 'osx':
        return

    def _make_path(_lib):
        return os.path.join(exe_dir, _lib)

    def _make_lib_py_path(_lib):
        return os.path.join(lib_dir, 'python' + py_v, 'PyQt4', _lib + '.so')

    rewrite_libs = [
        'QtCore',
        'QtGui',
        'QtNetwork',
        'QtOpenGL',
        'QtScript',
        'QtSql',
        'QtSvg',
        'QtTest',
        'QtXml'
    ]

    dst_dir = ''
    src_dirs = [
        ('/usr/local/opt/qt/lib/QtCore.framework/Versions/4/', _make_path),
        ('/usr/local/lib/{}.framework/Versions/4/{}', _make_path),
        ('/usr/local/lib/{}.framework/Versions/4/{}', _make_lib_py_path)
    ]

    # We're trying to rewrite all versions of Qt 4.x libs
    qt_dirs = [
        '/usr/local/Cellar/qt/'  # Homebrew
    ]

    for qt_dir in qt_dirs:
        qt_versions = next(os.walk(qt_dir))[1]

        for qt_ver in qt_versions:
            qt_ver_dir = os.path.join(qt_dir, qt_ver,
                                      'lib/{}.framework/Versions/4/{}')
            src_dirs.append((qt_ver_dir, _make_path))

    # Rewrite (try to cross-match all libraries)
    for src_dir, path_method in src_dirs:
        for lib in rewrite_libs:
            for other_lib in rewrite_libs:
                if lib == other_lib:
                    continue

                lib_path = path_method(lib)
                src_path = src_dir.replace('{}', other_lib)
                dst_path = os.path.join(dst_dir, other_lib)
                _osx_bin_rewrite(src_path, dst_path, lib_path)


def osx_rewrite_python(creator, exe_dir, *args):
    """
    Rewrites python lib in entrypoint. XCode developer tools are required,
    e.g. 'install_name_tool'

    :param platform: current platform
    :param exe_dir: exe build dir
    :param args: ignored
    :return: None
    """
    platform = creator.platform
    py_vd = creator.py_vd
    if platform != 'osx':
        return

    _osx_bin_rewrite(
        # standard python path
        '/usr/local/Frameworks/Python.framework/Versions/{}/Python'.format(py_vd),
        # copied library name
        'libpython{}.dylib'.format(py_vd),
        # binary path
        os.path.join(exe_dir, 'entrypoint')
    )


def linux_remove_libc(creator, exe_dir, *args):
    if creator.platform == 'linux':
        libc_path = os.path.join(exe_dir, 'libc.so.6')
        os.remove(libc_path)


def win_clean_qt(creator, _, __, x_dir):
    if creator.platform != 'win':
        return

    remove_dirs = ['doc', 'examples', 'plugins']
    qt_dir = os.path.join(x_dir, 'PyQt4')

    for d in remove_dirs:
        dir_util.remove_tree(os.path.join(qt_dir, d))


def all_task_collector(creator, *args):
    tc_dir = os.path.join('gnr', 'taskcollector')
    tc_release_dir = os.path.join(tc_dir, 'Release')

    if creator.platform == 'win':
        tc_exe = os.path.join(tc_release_dir, 'taskcollector.exe')
        if not os.path.exists(tc_exe):
            raise EnvironmentError("Please build the taskcollector manually")
        return

    filename = 'taskcollector'
    tc_path = os.path.join(tc_dir, filename)
    tc_release_path = os.path.join(tc_release_dir, filename)

    if not os.path.exists(tc_release_path):
        cwd = os.getcwd()
        os.chdir(tc_dir)
        subprocess.check_call('make', shell=True)
        os.chdir(cwd)


def all_assemble(creator, _exe_dir, _lib_dir, x_dir, *args):
    from distutils.dir_util import copy_tree
    import zipfile
    import re

    def build_subdir(dir_name):
        return os.path.join(build_dir, dir_name)

    def new_package_subdir(dir_name):
        return os.path.join(pack_dir, dir_name)

    def version_stamp(dir_name):
        git_rev = subprocess.check_output(['git', 'rev-parse', 'HEAD'])
        created = time.time()

        file_path = os.path.join(dir_name, '.version')
        if os.path.exists(file_path):
            os.remove(file_path)

        with open(file_path, 'w') as f:
            f.write(str(created))
            f.write("\n")
            f.write(git_rev)

    def zip_dir(src_dir, zip_handle):
        for root, dirs, files in os.walk(src_dir):
            for f in files:
                zip_handle.write(os.path.join(root, f))

    def assemble_dir(dir_name):

        if os.path.exists(pack_dir):
            shutil.rmtree(pack_dir)

        pack_taskcollector_dir = new_package_subdir(os.path.join(x_dir, taskcollector_dir))
        copy_tree(taskcollector_dir, pack_taskcollector_dir, update=True)

        exe_dir = build_subdir(dir_name)
        pack_exe_dir = new_package_subdir(dir_name)
        pack_scripts_dir = new_package_subdir(scripts_dir)

        os.makedirs(pack_dir)
        os.makedirs(pack_scripts_dir)

        shutil.move(exe_dir, pack_exe_dir)
        copy_tree(runner_scripts_dir, pack_dir, update=True)

        if creator.platform == 'win':
            script = 'golem.sh'
        else:
            script = 'golem.cmd'
        os.remove(os.path.join(pack_dir, script))

        for docker_file in docker_files:
            dst_path = os.path.join(pack_scripts_dir, os.path.basename(docker_file))
            shutil.copy(docker_file, dst_path)

        version_stamp(pack_dir)

        platform_name = re.split('[\.\-]+', dir_name)[1]
        file_name = 'golem-' + platform_name + '.zip'

        cwd = os.getcwd()
        os.chdir(build_dir)

        file_path = file_name

        if os.path.exists(file_path):
            os.remove(file_path)

        zipf = zipfile.ZipFile(file_path, 'w', zipfile.ZIP_DEFLATED)
        zip_dir(package_subdir, zipf)
        zipf.close()

        os.chdir(cwd)

    build_dir = 'build'
    scripts_dir = 'scripts'
    runner_scripts_dir = os.path.join(scripts_dir, 'packaging', 'runner')
    taskcollector_dir = os.path.join('gnr', 'taskcollector', 'Release')

    package_subdir = 'golem'
    pack_dir = build_subdir(package_subdir)
    docker_files = [os.path.join('gnr', 'task', 'images', 'Dockerfile.' + ext)
                    for ext in ['base', 'blender', 'luxrender']]

    sub_dirs = next(os.walk(build_dir))[1]

    for subdir in sub_dirs:
        if subdir.startswith('exe'):
            assemble_dir(subdir)


def all_assets(creator, exe_dir, lib_dir, x_dir):
    from distutils.dir_util import copy_tree

    scripts_dir = os.path.join('gnr', 'task', 'scripts')
    scripts_dest_dir = os.path.join(x_dir, scripts_dir)

    images_dir = os.path.join('gnr', 'ui', 'img')
    images_dest_dir = os.path.join(x_dir, images_dir)

    benchmarks_dir = os.path.join('gnr', 'benchmarks')
    benchmarks_dest_dir = os.path.join(x_dir, benchmarks_dir)

    copy_tree(scripts_dir, scripts_dest_dir, update=True)
    copy_tree(images_dir, images_dest_dir, update=True)
    copy_tree(benchmarks_dir, benchmarks_dest_dir, update=True)

    no_preview_path = os.path.join('gnr', 'ui', 'nopreview.png')
    no_preview_dest_path = os.path.join(x_dir, no_preview_path)

    if os.path.exists(no_preview_dest_path):
        os.remove(no_preview_dest_path)
    shutil.copy(no_preview_path, no_preview_dest_path)


def all_licenses(creator, exe_dir, lib_dir, x_dir):
    package_dirs = [x_dir, exe_dir]
    library_dirs = [exe_dir, lib_dir, x_dir]

    package_output_file = os.path.join(exe_dir, 'LICENSE-PACKAGES.txt')
    library_output_file = os.path.join(exe_dir, 'LICENSE-LIBRARIES.txt')

    lm = LicenseCollector(root_dir=creator.setup_dir,
                          package_dirs=package_dirs,
                          library_dirs=library_dirs)

<<<<<<< HEAD
    lm.write_package_licenses(package_output_file)
    lm.write_library_licenses(library_output_file)
=======
    lm.write_module_licenses(package_output_file)
    if creator.platform != 'win':
        lm.write_library_licenses(library_output_file)
>>>>>>> 4ba148a0

    license_file = 'LICENSE.txt'
    readme_file = 'README.md'

    shutil.copy(
        os.path.join(lm.root_dir, license_file),
        os.path.join(exe_dir, license_file)
    )
    shutil.copy(
        os.path.join(lm.root_dir, readme_file),
        os.path.join(exe_dir, readme_file)
    )


def update_cx_freeze_config(options):
    platform = PackageCreator.platform
    if platform == 'osx':
        options.update(osx_exe_options)
    elif platform == 'win':
        options.update(win_exe_options)
    elif platform == 'linux':
        options.update(linux_exe_options)


base = 'Console'
entrypoint = 'golemapp.py'
update_cx_freeze_config(exe_options)

build_options = {
    "build_exe": exe_options,
    "pack": {
        # Patch missing dependencies
        'pack_modules': [
            DirPackage('psutil'),
            DirPackage('cffi'),
            DirPackage('devp2p'),
            DirPackage('pycparser'),
            DirPackage('Crypto'),
            DirPackage('bitcoin'),
            DirPackage('click'),
            DirPackage('docker'),
            DirPackage('websocket'),
            DirPackage('PIL'),
            DirPackage('PyQt4'),
            DirPackage('certifi'),
            DirPackage('psutil'),

            DirPackage('pywintypes', include_platforms=['win']),
            DirPackage('win32api', include_platforms=['win']),
            DirPackage('win32com', include_platforms=['win']),
            DirPackage('winerror', include_platforms=['win']),

            DirPackage('secp256k1', exclude_platforms=['win']),
            DirPackage('virtualbox', exclude_platforms=['linux']),
            DirPackage('vboxapi',
                       exclude_platforms=['linux'],
                       location_resolver=_resolve_vboxapi_location),

            DirPackage('encodings', to_lib_dir=False),
            DirPackage('ndg.httpsclient', to_lib_dir=True),
            DirPackage('zope.interface', to_lib_dir=False),

            # Standard library files
            "_abcoll", "_weakrefset",
            "abc", "copy_reg", "genericpath", "linecache", "os", "posixpath",
            "stat", "types", "codecs", "warnings", "importlib", "UserDict",
            "ssl", "keyword", "heapq", "argparse", "collections",
            "re", "sre_compile", "sre_parse", "sre_constants", "textwrap",
            "gettext", "copy", "locale", "functools", 'pprint'
        ],
        # Extract files zipped by cx_Freeze
        # Files beside *.py may not be resolved from an archive
        'extract_modules': [
            ZippedPackage("python" + PackageCreator.py_v + ".zip",
                          exclude=entrypoint,
                          in_lib_dir=True),
            ZippedPackage("library.zip",
                          exclude=entrypoint,
                          in_lib_dir=False)
        ],
        # Patch missing module files
        'copy_files': {
            'bitcoin': ['english.txt'],
            'gnr': ['logging.ini'],
            'golem': [
                os.path.join('ethereum', 'genesis_golem.json'),
                os.path.join('ethereum', 'mine_pending_transactions.js')
            ]
        },
        # Copy missing libs
        'copy_libs': {
            'win': [
                'libeay32.dll',
                'msvcp120.dll',
                'msvcr120.dll'
            ],
            'linux': [
                '_sha3.so',
                '_cffi_backend.so',
                'libstdc++*',
                'libc.so*',
                'libpython2.7.so.1.0',
                'ld-linux-x86-64.so.*',
                'libHalf.so.*',
                'libffi.so.*',
                'libgssapi_krb5.so.*',
                'libz.so.1',
                'OpenEXR.so',
                'netifaces.so',
                'libraw.so.*',
                'libgmp.so.*',
                'libpng12.so.0',
                'libdatrie.so.1',
                'libthai.so.0',
                'libpango-1.0.so.0',
                'libpangoft2-1.0.so.0',
                'libpangocairo-1.0.so.0',
                'libfreeimage.so.3',
                Either('libIlmImf.so.*',
                       'libIlmImf-*'),
                Either('libIlmThread.so.*',
                       'libIlmThread-*'),
                Either('libIex.so.*',
                       'libIex-*'),
                Either('sip.x86_64-linux-gnu.so',
                       'sip.so',
                       name='sip.so'),
                Either('_ssl.so',
                       '_ssl.x86_64-linux-gnu.so',
                       name='_ssl.so'),
                Either('libssl3.so',
                       'libssl.so.*'),
                Either('_ctypes.x86_64-linux-gnu.so',
                       '_ctypes.so',
                       name='_ctypes.so'),
                Either('_multiprocessing.x86_64-linux-gnu.so',
                       '_multiprocessing.so',
                       name='_multiprocessing.so'),
                Either('_sqlite3.x86_64-linux-gnu.so',
                       '_sqlite3.so',
                       name='_sqlite3.so'),
                Either('_psutil_linux.x86_64-linux-gnu.so',
                       '_psutil_linux.so',
                       '/usr/local/lib/python2.7/dist-packages/psutil/_psutil_linux.so',
                       name='_psutil_linux.so'),
                Either('_psutil_posix.x86_64-linux-gnu.so',
                       '_psutil_posix.so',
                       '/usr/local/lib/python2.7/dist-packages/psutil/_psutil_posix.so',
                       name='_psutil_posix.so'),
                Either('datetime.x86_64-linux-gnu.so',
                       'datetime.so',
                       None)  # None = optional
            ],
            'osx': [
                'libpython2.7.dylib'
            ]
        },
        # Create files in modules
        'create_files': [
            ('zope', {
                '__init__.py': ''
            }, False)
        ],
        # Post handlers
        'post_pack': [
            linux_remove_libc,
            win_clean_qt,
            osx_rewrite_lib_paths,
            osx_rewrite_python,
            all_assets,
            all_task_collector,
            all_licenses,
            all_assemble
        ]
    }
}


def update_setup_config(setup_dir, options=None, cmdclass=None, executables=None):

    init_script = os.path.join(setup_dir, 'scripts', 'packaging',
                               'cx_Freeze', 'initscripts', 'ConsoleCustom.py')

    PackageCreator.init_script = init_script
    PackageCreator.setup_dir = setup_dir

    if options is not None:
        options.update(build_options)

    if cmdclass is not None:
        cmdclass.update({'pack': PackageCreator})

    if executables is not None:
        executables.append(Executable(
            base=base,
            script=entrypoint,
            initScript=init_script,
        ))<|MERGE_RESOLUTION|>--- conflicted
+++ resolved
@@ -61,37 +61,12 @@
 
     # noinspection PyTypeChecker
     MODULE_PLUGINS = dict({
-<<<<<<< HEAD
-        'ethereum': ('eth_client_utils', 'eth_rpc_client'),
-        'peewee': ('playhouse', 'pwiz'),
-        'zope': ('zope.interface',),
-        'twisted': ('qtreactor', 'qt4reactor')
-=======
         'peewee': ('playhouse', 'pwiz'),
         'zope': ('zope.interface',)
->>>>>>> 4ba148a0
     })
 
     # noinspection PyTypeChecker
     LICENSES = dict({
-<<<<<<< HEAD
-        'ethereum': ModuleMetadata(
-            name='ethereum', license='MIT'
-        ),
-        'virtualbox': ModuleMetadata(
-            name='virtualbox', license='Apache Software Licence'
-        ),
-        'docker': ModuleMetadata(
-            name='docker', license='Apache 2.0'
-        ),
-        'email': ModuleMetadata(
-            name='email',
-            author='Barry Warsaw',
-            author_email='email-sig@python.org',
-            license='PSFL'
-        ),
-=======
->>>>>>> 4ba148a0
         'click': ModuleMetadata(
             name='click', license=FileLicense('click-license.txt')
         ),
@@ -109,21 +84,14 @@
             author='Vinay Sajip',
             license=FileLicense('logging-license.txt')
         ),
-<<<<<<< HEAD
-
-=======
->>>>>>> 4ba148a0
         'OpenEXR.so': (
             'OpenEXR', 'OpenEXR Python package by James Bowman',
             FileLicense('OpenEXR-license.txt')
         )
     })
 
-<<<<<<< HEAD
-=======
     _info_dir_cache = dict()
 
->>>>>>> 4ba148a0
     def __init__(self, root_dir, package_dirs, library_dirs,
                  package_exceptions=None, library_exceptions=None):
 
@@ -135,24 +103,15 @@
         self.package_excs = package_exceptions or self.MODULE_EXCEPTIONS
         self.library_excs = library_exceptions or []
 
-<<<<<<< HEAD
-    def write_package_licenses(self, output_path):
-=======
     def write_module_licenses(self, output_path):
->>>>>>> 4ba148a0
         print "Writing module licenses to", output_path
 
         def write_metadata(f, p, m, is_file=False):
             try:
-<<<<<<< HEAD
-                f.write(str(self.get_package_metadata(p, m, is_file)))
-                f.write('\n\n\n')
-=======
                 metadata = self.get_module_metadata(p, m, is_file)
                 if metadata:
                     f.write(str(metadata))
                     f.write('\n\n\n')
->>>>>>> 4ba148a0
             except Exception as exc:
                 print exc
 
@@ -179,31 +138,6 @@
 
         platform = get_platform()
 
-<<<<<<< HEAD
-        def write_license(f, p, lib):
-            library_path = os.path.join(p, lib)
-
-            if platform == 'linux':
-                if '.so' not in lib.lower():
-                    return
-
-                try:
-                    entry = self._get_linux_library_license(lib, library_path)
-                except:
-                    entry = self.LICENSES.get(lib)
-
-                    if not entry:
-                        message = "Cannot retrieve a license for library {}.\n" \
-                                  "It most likely comes from one of Python packages.\n" \
-                                  "Please check the modules license file for the proper license.".format(lib)
-                        entry = lib, message, None
-
-            elif platform == 'win':
-                if not lib.lower().endswith('.dll'):
-                    return
-
-                entry = self._get_win_library_license(lib, library_path)
-=======
         if platform != 'linux':
             raise EnvironmentError("OS unsupported: {}".format(platform))
 
@@ -223,7 +157,6 @@
                               "It most likely comes from one of Python packages.\n" \
                               "Please check the modules license file for the proper license.".format(lib)
                     entry = lib, message, None
->>>>>>> 4ba148a0
 
             package, package_desc, license_file = entry
 
@@ -250,19 +183,11 @@
                 for ff in filtered_files:
                     write_license(out_file, src_path, ff)
 
-<<<<<<< HEAD
-    def get_package_metadata(self, modules_path, module, is_file=False):
-
-        module_path = os.path.join(modules_path, module)
-        module = self._get_package_name(modules_path, module)
-        meta, lic = self.get_package_license(module, is_file=is_file)
-=======
     def get_module_metadata(self, modules_path, module_repr, is_file=False):
 
         module_path = os.path.join(modules_path, module_repr)
         module_repr = self._get_module_name(modules_path, module_repr)
         meta, lic = self.get_module_license(module_repr, is_file=is_file)
->>>>>>> 4ba148a0
 
         if isinstance(lic, self.FileLicense):
             license_path = os.path.join(self.license_dir, lic.file_name)
@@ -272,11 +197,7 @@
 
         return meta
 
-<<<<<<< HEAD
-    def get_package_license(self, module, is_file=False):
-=======
     def get_module_license(self, module, is_file=False):
->>>>>>> 4ba148a0
         package, meta, lic = None, None, None
 
         try:
@@ -287,11 +208,7 @@
                 return None, None
             elif module.startswith('_'):
                 module = module.replace('_', '', 1)
-<<<<<<< HEAD
-                return self.get_package_license(module, is_file=is_file)
-=======
                 return self.get_module_license(module, is_file=is_file)
->>>>>>> 4ba148a0
 
             try:
 
@@ -333,12 +250,6 @@
         assert os.path.exists(license_file)
         return package, package_desc, license_file
 
-<<<<<<< HEAD
-    def _get_win_library_license(self, library, library_path):
-        return None, None, None
-
-=======
->>>>>>> 4ba148a0
     def _get_package_plugin(self, module):
         for k, v in self.MODULE_PLUGINS.iteritems():
             if module in v:
@@ -346,43 +257,16 @@
 
     @classmethod
     def _find_package(cls, imported_package, is_file=False):
-<<<<<<< HEAD
-        candidates = []
-        packages = []
-
-=======
->>>>>>> 4ba148a0
         package_name = imported_package.__name__
 
         if is_file:
             package_path = os.path.abspath(imported_package.__file__)
-<<<<<<< HEAD
-            packages_path = os.path.dirname(package_path)
-=======
->>>>>>> 4ba148a0
             package_repr = package_name
         else:
             if hasattr(imported_package, '__path__'):
                 package_path = imported_package.__path__[0]
             else:
                 package_path = os.path.dirname(imported_package.__file__)
-<<<<<<< HEAD
-            packages_path = os.path.dirname(package_path)
-            package_repr = os.path.basename(package_path)
-
-        src_dir, dirs, files = next(os.walk(packages_path))
-
-        lm = package_name.lower()
-        for d in dirs:
-            ld = d.lower()
-            if lm in ld and (ld.endswith('.egg-info') or ld.endswith('.dist-info')):
-                candidates.append((os.path.join(src_dir, d), d))
-
-        for full_path, directory in candidates:
-
-            top_level_file = os.path.join(full_path, 'top_level.txt')
-            metadata = pkg_resources.PathMetadata(packages_path, full_path)
-=======
             package_repr = os.path.basename(package_path)
 
         packages_path = cls._upper_egg_dir(os.path.dirname(package_path))
@@ -396,17 +280,12 @@
         for full_path, directory in candidates:
 
             metadata = cls._path_metadata(packages_path, full_path)
->>>>>>> 4ba148a0
             package = pkg_resources.Distribution.from_location(packages_path,
                                                                directory,
                                                                metadata,
                                                                precedence=pkg_resources.DEVELOP_DIST)
 
-<<<<<<< HEAD
-            if cls._top_level_file_matches(top_level_file, package_repr):
-=======
             if cls._top_level_file_matches(full_path, package_repr):
->>>>>>> 4ba148a0
                 return package
             packages.append(package)
 
@@ -415,19 +294,6 @@
                 return package
 
     @staticmethod
-<<<<<<< HEAD
-    def _top_level_file_matches(top_level_file, package_repr):
-        if os.path.isfile(top_level_file):
-            with open(top_level_file) as f:
-                for line in f:
-                    line = line.replace('\r', '')
-                    line = line.replace('\n', '')
-                    if package_repr == line:
-                        return True
-
-    @staticmethod
-    def _get_package_name(package_path, package_dir):
-=======
     def _path_metadata(packages_path, full_path):
         if full_path.lower().endswith('.egg'):
             full_path = os.path.join(full_path, 'EGG-INFO')
@@ -480,7 +346,6 @@
 
     @staticmethod
     def _get_module_name(package_path, package_dir):
->>>>>>> 4ba148a0
         name = package_dir
         try:
             imp.find_module(package_dir)
@@ -1260,14 +1125,9 @@
                           package_dirs=package_dirs,
                           library_dirs=library_dirs)
 
-<<<<<<< HEAD
-    lm.write_package_licenses(package_output_file)
-    lm.write_library_licenses(library_output_file)
-=======
     lm.write_module_licenses(package_output_file)
     if creator.platform != 'win':
         lm.write_library_licenses(library_output_file)
->>>>>>> 4ba148a0
 
     license_file = 'LICENSE.txt'
     readme_file = 'README.md'
