# pylint: disable=protected-access,no-member
import calendar
import datetime
import logging
import random

from golem_messages import constants
from golem_messages import factories as msg_factories
from golem_messages import helpers
from golem_messages import message
from golem_messages.factories.helpers import fake_golem_uuid

from golem.network.concent import exceptions as concent_exceptions

from ..base import SCIBaseTest


reasons = message.concents.ForceSubtaskResultsRejected.REASON
logger = logging.getLogger(__name__)
moment = datetime.timedelta(seconds=2)


<<<<<<< HEAD
class RequestorDoesntSendTestCase(SCIBaseTest):
    """Requestor doesn't send Ack/Reject of SubtaskResults"""

    def prepare_report_computed_task(self, mode, ttc_kwargs, rct_kwargs):
=======
class TestBase(SCIBaseTest):
    def prepare_report_computed_task(self, mode, ttc_kwargs, rct_kwargs,
                                     ttc=None):
>>>>>>> d71f6921
        """Returns ReportComputedTask with open force acceptance window

        Can be modified by delta
        """
        _rct_kwargs = self.gen_rtc_kwargs()
        _rct_kwargs.update(rct_kwargs)
        report_computed_task = msg_factories.tasks.ReportComputedTaskFactory(
<<<<<<< HEAD
            **_rct_kwargs,
            **{'task_to_compute': self.gen_ttc(**ttc_kwargs)},
=======
            task_to_compute=(ttc if ttc else self.gen_ttc(**ttc_kwargs)),
            **_rct_kwargs,
>>>>>>> d71f6921
        )
        # Difference between timestamp and deadline has to be constant
        # because it's part of SVT formula
        deadline_delta = 3600
        deadline_timedelta = datetime.timedelta(seconds=deadline_delta)
        report_computed_task.task_to_compute.compute_task_def['deadline'] = \
            report_computed_task.task_to_compute.timestamp + deadline_delta
        svt = helpers.subtask_verification_time(report_computed_task)
        now = datetime.datetime.utcnow()
        if mode == 'before':
            # We're one moment before window opens
            ttc_dt = now - deadline_timedelta - svt + moment
        elif mode == 'after':
            # We're one moment after window closed
            ttc_dt = now - deadline_timedelta - svt - constants.FAT - moment
        else:
            # We're a the beginning of the window (moment after to be sure)
            ttc_dt = now - deadline_timedelta - svt - moment
        ttc_timestamp = calendar.timegm(ttc_dt.utctimetuple())

        msg_factories.helpers.override_timestamp(
            msg=report_computed_task.task_to_compute,
            timestamp=ttc_timestamp,
        )
        report_computed_task.task_to_compute.compute_task_def['deadline'] = \
            report_computed_task.task_to_compute.timestamp + deadline_delta
        # Sign again after timestamp modification
        report_computed_task.task_to_compute.sig = None
        report_computed_task.sig = None
        report_computed_task.task_to_compute.sign_message(
            self.requestor_priv_key,
        )
        report_computed_task.sign_message(self.provider_priv_key)
        self.assertTrue(
            report_computed_task.verify_owners(
                provider_public_key=self.provider_pub_key,
                requestor_public_key=self.requestor_pub_key,
                concent_public_key=self.variant['pubkey'],
            ),
        )
        print('*'*80)
        print('TTC:', ttc_dt)
        print('WINDOW: {} ---------- {}'.format(
            ttc_dt+deadline_timedelta+svt,
            ttc_dt+deadline_timedelta+svt+constants.FAT,
        ))
        print('NOW:', now)
        print('*'*80)
        return report_computed_task

    def provider_send_force(
<<<<<<< HEAD
            self, mode='within', ttc_kwargs=None, rct_kwargs=None, **kwargs):
        ttc_kwargs = ttc_kwargs or {}
        rct_kwargs = rct_kwargs or {}
        price = random.randint(1 << 20, 10 << 20)
        self.requestor_put_deposit(helpers.requestor_deposit_amount(price)[0])
        ttc_kwargs['price'] = price
=======
            self, mode='within', ttc_kwargs=None, ttc=None, rct_kwargs=None,
            **kwargs):
        ttc_kwargs = ttc_kwargs or {}
        rct_kwargs = rct_kwargs or {}
        if ttc:
            price = ttc.price
        else:
            price = random.randint(1 << 20, 10 << 20)
            ttc_kwargs['price'] = price
        self.requestor_put_deposit(helpers.requestor_deposit_amount(price)[0])
>>>>>>> d71f6921
        report_computed_task = self.prepare_report_computed_task(
            mode=mode,
            ttc_kwargs=ttc_kwargs,
            rct_kwargs=rct_kwargs,
<<<<<<< HEAD
=======
            ttc=ttc,
>>>>>>> d71f6921
        )
        fsr = msg_factories.concents.ForceSubtaskResultsFactory(
            ack_report_computed_task__report_computed_task=report_computed_task,
            **kwargs,
        )
        fsr.task_to_compute.generate_ethsig(private_key=self.requestor_priv_key)
        fsr.task_to_compute.sign_message(
            private_key=self.requestor_priv_key,
        )
        fsr.ack_report_computed_task.report_computed_task.sign_message(
            private_key=self.provider_priv_key,
        )
        fsr.ack_report_computed_task.sign_message(
            private_key=self.requestor_priv_key,
        )
        fsr.sign_message(private_key=self.provider_priv_key)
        self.assertTrue(fsr.task_to_compute.verify_ethsig())
        self.assertEqual(fsr.task_to_compute.price, price)
        self.assertTrue(
            fsr.validate_ownership_chain(
                concent_public_key=self.variant['pubkey'],
            ),
        )
        self.assertTrue(
            fsr.verify_owners(
                provider_public_key=self.provider_keys.raw_pubkey,
                requestor_public_key=self.requestor_keys.raw_pubkey,
                concent_public_key=self.variant['pubkey'],
            ),
        )
        fsr.sig = None  # Will be signed in send_to_concent()
        self.provider_fsr = fsr
        response = self.provider_load_response(self.provider_send(fsr))
        self.assertIn(
            type(response),
            [
                type(None),
                message.concents.ServiceRefused,
                message.concents.ForceSubtaskResultsRejected,
            ],
        )
        return response


class RequestorDoesntSendTestCase(TestBase):
    """Requestor doesn't send Ack/Reject of SubtaskResults"""

    def test_provider_insufficient_funds(self):
        # TODO implement when we actually implement
        # the Concent communication fee
        # Concent should immidiately respond with MessageServiceRefused
        pass

    def test_provider_before_start(self):
        response = self.provider_send_force(mode='before')
        self.assertIsInstance(
            response,
            message.concents.ForceSubtaskResultsRejected,
        )
        self.assertIs(
            response.reason,
            reasons.RequestPremature,
        )

    def test_provider_after_deadline(self):
        response = self.provider_send_force(mode='after')
        self.assertIsInstance(
            response,
            message.concents.ForceSubtaskResultsRejected,
        )
        self.assertIs(
            response.reason,
            reasons.RequestTooLate,
        )

    def test_already_processed(self):
        requestor_id = "1234"
        task_id = fake_golem_uuid(requestor_id)
        subtask_id = fake_golem_uuid(requestor_id)
        kwargs = {
            'requestor_id': requestor_id,
            'task_id': task_id,
            'subtask_id': subtask_id,
        }
        self.assertIsNone(self.provider_send_force(ttc_kwargs=kwargs))
        second_response = self.provider_send_force(ttc_kwargs=kwargs)
        self.assertIsInstance(second_response, message.concents.ServiceRefused)

    def test_no_response_from_requestor(self):
        # No test, because of long sleep.
        pass

    def test_requestor_responds_with_invalid_accept(self):
        self.assertIsNone(self.provider_send_force())
        fsrr = msg_factories.concents.ForceSubtaskResultsResponseFactory()
        fsrr.subtask_results_rejected = None
        with self.assertRaises(concent_exceptions.ConcentRequestError):
            self.requestor_send(fsrr)

    def test_requestor_responds_with_invalid_reject(self):
        self.assertIsNone(self.provider_send_force())
        fsrr = msg_factories.concents.ForceSubtaskResultsResponseFactory()
        fsrr.subtask_results_accepted = None
        with self.assertRaises(concent_exceptions.ConcentRequestError):
            self.requestor_send(fsrr)

    def test_requestor_responds_with_accept(self):
        self.assertIsNone(self.provider_send_force())
        fsr = self.requestor_receive()
        self.assertTrue(
            fsr.verify_owners(
                provider_public_key=self.provider_pub_key,
                requestor_public_key=self.requestor_pub_key,
                concent_public_key=self.variant['pubkey'],
            ),
        )
        self.assertEqual(self.provider_fsr.subtask_id, fsr.subtask_id)
        accept_msg = msg_factories.tasks.SubtaskResultsAcceptedFactory(
            report_computed_task=fsr
            .ack_report_computed_task
            .report_computed_task,
        )
        accept_msg.sign_message(self.requestor_priv_key)
        self.assertTrue(
            accept_msg.verify_owners(
                provider_public_key=self.provider_pub_key,
                requestor_public_key=self.requestor_pub_key,
                concent_public_key=self.variant['pubkey'],
            ),
        )
        fsrr = message.concents.ForceSubtaskResultsResponse(
            subtask_results_accepted=accept_msg,
        )
        self.requestor_send(fsrr)
        received = self.provider_receive()
        self.assertIsInstance(
            received,
            message.concents.ForceSubtaskResultsResponse,
        )
        self.assertIsNone(received.subtask_results_rejected)
        self.assertEqual(received.subtask_results_accepted, accept_msg)

    def test_requestor_responds_with_reject(self):
        self.assertIsNone(self.provider_send_force())
        fsr = self.requestor_receive()
        self.assertTrue(
            fsr.verify_owners(
                provider_public_key=self.provider_pub_key,
                requestor_public_key=self.requestor_pub_key,
                concent_public_key=self.variant['pubkey'],
            ),
        )
        reject_msg = msg_factories.tasks.SubtaskResultsRejectedFactory(
            report_computed_task=fsr
            .ack_report_computed_task
            .report_computed_task
        )
        reject_msg.sign_message(self.requestor_priv_key)
        self.assertTrue(
            reject_msg.verify_owners(
                provider_public_key=self.provider_pub_key,
                requestor_public_key=self.requestor_pub_key,
                concent_public_key=self.variant['pubkey'],
            ),
        )
        fsrr = message.concents.ForceSubtaskResultsResponse(
            subtask_results_rejected=reject_msg,
        )
        self.requestor_send(fsrr)
        received = self.provider_receive()
        self.assertIsInstance(
            received,
            message.concents.ForceSubtaskResultsResponse,
        )
        self.assertIsNone(received.subtask_results_accepted)
        self.assertEqual(received.subtask_results_rejected, reject_msg)

    def test_requestor_responds_with_invalid_reject_reason(self):
        self.assertIsNone(self.provider_send_force())
        fsr = self.requestor_receive()
        self.assertTrue(
            fsr.verify_owners(
                provider_public_key=self.provider_pub_key,
                requestor_public_key=self.requestor_pub_key,
                concent_public_key=self.variant['pubkey'],
            ),
        )
        # the only allowed reasons are VerificationNegative and
        # ForcedResourcesFailure
        reject_msg = msg_factories.tasks.SubtaskResultsRejectedFactory(
            report_computed_task=fsr
            .ack_report_computed_task
            .report_computed_task,
            reason=message.tasks.SubtaskResultsRejected.REASON
            .ConcentVerificationNegative,
        )
        reject_msg.sign_message(self.requestor_priv_key)
        self.assertTrue(
            reject_msg.verify_owners(
                provider_public_key=self.provider_pub_key,
                requestor_public_key=self.requestor_pub_key,
                concent_public_key=self.variant['pubkey'],
            ),
        )
        fsrr = message.concents.ForceSubtaskResultsResponse(
            subtask_results_rejected=reject_msg,
        )
        with self.assertRaises(concent_exceptions.ConcentRequestError):
            self.requestor_send(fsrr)<|MERGE_RESOLUTION|>--- conflicted
+++ resolved
@@ -20,16 +20,9 @@
 moment = datetime.timedelta(seconds=2)
 
 
-<<<<<<< HEAD
-class RequestorDoesntSendTestCase(SCIBaseTest):
-    """Requestor doesn't send Ack/Reject of SubtaskResults"""
-
-    def prepare_report_computed_task(self, mode, ttc_kwargs, rct_kwargs):
-=======
 class TestBase(SCIBaseTest):
     def prepare_report_computed_task(self, mode, ttc_kwargs, rct_kwargs,
                                      ttc=None):
->>>>>>> d71f6921
         """Returns ReportComputedTask with open force acceptance window
 
         Can be modified by delta
@@ -37,13 +30,8 @@
         _rct_kwargs = self.gen_rtc_kwargs()
         _rct_kwargs.update(rct_kwargs)
         report_computed_task = msg_factories.tasks.ReportComputedTaskFactory(
-<<<<<<< HEAD
-            **_rct_kwargs,
-            **{'task_to_compute': self.gen_ttc(**ttc_kwargs)},
-=======
             task_to_compute=(ttc if ttc else self.gen_ttc(**ttc_kwargs)),
             **_rct_kwargs,
->>>>>>> d71f6921
         )
         # Difference between timestamp and deadline has to be constant
         # because it's part of SVT formula
@@ -95,14 +83,6 @@
         return report_computed_task
 
     def provider_send_force(
-<<<<<<< HEAD
-            self, mode='within', ttc_kwargs=None, rct_kwargs=None, **kwargs):
-        ttc_kwargs = ttc_kwargs or {}
-        rct_kwargs = rct_kwargs or {}
-        price = random.randint(1 << 20, 10 << 20)
-        self.requestor_put_deposit(helpers.requestor_deposit_amount(price)[0])
-        ttc_kwargs['price'] = price
-=======
             self, mode='within', ttc_kwargs=None, ttc=None, rct_kwargs=None,
             **kwargs):
         ttc_kwargs = ttc_kwargs or {}
@@ -113,15 +93,11 @@
             price = random.randint(1 << 20, 10 << 20)
             ttc_kwargs['price'] = price
         self.requestor_put_deposit(helpers.requestor_deposit_amount(price)[0])
->>>>>>> d71f6921
         report_computed_task = self.prepare_report_computed_task(
             mode=mode,
             ttc_kwargs=ttc_kwargs,
             rct_kwargs=rct_kwargs,
-<<<<<<< HEAD
-=======
             ttc=ttc,
->>>>>>> d71f6921
         )
         fsr = msg_factories.concents.ForceSubtaskResultsFactory(
             ack_report_computed_task__report_computed_task=report_computed_task,
