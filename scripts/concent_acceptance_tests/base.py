--- conflicted
+++ resolved
@@ -266,8 +266,8 @@
         while condition():
             if sleep_action:
                 sleep_action()
-            time.sleep(sleep_interval)  # noqa
-            if start + timeout < datetime.datetime.now():  # noqa
+            time.sleep(sleep_interval)  # type: ignore
+            if start + timeout < datetime.datetime.now():  # type: ignore
                 raise TimeoutError(timeout_message)
         return start, datetime.datetime.now()
 
@@ -303,23 +303,11 @@
         # 4) sci.get_gntb_balance
         # 5) sci.concent_deposit + `on_transaction_confirmed`
 
-<<<<<<< HEAD
         sys.stderr.write('Calling tETH faucet...\n')
         self.retry_until_timeout(
             lambda: not tETH_faucet_donate(sci.get_eth_address()),
             "Faucet timed out",
         )
-=======
-        fstart = datetime.datetime.now()
-
-        while not tETH_faucet_donate(sci.get_eth_address()):
-            sys.stderr.write('Getting tETH from Faucet...\n')
-            time.sleep(self.sleep_interval)
-            if fstart + self.transaction_timeout < datetime.datetime.now():
-                raise TimeoutError("Faucet timed out")
-
-        start = datetime.datetime.now()
->>>>>>> 55277138
 
         sys.stderr.write('Waiting for tETH...\n')
         self.retry_until_timeout(
