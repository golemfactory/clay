# pylint: disable=protected-access,no-member
import base64
import calendar
import datetime
import functools
import os
import sys
import tempfile
import time
import typing
import unittest

from pathlib import Path

# this must be before any other ethereum imports
from .fix_logging import logging

from ethereum.utils import denoms
import golem_messages

from golem_messages import cryptography
from golem_messages import helpers
from golem_messages import serializer
from golem_messages import factories as msg_factories
from golem_messages import utils as msg_utils
from golem_messages import shortcuts
from golem_messages.message.base import Message
from golem_messages.message import concents

from golem_sci import (
    new_sci_rpc, SmartContractsInterface, JsonTransactionsStorage)

from golem.core import variables
from golem.ethereum.transactionsystem import tETH_faucet_donate
from golem.network.concent import client
from golem.utils import privkeytoaddr

logger = logging.getLogger(__name__)


def dump_balance(sci: SmartContractsInterface):
    gnt = sci.get_gnt_balance(sci.get_eth_address())
    gntb = sci.get_gntb_balance(sci.get_eth_address())
    eth = sci.get_eth_balance(sci.get_eth_address())
    deposit = sci.get_deposit_value(sci.get_eth_address())
    balance_str = (
        "[Balance] ETH=%.18f GNT=%.18f"
        " GNTB=%.18f DEPOSIT=%.18f ADDR:%s\n"
    )
    balance_str %= (
        eth / denoms.ether,
        gnt / denoms.ether,
        gntb / denoms.ether,
        deposit / denoms.ether,
        sci.get_eth_address(),
    )
    sys.stderr.write(balance_str)


class ConcentBaseTest(unittest.TestCase):
    @staticmethod
    def _fake_keys():
        return cryptography.ECCx(None)

    def setUp(self):
        from golem.config.environments import set_environment
        concent_variant = os.environ.get('CONCENT_VARIANT', 'staging')
        set_environment('testnet', concent_variant)
        self.variant = variables.CONCENT_CHOICES[concent_variant]
        self.provider_keys = self._fake_keys()
        self.requestor_keys = self._fake_keys()
        logger.debug('Provider key: %s',
                     base64.b64encode(self.provider_pub_key).decode())
        logger.debug('Requestor key: %s',
                     base64.b64encode(self.requestor_pub_key).decode())
        from golem.config.environments.testnet import EthereumConfig
        self.ethereum_config = EthereumConfig()

    @property
    def provider_priv_key(self):
        return self.provider_keys.raw_privkey

    @property
    def provider_pub_key(self):
        return self.provider_keys.raw_pubkey

    @property
    def requestor_priv_key(self):
        return self.requestor_keys.raw_privkey

    @property
    def requestor_pub_key(self):
        return self.requestor_keys.raw_pubkey

    def ttc_add_promissory_and_sign(self, ttc, priv_key=None) -> None:
        priv_key = priv_key or self.requestor_priv_key
<<<<<<< HEAD
        ttc.sign_promissory_note(private_key=priv_key)
        ttc.sign_concent_promissory_note(
            deposit_contract_address=
            self.ethereum_config.deposit_contract_address,
=======
        ttc.sign_all_promissory_notes(
            deposit_contract_address=self.ethereum_config
            .deposit_contract_address,
>>>>>>> d71f6921
            private_key=priv_key,
        )
        ttc.sign_message(priv_key)

    def gen_ttc(self, **kwargs):
        ttc = msg_factories.tasks.TaskToComputeFactory(
            **self.gen_ttc_kwargs(),
            **kwargs
        )
        self.ttc_add_promissory_and_sign(ttc)
        return ttc

    def gen_ttc_kwargs(self, prefix=''):
        encoded_requestor_pubkey = msg_utils.encode_hex(self.requestor_pub_key)
        kwargs = {
            'sign__privkey': self.requestor_priv_key,
            'ethsig__privkey': self.requestor_priv_key,
            'requestor_public_key': encoded_requestor_pubkey,
            'requestor_ethereum_public_key': encoded_requestor_pubkey,
            'want_to_compute_task__provider_public_key':
                msg_utils.encode_hex(self.provider_pub_key),
            'want_to_compute_task__sign__privkey':
                self.provider_priv_key,
            'want_to_compute_task__task_header__requestor_public_key':
                encoded_requestor_pubkey,
            'want_to_compute_task__task_header__sign__privkey':
                self.requestor_priv_key,
        }
        return {prefix + k: v for k, v in kwargs.items()}

    def gen_rtc_kwargs(self, prefix=''):
        kwargs = {'sign__privkey': self.provider_priv_key}
        return {prefix + k: v for k, v in kwargs.items()}

    def send_to_concent(self, msg: Message, signing_key=None):
        return client.send_to_concent(
            msg,
            signing_key=signing_key or self.provider_priv_key,
            concent_variant=self.variant,
        )

    def provider_send(self, msg):
        logger.debug("Provider sends %s", msg)
        return self.send_to_concent(
            msg,
            signing_key=self.provider_keys.raw_privkey
        )

    def requestor_send(self, msg):
        logger.debug("Requestor sends %s", msg)
        return self.send_to_concent(
            msg,
            signing_key=self.requestor_keys.raw_privkey
        )

    def receive_and_load(self, actor, receive_function, private_key, **kwargs):
        response = receive_function(
            concent_variant=self.variant,
            **kwargs,
        )
        if not response:
            logger.debug("%s got empty response", actor)
            return None
        msg = self._load_response(response, private_key)
        logger.debug("%s receives %s", actor, msg)
        return msg

    receive_from_concent = functools.partialmethod(
        receive_and_load,
        receive_function=client.receive_from_concent,
    )

    def provider_receive(self):
        return self.receive_from_concent(
            actor='Provider',
            signing_key=self.provider_priv_key,
            private_key=self.provider_priv_key,
            public_key=self.provider_pub_key,
        )

    def requestor_receive(self):
        return self.receive_from_concent(
            actor='Requestor',
            signing_key=self.requestor_keys.raw_privkey,
            private_key=self.requestor_keys.raw_privkey,
            public_key=self.requestor_keys.raw_pubkey
        )

    def _load_response(self, response, priv_key):
        if response is None:
            return None
        return golem_messages.load(
            response, priv_key, self.variant['pubkey'])

    def provider_load_response(self, response):
        msg = self._load_response(response, self.provider_priv_key)
        logger.debug("Provider receives %s", msg)
        return msg

    def requestor_load_response(self, response):
        msg = self._load_response(response, self.requestor_priv_key)
        logger.debug("Requestor receives %s", msg)
        return msg

    def assertSamePayload(self, msg1, msg2):
        dump1 = serializer.dumps(msg1.slots())
        dump2 = serializer.dumps(msg2.slots())
        return self.assertEqual(
            dump1,
            dump2,
            msg="Message payload differs: \n\n%s\n\n%s" % (
                msg1.slots(), msg2.slots()
            )
        )

    @staticmethod
    def _dump_and_load(msg):
        msg_d = shortcuts.dump(msg, None, None)
        return shortcuts.load(msg_d, None, None)

    def assertMessageEqual(self, msg1, msg2):
        # @todo: remove after this is implemented:
        # https://github.com/golemfactory/golem-messages/issues/348
        return self.assertEqual(
            self._dump_and_load(msg1),
            self._dump_and_load(msg2)
        )

    def assertServiceRefused(
            self,
            msg: concents.ServiceRefused,
            reason=None,
    ):
        self.assertIsInstance(msg, concents.ServiceRefused)
        if reason:
            self.assertEqual(msg.reason, reason)

    def assertFttCorrect(self, ftt, subtask_id, client_key, operation):
        self.assertIsInstance(ftt, concents.FileTransferToken)

        self.assertIsNotNone(subtask_id)  # sanity check, just in case
        self.assertEqual(ftt.subtask_id, subtask_id)

        self.assertEqual(
            client_key,
            ftt.authorized_client_public_key
        )
        self.assertGreater(
            ftt.token_expiration_deadline,
            calendar.timegm(time.gmtime())
        )
        self.assertEqual(ftt.operation, operation)

    @staticmethod
    def _log_concent_response(response):
        logger.debug(
            "Concent response - status: %s, head: '%s', body: '%s'",
            response.status_code, response.headers, response.content
        )


class SCIBaseTest(ConcentBaseTest):
    """
    Base test providing instances of TransactionSystem
    for the provider and the requestor
    """

    def setUp(self):
        super().setUp()
        self.transaction_timeout = datetime.timedelta(seconds=300)
        self.sleep_interval = 15

        requestor_storage = JsonTransactionsStorage(
            Path(tempfile.mkdtemp()) / 'tx.json')
        provider_storage = JsonTransactionsStorage(
            Path(tempfile.mkdtemp()) / 'tx.json')

        self.requestor_eth_addr = privkeytoaddr(self.requestor_keys.raw_privkey)
        self.provider_eth_addr = privkeytoaddr(self.provider_keys.raw_privkey)

        self.requestor_sci = new_sci_rpc(
            storage=requestor_storage,
            rpc=self.ethereum_config.NODE_LIST[0],
            address=self.requestor_eth_addr,
            tx_sign=lambda tx: tx.sign(self.requestor_keys.raw_privkey),
            contract_addresses=self.ethereum_config.CONTRACT_ADDRESSES,
            chain=self.ethereum_config.CHAIN,
        )
        self.provider_sci = new_sci_rpc(
            storage=provider_storage,
            rpc=self.ethereum_config.NODE_LIST[0],
            address=self.provider_eth_addr,
            tx_sign=lambda tx: tx.sign(self.provider_keys.raw_privkey),
            contract_addresses=self.ethereum_config.CONTRACT_ADDRESSES,
            chain=self.ethereum_config.CHAIN,
        )

    def tearDown(self):
        self.requestor_sci.stop()
        self.provider_sci.stop()
        super().tearDown()

    # pylint: disable=too-many-arguments
    def retry_until_timeout(
            self,
            condition: typing.Callable,
            timeout_message: str = '',
            timeout: typing.Optional[datetime.timedelta] = None,
            sleep_interval: typing.Optional[float] = None,
            sleep_action: typing.Optional[typing.Callable] =
            lambda: (sys.stderr.write('.'), sys.stderr.flush()),  # type: ignore
    ):
        if sleep_interval is None:
            sleep_interval = self.sleep_interval

        if timeout is None:
            timeout = self.transaction_timeout

        start = datetime.datetime.now()

        while condition():
            if sleep_action:
                sleep_action()
            time.sleep(sleep_interval)  # type: ignore
            if start + timeout < datetime.datetime.now():  # type: ignore
                raise TimeoutError(timeout_message)
        return start, datetime.datetime.now()

    def wait_for_gntb(self, sci: SmartContractsInterface):
        sys.stderr.write('Waiting for GNT\n')
        sci.request_gnt_from_faucet()
        sci.open_gate()

        self.retry_until_timeout(
            lambda: (sci.get_gnt_balance(sci.get_eth_address()) == 0 or
                     sci.get_gate_address() is None),
            "Acquiring GNT timed out",
        )

        sys.stderr.write('Got GNT, waiting for GNTB...\n')

        sci.transfer_gnt(sci.get_gate_address(),
                         sci.get_gnt_balance(sci.get_eth_address()))
        sci.transfer_from_gate()

        self.retry_until_timeout(
            lambda: sci.get_gntb_balance(sci.get_eth_address()) == 0,
            "GNTB conversion timed out",
        )

        sys.stderr.write('Got GNTB...\n')
        dump_balance(sci)

    def put_deposit(self, sci: SmartContractsInterface, amount: int):
        # 0) get tETH from faucet
        # 1) -> request GNT from faucet `request_gnt_from_faucet`
        # 2) `on_transaction_complete`
        # 3) GNTConverter -> convert + is_converting
        # 4) sci.get_gntb_balance
        # 5) sci.concent_deposit + `on_transaction_confirmed`

        self.assertGreater(amount, 0)

        sys.stderr.write(
            'Deposit contract %s\nRequired confirmations: %d\n' % (
                sci._gntdeposit.address,
                sci.REQUIRED_CONFS,
            ),
        )

        sys.stderr.write('Calling tETH faucet...\n')
        self.retry_until_timeout(
            lambda: not tETH_faucet_donate(sci.get_eth_address()),
            "Faucet timed out",
        )

        sys.stderr.write('Waiting for tETH...\n')
        self.retry_until_timeout(
            lambda: sci.get_eth_balance(sci.get_eth_address()) == 0,
            "Acquiring tETH timed out",
        )

        self.wait_for_gntb(sci)

        deposit = False

        def deposit_confirmed(_):
            nonlocal deposit
            deposit = True
        sys.stderr.write(
            'Depositing %.8f GNTB...\n' % (amount / denoms.ether, ),
        )
        tx_hash = sci.deposit_payment(amount)
        sci.on_transaction_confirmed(tx_hash, deposit_confirmed)

        self.retry_until_timeout(
            lambda: not deposit,
            "Deposit timed out.",
            sleep_interval=1,
        )

        sys.stderr.write("\nDeposit confirmed\n")

        if sci.get_deposit_value(sci.get_eth_address()) < amount:
            raise RuntimeError("Deposit failed")
        self.blockchain_sleep()
        dump_balance(sci)

    def requestor_put_deposit(self, price: int):
        amount, _ = helpers.requestor_deposit_amount(
            # We'll use subtask price. Total number of subtasks is unknown
            price,
        )
        return self.put_deposit(self.requestor_sci, amount)

    def provider_put_deposit(self, price: int):
        amount, _ = helpers.provider_deposit_amount(price)
        return self.put_deposit(self.provider_sci, amount)

    def blockchain_sleep(self):
        sleep_time = 15*self.requestor_sci.REQUIRED_CONFS+10
        sys.stderr.write(f'Going to sleep for: {sleep_time} seconds...\n')
        time.sleep(sleep_time)<|MERGE_RESOLUTION|>--- conflicted
+++ resolved
@@ -94,16 +94,9 @@
 
     def ttc_add_promissory_and_sign(self, ttc, priv_key=None) -> None:
         priv_key = priv_key or self.requestor_priv_key
-<<<<<<< HEAD
-        ttc.sign_promissory_note(private_key=priv_key)
-        ttc.sign_concent_promissory_note(
-            deposit_contract_address=
-            self.ethereum_config.deposit_contract_address,
-=======
         ttc.sign_all_promissory_notes(
             deposit_contract_address=self.ethereum_config
             .deposit_contract_address,
->>>>>>> d71f6921
             private_key=priv_key,
         )
         ttc.sign_message(priv_key)
