# pylint: disable=protected-access,no-member
import calendar
import datetime
import logging
import random
import sys
import threading
import time
import uuid

from golem_messages import constants
from golem_messages import factories as msg_factories
from golem_messages import helpers
from golem_messages import message

from golem import testutils
from golem.network.concent import exceptions as concent_exceptions
from golem.transactions.ethereum import ethereumtransactionsystem as libets

from ..base import ConcentBaseTest


reasons = message.concents.ForceSubtaskResultsRejected.REASON
logger = logging.getLogger(__name__)
moment = datetime.timedelta(seconds=2)


class RequestorDoesntSendTestCase(ConcentBaseTest, testutils.DatabaseFixture):
    """Requestor doesn't send Ack/Reject of SubtaskResults"""
    def setUp(self):
        random.seed()
        ConcentBaseTest.setUp(self)
        testutils.DatabaseFixture.setUp(self)
        self.ets = libets.EthereumTransactionSystem(
            datadir=self.tempdir,
            node_priv_key=self.requestor_keys.raw_privkey,
        )

    def wait_for_gntb(self):
        sys.stderr.write('Waiting for GNTB...\n')
        while self.ets._gntb_balance <= 0:
            try:
                self.ets._run()
            except ValueError as e:
                # web3 will raise ValueError if 'error' is present
                # in response from geth
                sys.stderr.write('E: {}\n'.format(e))
            sys.stderr.write(
                'Still waiting. GNT: {:22} GNTB: {:22} ETH: {:17}\n'.format(
                    self.ets._gnt_balance,
                    self.ets._gntb_balance,
                    self.ets._eth_balance,
                ),
            )
            time.sleep(10)

    def requestor_put_deposit(self, price: int):
        start = datetime.datetime.now()
        self.wait_for_gntb()
        amount, _ = helpers.requestor_deposit_amount(
            # We'll use subtask price. Total number of subtasks is unknown
            price,
        )
<<<<<<< HEAD

        transaction_processed = threading.Event()

        def _callback():
            transaction_processed.set()

        self.ets.concent_deposit(
            required=amount,
            expected=amount,
            reserved=0,
            cb=_callback,
        )

        while not transaction_processed.is_set():
            sys.stderr.write('.')
            sys.stderr.flush()
            self.ets._sci._monitor_blockchain_single()
            time.sleep(15)
        sys.stderr.write("\nDeposit confirmed in {}\n".format(
            datetime.datetime.now()-start))

    def prepare_report_computed_task(self, mode, **kwargs):
        """Returns ReportComputedTask with open force acceptance window

        Can be modified by delta
        """

        report_computed_task = msg_factories.tasks.ReportComputedTaskFactory(
            **self.gen_rtc_kwargs(),
            **self.gen_ttc_kwargs(
                'task_to_compute__'),
            **kwargs,
        )
        # Difference between timestamp and deadline has to be constant
        # because it's part of SVT formula
        deadline_delta = 3600
        deadline_timedelta = datetime.timedelta(seconds=deadline_delta)
        report_computed_task.task_to_compute.compute_task_def['deadline'] = \
            report_computed_task.task_to_compute.timestamp + deadline_delta
        svt = helpers.subtask_verification_time(report_computed_task)
        now = datetime.datetime.utcnow()
        if mode == 'before':
            # We're one moment before window opens
            ttc_dt = now - deadline_timedelta - svt + moment
        elif mode == 'after':
            # We're one moment after window closed
            ttc_dt = now - deadline_timedelta - svt - constants.FAT - moment
        else:
            # We're a the beginning of the window (moment after to be sure)
            ttc_dt = now - deadline_timedelta - svt - moment
        ttc_timestamp = calendar.timegm(ttc_dt.utctimetuple())

        msg_factories.helpers.override_timestamp(
            msg=report_computed_task.task_to_compute,
            timestamp=ttc_timestamp,
        )
        report_computed_task.task_to_compute.compute_task_def['deadline'] = \
            report_computed_task.task_to_compute.timestamp + deadline_delta
        # Sign again after timestamp modification
        report_computed_task.task_to_compute.sig = None
        report_computed_task.sig = None
        report_computed_task.task_to_compute.sign_message(
            self.requestor_priv_key,
        )
        report_computed_task.sign_message(self.provider_priv_key)
        self.assertTrue(
            report_computed_task.verify_owners(
                provider_public_key=self.provider_pub_key,
                requestor_public_key=self.requestor_pub_key,
                concent_public_key=self.variant['pubkey'],
            ),
        )
        print('*'*80)
        print('TTC:', ttc_dt)
        print('WINDOW: {} ---------- {}'.format(
            ttc_dt+deadline_timedelta+svt,
            ttc_dt+deadline_timedelta+svt+constants.FAT,
        ))
        print('NOW:', now)
        print('*'*80)
        return report_computed_task

=======
        tx_hash = self.ets.concent_deposit(
            required=amount,
            expected=amount,
            reserved=0,
        )
        sys.stderr.write("Deposit tx_hash: {}\n".format(tx_hash))

        if tx_hash is None:
            sys.stderr.write("No need for deposit\n")
            return

        transaction_processed = threading.Event()

        def _callback(receipt):
            if not receipt.status:
                raise RuntimeError("Deposit failed")
            transaction_processed.set()

        self.ets._sci.on_transaction_confirmed(
            tx_hash=tx_hash,
            required_confs=3,
            cb=_callback,
        )
        while not transaction_processed.is_set():
            sys.stderr.write('.')
            sys.stderr.flush()
            self.ets._sci._monitor_blockchain_single()
            time.sleep(15)
        sys.stderr.write("\nDeposit confirmed in {}\n".format(
            datetime.datetime.now()-start))

    def prepare_report_computed_task(self, mode, **kwargs):
        """Returns ReportComputedTask with open force acceptance window

        Can be modified by delta
        """

        report_computed_task = msg_factories.tasks.ReportComputedTaskFactory(
            **self.gen_rtc_kwargs(),
            **self.gen_ttc_kwargs(
                'task_to_compute__'),
            **kwargs,
        )
        # Difference between timestamp and deadline has to be constant
        # because it's part of SVT formula
        deadline_delta = 3600
        deadline_timedelta = datetime.timedelta(seconds=deadline_delta)
        report_computed_task.task_to_compute.compute_task_def['deadline'] = \
            report_computed_task.task_to_compute.timestamp + deadline_delta
        svt = helpers.subtask_verification_time(report_computed_task)
        now = datetime.datetime.utcnow()
        if mode == 'before':
            # We're one moment before window opens
            ttc_dt = now - deadline_timedelta - svt + moment
        elif mode == 'after':
            # We're one moment after window closed
            ttc_dt = now - deadline_timedelta - svt - constants.FAT - moment
        else:
            # We're a the beginning of the window (moment after to be sure)
            ttc_dt = now - deadline_timedelta - svt - moment
        ttc_timestamp = calendar.timegm(ttc_dt.utctimetuple())

        msg_factories.helpers.override_timestamp(
            msg=report_computed_task.task_to_compute,
            timestamp=ttc_timestamp,
        )
        report_computed_task.task_to_compute.compute_task_def['deadline'] = \
            report_computed_task.task_to_compute.timestamp + deadline_delta
        # Sign again after timestamp modification
        report_computed_task.task_to_compute.sig = None
        report_computed_task.sig = None
        report_computed_task.task_to_compute.sign_message(
            self.requestor_priv_key,
        )
        report_computed_task.sign_message(self.provider_priv_key)
        self.assertTrue(
            report_computed_task.verify_owners(
                provider_public_key=self.provider_pub_key,
                requestor_public_key=self.requestor_pub_key,
                concent_public_key=self.variant['pubkey'],
            ),
        )
        print('*'*80)
        print('TTC:', ttc_dt)
        print('WINDOW: {} ---------- {}'.format(
            ttc_dt+deadline_timedelta+svt,
            ttc_dt+deadline_timedelta+svt+constants.FAT,
        ))
        print('NOW:', now)
        print('*'*80)
        return report_computed_task

>>>>>>> 22749b38
    def provider_send_force(
            self, mode='within', rct_kwargs=None, **kwargs):
        if rct_kwargs is None:
            rct_kwargs = {}
        price = random.randint(1 << 20, 10 << 20)
        self.requestor_put_deposit(price)
        rct_kwargs['task_to_compute__price'] = price
        report_computed_task = self.prepare_report_computed_task(
            mode=mode,
            **rct_kwargs,
        )
        fsr = msg_factories.concents.ForceSubtaskResultsFactory(
            ack_report_computed_task__report_computed_task=report_computed_task,
            **self.gen_rtc_kwargs(
                'ack_report_computed_task__'
                'report_computed_task__'),
            **self.gen_ttc_kwargs(
                'ack_report_computed_task__'
                'report_computed_task__'
                'task_to_compute__'),
            ack_report_computed_task__sign__privkey=self.requestor_priv_key,
            **kwargs,
            sign__privkey=self.provider_priv_key,
        )
        self.assertEqual(fsr.task_to_compute.price, price)
        self.assertTrue(
            fsr.validate_ownership_chain(
                concent_public_key=self.variant['pubkey'],
            ),
        )
        self.assertTrue(
            fsr.verify_owners(
                provider_public_key=self.provider_keys.raw_pubkey,
                requestor_public_key=self.requestor_keys.raw_pubkey,
                concent_public_key=self.variant['pubkey'],
            ),
        )
        print(fsr)
        fsr.sig = None  # Will be signed in send_to_concent()
        response = self.provider_load_response(self.provider_send(fsr))
        self.assertIn(
            type(response),
            [
                type(None),
                message.concents.ServiceRefused,
                message.concents.ForceSubtaskResultsRejected,
            ],
        )
        return response

    def test_provider_insufficient_funds(self):
        # TODO implement when we actually implement
        # the Concent communication fee
        # Concent should immidiately respond with MessageServiceRefused
        pass

    def test_provider_before_start(self):
        response = self.provider_send_force(mode='before')
        self.assertIsInstance(
            response,
            message.concents.ForceSubtaskResultsRejected,
        )
        self.assertIs(
            response.reason,
            reasons.RequestPremature,
        )

    def test_provider_after_deadline(self):
        response = self.provider_send_force(mode='after')
        self.assertIsInstance(
            response,
            message.concents.ForceSubtaskResultsRejected,
        )
        self.assertIs(
            response.reason,
            reasons.RequestTooLate,
        )

    def test_already_processed(self):
        task_id = str(uuid.uuid1())
        subtask_id = str(uuid.uuid1())
        ctd_prefix = 'task_to_compute__' \
            'compute_task_def__'
        kwargs = {
            ctd_prefix+'task_id': task_id,
            ctd_prefix+'subtask_id': subtask_id,
        }
        self.assertIsNone(self.provider_send_force(rct_kwargs=kwargs))
        second_response = self.provider_send_force(rct_kwargs=kwargs)
        self.assertIsInstance(second_response, message.concents.ServiceRefused)

    def test_no_response_from_requestor(self):
        # No test, because of long sleep.
        pass

    def test_requestor_responds_with_invalid_accept(self):
        self.assertIsNone(self.provider_send_force())
        fsrr = msg_factories.concents.ForceSubtaskResultsResponseFactory()
        fsrr.subtask_results_rejected = None
        with self.assertRaises(concent_exceptions.ConcentRequestError):
            self.requestor_send(fsrr)

    def test_requestor_responds_with_invalid_reject(self):
        self.assertIsNone(self.provider_send_force())
        fsrr = msg_factories.concents.ForceSubtaskResultsResponseFactory()
        fsrr.subtask_results_accepted = None
        with self.assertRaises(concent_exceptions.ConcentRequestError):
            self.requestor_send(fsrr)

    def test_requestor_responds_with_accept(self):
        self.assertIsNone(self.provider_send_force())
        fsr = self.requestor_receive()
        self.assertTrue(
            fsr.verify_owners(
                provider_public_key=self.provider_pub_key,
                requestor_public_key=self.requestor_pub_key,
                concent_public_key=self.variant['pubkey'],
            ),
        )
        accept_msg = msg_factories.tasks.SubtaskResultsAcceptedFactory(
            task_to_compute=fsr
            .ack_report_computed_task
            .report_computed_task
            .task_to_compute,
        )
        accept_msg.sign_message(self.requestor_priv_key)
        self.assertTrue(
            accept_msg.verify_owners(
                provider_public_key=self.provider_pub_key,
                requestor_public_key=self.requestor_pub_key,
                concent_public_key=self.variant['pubkey'],
            ),
        )
        fsrr = message.concents.ForceSubtaskResultsResponse(
            subtask_results_accepted=accept_msg,
        )
        self.requestor_send(fsrr)
        received = self.provider_receive()
        self.assertIsInstance(
            received,
            message.concents.ForceSubtaskResultsResponse,
        )
        self.assertIsNone(received.subtask_results_rejected)
        self.assertEqual(received.subtask_results_accepted, accept_msg)

    def test_requestor_responds_with_reject(self):
        self.assertIsNone(self.provider_send_force())
        fsr = self.requestor_receive()
        self.assertTrue(
            fsr.verify_owners(
                provider_public_key=self.provider_pub_key,
                requestor_public_key=self.requestor_pub_key,
                concent_public_key=self.variant['pubkey'],
            ),
        )
        reject_msg = msg_factories.tasks.SubtaskResultsRejectedFactory(
            report_computed_task=fsr
            .ack_report_computed_task
            .report_computed_task
        )
        reject_msg.sign_message(self.requestor_priv_key)
        self.assertTrue(
            reject_msg.verify_owners(
                provider_public_key=self.provider_pub_key,
                requestor_public_key=self.requestor_pub_key,
                concent_public_key=self.variant['pubkey'],
            ),
        )
        fsrr = message.concents.ForceSubtaskResultsResponse(
            subtask_results_rejected=reject_msg,
        )
        self.requestor_send(fsrr)
        received = self.provider_receive()
        self.assertIsInstance(
            received,
            message.concents.ForceSubtaskResultsResponse,
        )
        self.assertIsNone(received.subtask_results_accepted)
        self.assertEqual(received.subtask_results_rejected, reject_msg)<|MERGE_RESOLUTION|>--- conflicted
+++ resolved
@@ -61,7 +61,6 @@
             # We'll use subtask price. Total number of subtasks is unknown
             price,
         )
-<<<<<<< HEAD
 
         transaction_processed = threading.Event()
 
@@ -74,7 +73,6 @@
             reserved=0,
             cb=_callback,
         )
-
         while not transaction_processed.is_set():
             sys.stderr.write('.')
             sys.stderr.flush()
@@ -144,100 +142,6 @@
         print('*'*80)
         return report_computed_task
 
-=======
-        tx_hash = self.ets.concent_deposit(
-            required=amount,
-            expected=amount,
-            reserved=0,
-        )
-        sys.stderr.write("Deposit tx_hash: {}\n".format(tx_hash))
-
-        if tx_hash is None:
-            sys.stderr.write("No need for deposit\n")
-            return
-
-        transaction_processed = threading.Event()
-
-        def _callback(receipt):
-            if not receipt.status:
-                raise RuntimeError("Deposit failed")
-            transaction_processed.set()
-
-        self.ets._sci.on_transaction_confirmed(
-            tx_hash=tx_hash,
-            required_confs=3,
-            cb=_callback,
-        )
-        while not transaction_processed.is_set():
-            sys.stderr.write('.')
-            sys.stderr.flush()
-            self.ets._sci._monitor_blockchain_single()
-            time.sleep(15)
-        sys.stderr.write("\nDeposit confirmed in {}\n".format(
-            datetime.datetime.now()-start))
-
-    def prepare_report_computed_task(self, mode, **kwargs):
-        """Returns ReportComputedTask with open force acceptance window
-
-        Can be modified by delta
-        """
-
-        report_computed_task = msg_factories.tasks.ReportComputedTaskFactory(
-            **self.gen_rtc_kwargs(),
-            **self.gen_ttc_kwargs(
-                'task_to_compute__'),
-            **kwargs,
-        )
-        # Difference between timestamp and deadline has to be constant
-        # because it's part of SVT formula
-        deadline_delta = 3600
-        deadline_timedelta = datetime.timedelta(seconds=deadline_delta)
-        report_computed_task.task_to_compute.compute_task_def['deadline'] = \
-            report_computed_task.task_to_compute.timestamp + deadline_delta
-        svt = helpers.subtask_verification_time(report_computed_task)
-        now = datetime.datetime.utcnow()
-        if mode == 'before':
-            # We're one moment before window opens
-            ttc_dt = now - deadline_timedelta - svt + moment
-        elif mode == 'after':
-            # We're one moment after window closed
-            ttc_dt = now - deadline_timedelta - svt - constants.FAT - moment
-        else:
-            # We're a the beginning of the window (moment after to be sure)
-            ttc_dt = now - deadline_timedelta - svt - moment
-        ttc_timestamp = calendar.timegm(ttc_dt.utctimetuple())
-
-        msg_factories.helpers.override_timestamp(
-            msg=report_computed_task.task_to_compute,
-            timestamp=ttc_timestamp,
-        )
-        report_computed_task.task_to_compute.compute_task_def['deadline'] = \
-            report_computed_task.task_to_compute.timestamp + deadline_delta
-        # Sign again after timestamp modification
-        report_computed_task.task_to_compute.sig = None
-        report_computed_task.sig = None
-        report_computed_task.task_to_compute.sign_message(
-            self.requestor_priv_key,
-        )
-        report_computed_task.sign_message(self.provider_priv_key)
-        self.assertTrue(
-            report_computed_task.verify_owners(
-                provider_public_key=self.provider_pub_key,
-                requestor_public_key=self.requestor_pub_key,
-                concent_public_key=self.variant['pubkey'],
-            ),
-        )
-        print('*'*80)
-        print('TTC:', ttc_dt)
-        print('WINDOW: {} ---------- {}'.format(
-            ttc_dt+deadline_timedelta+svt,
-            ttc_dt+deadline_timedelta+svt+constants.FAT,
-        ))
-        print('NOW:', now)
-        print('*'*80)
-        return report_computed_task
-
->>>>>>> 22749b38
     def provider_send_force(
             self, mode='within', rct_kwargs=None, **kwargs):
         if rct_kwargs is None:
