# pylint: disable=protected-access,no-member
import base64
<<<<<<< HEAD
import datetime
import logging
import os
import calendar
import random
import tempfile
=======
import calendar
import datetime
import functools
import logging
import os
import random
>>>>>>> eb4c7040
import sys
import threading
import time
import unittest

import golem_messages

from golem_messages import cryptography
from golem_messages import helpers
from golem_messages import serializer
from golem_messages import utils as msg_utils
from golem_messages.message.base import Message
from golem_messages.message import concents as concent_msg

<<<<<<< HEAD
from golem.network.concent import client

from golem import testutils
from golem.core import variables
from golem.database import Database
from golem.model import DB_MODELS, db, DB_FIELDS
=======
from golem import testutils
from golem.core import variables
from golem.network.concent import client
>>>>>>> eb4c7040
from golem.transactions.ethereum import ethereumtransactionsystem as libets


logger = logging.getLogger(__name__)


class ConcentBaseTest:
    @staticmethod
    def _fake_keys():
        return cryptography.ECCx(None)

    def setUp(self):
        concent_variant = os.environ.get('CONCENT_VARIANT', 'staging')
        self.variant = variables.CONCENT_CHOICES[concent_variant]
        self.provider_keys = self._fake_keys()
        self.requestor_keys = self._fake_keys()
        logger.debug('Provider key: %s',
                     base64.b64encode(self.provider_pub_key).decode())
        logger.debug('Requestor key: %s',
                     base64.b64encode(self.requestor_pub_key).decode())

    @property
    def provider_priv_key(self):
        return self.provider_keys.raw_privkey

    @property
    def provider_pub_key(self):
        return self.provider_keys.raw_pubkey

    @property
    def requestor_priv_key(self):
        return self.requestor_keys.raw_privkey

    @property
    def requestor_pub_key(self):
        return self.requestor_keys.raw_pubkey

    def gen_ttc_kwargs(self, prefix=''):
        kwargs = {
            'sign__privkey': self.requestor_priv_key,
            'requestor_public_key': msg_utils.encode_hex(
                self.requestor_pub_key,
            ),
            'provider_public_key': msg_utils.encode_hex(self.provider_pub_key),
        }
        return {prefix + k: v for k, v in kwargs.items()}

    def gen_rtc_kwargs(self, prefix=''):
        kwargs = {'sign__privkey': self.provider_priv_key}
        return {prefix + k: v for k, v in kwargs.items()}

    def send_to_concent(self, msg: Message, signing_key=None):
        return client.send_to_concent(
            msg,
            signing_key=signing_key or self.provider_priv_key,
            concent_variant=self.variant,
        )

    def provider_send(self, msg):
        logger.debug("Provider sends %s", msg)
        return self.send_to_concent(
            msg,
            signing_key=self.provider_keys.raw_privkey
        )

    def requestor_send(self, msg):
        logger.debug("Requestor sends %s", msg)
        return self.send_to_concent(
            msg,
            signing_key=self.requestor_keys.raw_privkey
        )

    def receive_and_load(self, actor, receive_function, private_key, **kwargs):
        response = receive_function(
            concent_variant=self.variant,
            **kwargs,
        )
        if not response:
            logger.debug("%s got empty response", actor)
            return None
        msg = self._load_response(response, private_key)
        logger.debug("%s receives %s", actor, msg)
        return msg

    receive_from_concent = functools.partialmethod(
        receive_and_load,
        receive_function=client.receive_from_concent,
    )
    receive_out_of_band = functools.partialmethod(
        receive_and_load,
        receive_function=client.receive_out_of_band,
    )

    def provider_receive(self):
        return self.receive_from_concent(
            actor='Provider',
            signing_key=self.provider_priv_key,
            private_key=self.provider_priv_key,
            public_key=self.provider_pub_key,
        )

    def provider_receive_oob(self):
        return self.receive_out_of_band(
            actor='Provider',
            signing_key=self.provider_priv_key,
            private_key=self.provider_priv_key,
            public_key=self.provider_pub_key,
        )

    def requestor_receive(self):
        return self.receive_from_concent(
            actor='Requestor',
            signing_key=self.requestor_keys.raw_privkey,
            private_key=self.requestor_keys.raw_privkey,
            public_key=self.requestor_keys.raw_pubkey
        )

    def requestor_receive_oob(self):
        return self.receive_out_of_band(
            actor='Requestor',
            signing_key=self.requestor_keys.raw_privkey,
            private_key=self.requestor_keys.raw_privkey,
            public_key=self.requestor_keys.raw_pubkey
        )

    def _load_response(self, response, priv_key):
        if response is None:
            return None
        return golem_messages.load(
            response, priv_key, self.variant['pubkey'])

    def provider_load_response(self, response):
        msg = self._load_response(response, self.provider_priv_key)
        logger.debug("Provider receives %s", msg)
        return msg

    def requestor_load_response(self, response):
        msg = self._load_response(response, self.requestor_priv_key)
        logger.debug("Requestor receives %s", msg)
        return msg

    def assertSamePayload(self, msg1, msg2):
        dump1 = serializer.dumps(msg1.slots())
        dump2 = serializer.dumps(msg2.slots())
        return self.assertEqual(
            dump1,
            dump2,
            msg="Message payload differs: \n\n%s\n\n%s" % (
                msg1.slots(), msg2.slots()
            )
        )

    def assertFttCorrect(self, ftt, subtask_id, client_key, operation):
        self.assertIsInstance(ftt, concent_msg.FileTransferToken)

        self.assertIsNotNone(subtask_id)  # sanity check, just in case
        self.assertEqual(ftt.subtask_id, subtask_id)

        self.assertEqual(
            client_key,
            ftt.authorized_client_public_key
        )
        self.assertGreater(
            ftt.token_expiration_deadline,
            calendar.timegm(time.gmtime())
        )
        self.assertEqual(ftt.operation, operation)

<<<<<<< HEAD
    # pylint:enable=no-member

    @staticmethod
    def _log_concent_response(response):
        logger.debug(
            "Concent response - status: %s, head: '%s', body: '%s'",
            response.status_code, response.headers, response.content
        )


class ConcentDepositBaseTest(ConcentBaseTest, unittest.TestCase):
    requestor_ets = None
    provider_ets = None

    def setUp(self):
        super(ConcentDepositBaseTest, self).setUp()
        random.seed()
        td_requestor = tempfile.mkdtemp()
        td_provider = tempfile.mkdtemp()

        self.database_requestor = Database(
            db, fields=DB_FIELDS, models=DB_MODELS, db_dir=td_requestor)
        self.database_provider = Database(
            db, fields=DB_FIELDS, models=DB_MODELS, db_dir=td_provider)
        self.requestor_ets = libets.EthereumTransactionSystem(
            datadir=td_requestor,
            node_priv_key=self.requestor_keys.raw_privkey,
        )
        self.provider_ets = libets.EthereumTransactionSystem(
            datadir=td_provider,
            node_priv_key=self.provider_keys.raw_privkey,
        )

    @staticmethod
    def wait_for_gntb(ets: libets.EthereumTransactionSystem):
        sys.stderr.write('Waiting for GNTB...\n')
        while ets._gntb_balance <= 0:
            try:
                ets._run()
=======

class ETSBaseTest(ConcentBaseTest, testutils.DatabaseFixture):
    """Base test with ets attribute"""

    def setUp(self):
        random.seed()
        ConcentBaseTest.setUp(self)
        testutils.DatabaseFixture.setUp(self)
        self.ets = libets.EthereumTransactionSystem(
            datadir=self.tempdir,
            node_priv_key=self.requestor_keys.raw_privkey,
        )

    def wait_for_gntb(self):
        sys.stderr.write('Waiting for GNTB...\n')
        while self.ets._gntb_balance <= 0:
            try:
                self.ets._run()
>>>>>>> eb4c7040
            except ValueError as e:
                # web3 will raise ValueError if 'error' is present
                # in response from geth
                sys.stderr.write('E: {}\n'.format(e))
            sys.stderr.write(
                'Still waiting. GNT: {:22} GNTB: {:22} ETH: {:17}\n'.format(
<<<<<<< HEAD
                    ets._gnt_balance,
                    ets._gntb_balance,
                    ets._eth_balance,
=======
                    self.ets._gnt_balance,
                    self.ets._gntb_balance,
                    self.ets._eth_balance,
>>>>>>> eb4c7040
                ),
            )
            time.sleep(10)

<<<<<<< HEAD
    def put_deposit(self, ets: libets.EthereumTransactionSystem, amount: int):
        start = datetime.datetime.now()
        self.wait_for_gntb(ets)
=======
    def requestor_put_deposit(self, price: int):
        start = datetime.datetime.now()
        self.wait_for_gntb()
        amount, _ = helpers.requestor_deposit_amount(
            # We'll use subtask price. Total number of subtasks is unknown
            price,
        )
>>>>>>> eb4c7040

        transaction_processed = threading.Event()

        def _callback():
            transaction_processed.set()

<<<<<<< HEAD
        ets.concent_deposit(
=======
        self.ets.concent_deposit(
>>>>>>> eb4c7040
            required=amount,
            expected=amount,
            reserved=0,
            cb=_callback,
        )
        while not transaction_processed.is_set():
            sys.stderr.write('.')
            sys.stderr.flush()
<<<<<<< HEAD
            ets._sci._monitor_blockchain_single()
            time.sleep(15)
        sys.stderr.write("\nDeposit confirmed in {}\n".format(
            datetime.datetime.now()-start))
        if ets.concent_balance() < amount:
            raise RuntimeError("Deposit failed")

    def requestor_put_deposit(self, price: int):
        amount, _ = helpers.requestor_deposit_amount(
            # We'll use subtask price. Total number of subtasks is unknown
            price,
        )
        return self.put_deposit(self.requestor_ets, amount)

    def provider_put_deposit(self, price: int):
        amount, _ = helpers.provider_deposit_amount(price)
        return self.put_deposit(self.provider_ets, amount)
=======
            self.ets._sci._monitor_blockchain_single()
            time.sleep(15)
        sys.stderr.write("\nDeposit confirmed in {}\n".format(
            datetime.datetime.now()-start))
        if self.ets.concent_balance() < amount:
            raise RuntimeError("Deposit failed")
>>>>>>> eb4c7040
<|MERGE_RESOLUTION|>--- conflicted
+++ resolved
@@ -1,21 +1,13 @@
 # pylint: disable=protected-access,no-member
 import base64
-<<<<<<< HEAD
-import datetime
-import logging
-import os
-import calendar
-import random
-import tempfile
-=======
 import calendar
 import datetime
 import functools
 import logging
 import os
 import random
->>>>>>> eb4c7040
 import sys
+import tempfile
 import threading
 import time
 import unittest
@@ -29,18 +21,11 @@
 from golem_messages.message.base import Message
 from golem_messages.message import concents as concent_msg
 
-<<<<<<< HEAD
-from golem.network.concent import client
-
-from golem import testutils
 from golem.core import variables
 from golem.database import Database
 from golem.model import DB_MODELS, db, DB_FIELDS
-=======
-from golem import testutils
-from golem.core import variables
 from golem.network.concent import client
->>>>>>> eb4c7040
+
 from golem.transactions.ethereum import ethereumtransactionsystem as libets
 
 
@@ -209,7 +194,6 @@
         )
         self.assertEqual(ftt.operation, operation)
 
-<<<<<<< HEAD
     # pylint:enable=no-member
 
     @staticmethod
@@ -220,12 +204,16 @@
         )
 
 
-class ConcentDepositBaseTest(ConcentBaseTest, unittest.TestCase):
+class ETSBaseTest(ConcentBaseTest, unittest.TestCase):
+    """
+    Base test providing instances of EthereumTransactionSystem
+    for the provider and the requestor
+    """
     requestor_ets = None
     provider_ets = None
 
     def setUp(self):
-        super(ConcentDepositBaseTest, self).setUp()
+        super(ETSBaseTest, self).setUp()
         random.seed()
         td_requestor = tempfile.mkdtemp()
         td_provider = tempfile.mkdtemp()
@@ -249,69 +237,29 @@
         while ets._gntb_balance <= 0:
             try:
                 ets._run()
-=======
-
-class ETSBaseTest(ConcentBaseTest, testutils.DatabaseFixture):
-    """Base test with ets attribute"""
-
-    def setUp(self):
-        random.seed()
-        ConcentBaseTest.setUp(self)
-        testutils.DatabaseFixture.setUp(self)
-        self.ets = libets.EthereumTransactionSystem(
-            datadir=self.tempdir,
-            node_priv_key=self.requestor_keys.raw_privkey,
-        )
-
-    def wait_for_gntb(self):
-        sys.stderr.write('Waiting for GNTB...\n')
-        while self.ets._gntb_balance <= 0:
-            try:
-                self.ets._run()
->>>>>>> eb4c7040
             except ValueError as e:
                 # web3 will raise ValueError if 'error' is present
                 # in response from geth
                 sys.stderr.write('E: {}\n'.format(e))
             sys.stderr.write(
                 'Still waiting. GNT: {:22} GNTB: {:22} ETH: {:17}\n'.format(
-<<<<<<< HEAD
                     ets._gnt_balance,
                     ets._gntb_balance,
                     ets._eth_balance,
-=======
-                    self.ets._gnt_balance,
-                    self.ets._gntb_balance,
-                    self.ets._eth_balance,
->>>>>>> eb4c7040
                 ),
             )
             time.sleep(10)
 
-<<<<<<< HEAD
     def put_deposit(self, ets: libets.EthereumTransactionSystem, amount: int):
         start = datetime.datetime.now()
         self.wait_for_gntb(ets)
-=======
-    def requestor_put_deposit(self, price: int):
-        start = datetime.datetime.now()
-        self.wait_for_gntb()
-        amount, _ = helpers.requestor_deposit_amount(
-            # We'll use subtask price. Total number of subtasks is unknown
-            price,
-        )
->>>>>>> eb4c7040
 
         transaction_processed = threading.Event()
 
         def _callback():
             transaction_processed.set()
 
-<<<<<<< HEAD
         ets.concent_deposit(
-=======
-        self.ets.concent_deposit(
->>>>>>> eb4c7040
             required=amount,
             expected=amount,
             reserved=0,
@@ -320,11 +268,12 @@
         while not transaction_processed.is_set():
             sys.stderr.write('.')
             sys.stderr.flush()
-<<<<<<< HEAD
             ets._sci._monitor_blockchain_single()
             time.sleep(15)
+
         sys.stderr.write("\nDeposit confirmed in {}\n".format(
             datetime.datetime.now()-start))
+
         if ets.concent_balance() < amount:
             raise RuntimeError("Deposit failed")
 
@@ -337,12 +286,4 @@
 
     def provider_put_deposit(self, price: int):
         amount, _ = helpers.provider_deposit_amount(price)
-        return self.put_deposit(self.provider_ets, amount)
-=======
-            self.ets._sci._monitor_blockchain_single()
-            time.sleep(15)
-        sys.stderr.write("\nDeposit confirmed in {}\n".format(
-            datetime.datetime.now()-start))
-        if self.ets.concent_balance() < amount:
-            raise RuntimeError("Deposit failed")
->>>>>>> eb4c7040
+        return self.put_deposit(self.provider_ets, amount)