import os
import time
from Queue import Queue
from threading import Thread

from mock import Mock, patch
from twisted.internet.defer import Deferred

from golem.client import Client
from golem.clientconfigdescriptor import ClientConfigDescriptor
from golem.core.common import config_logging
from golem.core.simpleserializer import DictSerializer
from golem.environments.environment import Environment
from golem.rpc.mapping import aliases
from golem.rpc.session import WebSocketAddress
from golem.tools.appveyor import appveyor_patch
from golem.tools.testwithreactor import TestDirFixtureWithReactor
<<<<<<< HEAD
from gui.startapp import load_environments, start_client_process, \
    start_gui_process, GUIApp, stop_reactor, start_app
from mock import Mock, patch
from twisted.internet.defer import Deferred
=======
from golemgui import start_gui, GUIApp
from gui.startapp import load_environments, start_client
>>>>>>> d34d2ba7


def router_start(fail_on_start):
    def start(_, _reactor, callback, errback):
        if fail_on_start:
            errback(u"Router error")
        else:
            callback(Mock())

    return start


def session_connect(fail_on_start):
    def connect(instance, *args, **kwargs):
        deferred = Deferred()
        if fail_on_start:
            deferred.errback(u"Session error")
        else:
            instance.connected = True
            deferred.callback(Mock())
        return deferred

    return connect


def session_call(resolve_fn):
    def call(_, alias, *args, **kwargs):
        deferred = Deferred()
        try:
            result = resolve_fn(alias, *args, **kwargs)
        except Exception as exc:
            deferred.errback(exc)
        else:
            deferred.callback(result)
        return deferred

    return call


class TestStartAppFunc(TestDirFixtureWithReactor):

    @patch('logging.config.fileConfig')
    def test_config_logging(self, _):
        path = os.path.join(self.path, 'subdir1', 'subdir2', "golem.test")
        config_logging(path)
        assert os.path.exists(os.path.dirname(path))

    def test_load_environments(self):
        envs = load_environments()
        for el in envs:
            assert isinstance(el, Environment)
        assert len(envs) >= 2

    def _start_client(self, router_fails=False, session_fails=False, expected_result=None):

        client = None
        queue = Queue()

        with patch('gui.startapp.start_gui'), \
             patch('golem.client.Client.start', side_effect=lambda *_: queue.put(u"Success")), \
             patch('gui.startapp.start_error', side_effect=lambda err: queue.put(err)), \
             patch('golem.rpc.router.CrossbarRouter.start', router_start(router_fails)), \
             patch('golem.rpc.session.Session.connect', session_connect(session_fails)):

            try:
                client = Client(datadir=self.path,
                                transaction_system=False,
                                connect_to_known_hosts=False,
                                use_docker_machine_manager=False,
                                use_monitor=False)

                thread = Thread(target=lambda: start_client(start_ranking=False,
                                                            client=client,
                                                            reactor=self._get_reactor()))
                thread.daemon = True
                thread.start()

                message = queue.get(True, 10)
                assert unicode(message).find(expected_result) != -1

            except Exception as exc:
                self.fail(u"Cannot start client process: {}".format(exc))
            finally:
                if client:
                    client.quit()

    def _start_gui(self, session_fails=False, expected_result=None):

        address = WebSocketAddress(u'127.0.0.1', 50000, realm=u'golem')
        logger = Mock()

        def resolve_call(alias, *args, **kwargs):
            if alias == aliases.Environment.datadir:
                return self.path
            elif alias == aliases.Environment.opts:
                return DictSerializer.dump(ClientConfigDescriptor())
            elif alias == aliases.Environment.opt_description:
                return u'test description'
            elif alias == aliases.Payments.ident:
                return u'0xdeadbeef'
            elif alias == aliases.Crypto.key_id:
                return u'0xbadfad'
            elif alias == aliases.Task.tasks_stats:
                return dict(
                    in_network=0,
                    supported=0,
                    subtasks_computed=0,
                    subtasks_with_errors=0,
                    subtasks_with_timeout=0
                )
            elif alias == aliases.Payments.balance:
                return 0, 0, 0
            elif alias == aliases.Network.peers_connected:
                return []
            elif alias == aliases.Computation.status:
                return u''
            return 1

        with patch('logging.getLogger', return_value=logger), \
             patch('golemgui.start_error', side_effect=lambda err: logger.error(err)), \
             patch('golemgui.GUIApp.start', side_effect=lambda *a, **kw: logger.error(u"Success")), \
             patch('golemgui.install_qt5_reactor', side_effect=self._get_reactor), \
             patch('golem.rpc.session.Session.connect', session_connect(session_fails)), \
             patch('golem.rpc.session.Session.call', session_call(resolve_call)):

            try:

                gui_app = GUIApp(rendering=True)
                gui_app.gui.execute = lambda *a, **kw: logger.error(u"Success")
                gui_app.logic.customizer = Mock()

                thread = Thread(target=lambda: start_gui(address, gui_app))
                thread.daemon = True
                thread.start()

                started = time.time()
                while True:

                    if logger.error.called:
                        if not logger.error.call_args:
                            raise Exception(u"Invalid result: {}".format(logger.error.call_args))

                        message = logger.error.call_args[0][0]
                        assert unicode(message).find(expected_result) != -1
                        break

                    elif time.time() > started + 10:
                        raise Exception(u"Test timed out")
                    else:
                        time.sleep(0.1)

            except Exception as exc:
                self.fail(u"Cannot start gui process: {}".format(exc))

    @patch('logging.config.fileConfig')
    @appveyor_patch('golem.docker.machine.machine_manager.DockerMachineManager.check_environment',
                    return_value=True)
    @appveyor_patch('golem.docker.environment.DockerEnvironment.check_docker_images',
                    return_value=True)
    def test_start_client_success(self, *_):
        self._start_client(expected_result=u"Success")

    @patch('logging.config.fileConfig')
    @appveyor_patch('golem.docker.machine.machine_manager.DockerMachineManager.check_environment',
                    return_value=True)
    @appveyor_patch('golem.docker.environment.DockerEnvironment.check_docker_images',
                    return_value=True)
    def test_start_client_router_failure(self, *_):
        self._start_client(router_fails=True,
                           expected_result=u"Router error")

    @patch('logging.config.fileConfig')
    @appveyor_patch('golem.docker.machine.machine_manager.DockerMachineManager.check_environment',
                    return_value=True)
    @appveyor_patch('golem.docker.environment.DockerEnvironment.check_docker_images',
                    return_value=True)
    def test_start_client_session_failure(self, *_):
        self._start_client(session_fails=True,
                           expected_result=u"Session error")

    @patch('logging.config.fileConfig')
    @appveyor_patch('golem.docker.machine.machine_manager.DockerMachineManager.check_environment',
                    return_value=True)
    @appveyor_patch('golem.docker.environment.DockerEnvironment.check_docker_images',
                    return_value=True)
    def test_start_gui_success(self, *_):
        self._start_gui(expected_result=u"Success")

    @patch('logging.config.fileConfig')
    @appveyor_patch('golem.docker.machine.machine_manager.DockerMachineManager.check_environment',
                    return_value=True)
    @appveyor_patch('golem.docker.environment.DockerEnvironment.check_docker_images',
                    return_value=True)
    def test_start_gui_failure(self, *_):
        self._start_gui(session_fails=True,
                        expected_result=u"Session error")

    @patch('twisted.internet.reactor')
    def test_stop_reactor(self, reactor):
        reactor.running = False
        stop_reactor()
        assert not reactor.stop.called

        reactor.running = True
        stop_reactor()
        assert reactor.stop.called

    @patch('multiprocessing.Process.start')
    @patch('gui.startapp.start_client_process')
    @patch('golem.core.processmonitor.ProcessMonitor.start')
    @patch('golem.core.processmonitor.ProcessMonitor.exit')
    def test_start_app(self, exit_monitor, start_monitor, start_client, start_gui):

        start_app()

        assert start_gui.called
        assert start_monitor.called
        assert start_client.called
        assert exit_monitor.called
<|MERGE_RESOLUTION|>--- conflicted
+++ resolved
@@ -15,15 +15,8 @@
 from golem.rpc.session import WebSocketAddress
 from golem.tools.appveyor import appveyor_patch
 from golem.tools.testwithreactor import TestDirFixtureWithReactor
-<<<<<<< HEAD
-from gui.startapp import load_environments, start_client_process, \
-    start_gui_process, GUIApp, stop_reactor, start_app
-from mock import Mock, patch
-from twisted.internet.defer import Deferred
-=======
 from golemgui import start_gui, GUIApp
-from gui.startapp import load_environments, start_client
->>>>>>> d34d2ba7
+from gui.startapp import load_environments, start_client, stop_reactor, start_app
 
 
 def router_start(fail_on_start):
@@ -231,15 +224,8 @@
         stop_reactor()
         assert reactor.stop.called
 
-    @patch('multiprocessing.Process.start')
-    @patch('gui.startapp.start_client_process')
-    @patch('golem.core.processmonitor.ProcessMonitor.start')
-    @patch('golem.core.processmonitor.ProcessMonitor.exit')
-    def test_start_app(self, exit_monitor, start_monitor, start_client, start_gui):
-
-        start_app()
-
-        assert start_gui.called
-        assert start_monitor.called
-        assert start_client.called
-        assert exit_monitor.called
+    @patch('gui.startapp.start_client')
+    def test_start_app(self, _start_client):
+
+        start_app(datadir=self.tempdir)
+        _start_client.assert_called_with(True, self.tempdir, False)