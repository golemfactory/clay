--- conflicted
+++ resolved
@@ -192,7 +192,6 @@
     task_to_compute = factory.SubFactory(TaskToCompute)
 
 
-<<<<<<< HEAD
 class FileInfoFactory(factory.DictFactory):
     class Meta:
         model = concents.FileTransferToken.FileInfo
@@ -234,14 +233,14 @@
             obj.operation = concents.FileTransferToken.Operation.download
 
     # pylint: enable=no-self-argument
-=======
+
+
 class ForceSubtaskResultsResponse(factory.Factory):
     class Meta:
         model = concents.ForceSubtaskResultsResponse
 
     subtask_results_accepted = factory.SubFactory(SubtaskResultsAcceptedFactory)
     subtask_results_rejected = factory.SubFactory(SubtaskResultsRejected)
->>>>>>> 6693855e
 
 
 class ForceGetTaskResult(factory.Factory):
