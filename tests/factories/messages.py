--- conflicted
+++ resolved
@@ -1,11 +1,9 @@
 # pylint: disable=too-few-public-methods
 import factory
-<<<<<<< HEAD
 import time
 
-=======
 import factory.fuzzy
->>>>>>> 8538a0bf
+
 from golem_messages.message import base
 from golem_messages.message import concents
 from golem_messages.message import tasks
@@ -90,14 +88,12 @@
 
     report_computed_task = factory.SubFactory(ReportComputedTask)
 
-<<<<<<< HEAD
 class SubtaskResultsAcceptedFactory(factory.Factory):
     class Meta:
         model = tasks.SubtaskResultsAccepted
 
     task_to_compute = factory.SubFactory(TaskToCompute)
     payment_ts = factory.LazyFunction(lambda: int(time.time()))
-=======
 
 class ServiceRefused(factory.Factory):
     class Meta:
@@ -113,5 +109,4 @@
         model = concents.ForceReportComputedTask
 
     result_hash = factory.Faker('text')
-    task_to_compute = factory.SubFactory(ComputeTaskDef)
->>>>>>> 8538a0bf
+    task_to_compute = factory.SubFactory(ComputeTaskDef)