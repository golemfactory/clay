--- conflicted
+++ resolved
@@ -4,6 +4,12 @@
 
 from apps.rendering.resources.imgcompare import *
 
+from apps.rendering.resources.imgcompare import (advance_verify_img,
+                                                 check_size, compare_exr_imgs,
+                                                 compare_imgs,
+                                                 compare_pil_imgs,
+                                                 calculate_mse,
+                                                 calculate_psnr, logger)
 from apps.rendering.resources.imgrepr import load_img, PILImgRepr
 
 from golem.testutils import TempDirFixture, PEP8MixIn
@@ -153,19 +159,11 @@
             calculate_mse(img1, img2)
 
         img2 = get_pil_img_repr(img2_path, (10, 10), (253, 0, 0))
-<<<<<<< HEAD
         assert calculate_mse(img1, img2) == 1.3333333333333333
 
         img2 = get_pil_img_repr(img2_path, (10, 10))
         img2.set_pixel((0, 0), (0, 0, 0))
         assert calculate_mse(img1, img2) == 216.75
-=======
-        assert int(calculate_mse(img1, img2)) == 1
-
-        img2 = get_pil_img_repr(img2_path, (10, 10))
-        img2.set_pixel((0, 0), (0, 0, 0))
-        assert int(calculate_mse(img1, img2)) == 216
->>>>>>> b0506b28
 
         assert calculate_mse(img1, img2, start1=(0, 0), start2=(2, 2), box=(7, 7)) == 0
 
