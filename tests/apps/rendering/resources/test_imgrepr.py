import os
import unittest

from PIL import Image

from apps.rendering.resources.imgrepr import (blend, EXRImgRepr, ImgRepr,
<<<<<<< HEAD
                                              load_as_pil, load_img, logger,
                                              PILImgRepr)
from golem.testutils import TempDirFixture
from golem.tools.assertlogs import LogTestCase
from imghelper import (get_exr_img_repr, get_pil_img_repr, get_test_exr,
                       make_test_img)
=======
                                              load_as_pil, load_img, load_as_PILImgRepr,
                                              logger, PILImgRepr)

from golem.testutils import TempDirFixture, PEP8MixIn
from golem.tools.assertlogs import (LogTestCase)
>>>>>>> 9d087d90

from tests.apps.rendering.resources.imghelper import (get_exr_img_repr, get_pil_img_repr, get_test_exr, make_test_img)

class TImgRepr(ImgRepr):
    def load_from_file(self, file_):
        super(TImgRepr, self).load_from_file(file_)

    def get_pixel(self, xy):
        super(TImgRepr, self).get_pixel(xy)

    def get_size(self):
        super(TImgRepr, self).get_size()

    def set_pixel(self, xy, color):
        super(TImgRepr, self).set_pixel(xy, color)

    def copy(self):
        super(TImgRepr, self).copy()

    def to_pil(self):
        super(TImgRepr, self).to_pil()


<<<<<<< HEAD
class TestImgRepr(unittest.TestCase):
=======
class TestImgRepr(unittest.TestCase, PEP8MixIn):
    PEP8_FILES = [
        'apps/rendering/resources/imgrepr.py',
    ]

>>>>>>> 9d087d90
    def test_functions(self):
        t = TImgRepr()
        t.load_from_file("file_")
        t.get_pixel((0, 0))
        t.get_size()
        t.copy()
        t.to_pil()
        t.set_pixel((0, 0), (0, 0, 0))


class TestPILImgRepr(TempDirFixture, PEP8MixIn):
    PEP8_FILES = [
        'apps/rendering/resources/imgrepr.py',
    ]

    def test_init(self):
        p = PILImgRepr()
        assert isinstance(p, ImgRepr)
        assert p.img is None
        assert p.type == "PIL"

    def test_errors(self):
        p = PILImgRepr()

        with self.assertRaises(Exception):
            p.load_from_file("unknown file")
        with self.assertRaises(Exception):
            p.get_size()
        with self.assertRaises(Exception):
            p.get_pixel((0, 0))

    def test_pil_repr(self):
        img_path = self.temp_file_name('img.png')
        p = get_pil_img_repr(img_path)
        assert isinstance(p.img, Image.Image)
        assert p.get_size() == (10, 10)
        assert p.get_pixel((0, 0)) == [255, 0, 0]
        assert p.get_pixel((5, 5)) == [255, 0, 0]
        assert p.get_pixel((9, 9)) == [255, 0, 0]
        with self.assertRaises(Exception):
            p.get_pixel((10, 10))

        p_copy = p.copy()

        p.set_pixel((3, 5), [10, 11, 12])
        assert p.get_pixel((3, 5)) == [10, 11, 12]
        assert p_copy.get_pixel((3, 5)) == [255, 0, 0]

        p_copy.set_pixel((5, 3), [200, 210, 220])
        assert p_copy.get_pixel((5, 3)) == [200, 210, 220]
        assert p.get_pixel((5, 3)) == [255, 0, 0]


def almost_equal(v1, v2):
    assert abs(v1 - v2) < 0.001


def almost_equal_pixels(pix1, pix2):
    for c1, c2 in zip(pix1, pix2):
        almost_equal(c1, c2)


class TestExrImgRepr(TempDirFixture, PEP8MixIn):
    PEP8_FILES = [
        'apps/rendering/resources/imgrepr.py',
    ]
    def test_init(self):
        img = EXRImgRepr()
        assert isinstance(img, ImgRepr)
        assert img.img is None
        assert img.type == "EXR"
        assert img.rgb is None
        assert img.min == 0.0
        assert img.max == 1.0
        assert img.file_path is None

    def test_errors(self):
        e = EXRImgRepr()

        with self.assertRaises(Exception):
            e.load_from_file("unknown file")
        with self.assertRaises(Exception):
            e.get_size()
        with self.assertRaises(Exception):
            e.get_pixel((0, 0))

    def test_exr_repr(self):
        e = get_exr_img_repr()
        assert e.img is not None
        assert e.rgb is not None

        assert e.get_size() == (10, 10)

        assert e.get_pixel((0, 0)) == [0.5703125,
                                       0.53076171875,
                                       0.432373046875]
        assert e.get_pixel((5, 5)) == [0.6982421875,
                                       0.73193359375,
                                       0.70556640625]
        assert e.get_pixel((9, 9)) == [0.461181640625,
                                       0.52392578125,
                                       0.560546875]

        with self.assertRaises(Exception):
            e.get_pixel((10, 10))

    def test_set_pixel(self):
        e = get_exr_img_repr()

        val1 = [0.4, 0.3, 0.2]
        e.set_pixel((0, 0), val1)
        val2 = [0.1, 0.131, 0.001]
        e.set_pixel((4, 4), val2)

        almost_equal_pixels(e.get_pixel((0, 0)), val1)
        almost_equal_pixels(e.get_pixel((4, 4)), val2)

        e_copy = e.copy()

        e.min = 0.5
        e.set_pixel((0, 0), val1)
        almost_equal_pixels(e.get_pixel((0, 0)), [0.5, 0.5, 0.5])

        e.max = 0.8
        val3 = [0.1, 0.6, 0.9]
        e.set_pixel((0, 0), val3)
        almost_equal_pixels(e.get_pixel((0, 0)), [0.5, 0.6, 0.8])

        almost_equal_pixels(e_copy.get_pixel((0, 0)), val1)
        assert e_copy.min == 0.0
        assert e_copy.max == 1.0

    def test_to_pil(self):
        e = get_exr_img_repr()

        img = e.to_pil()
        img_file = os.path.join(self.path, "img1.jpg")
        img.save(img_file)
        img.close()
        p = PILImgRepr()
        p.load_from_file(img_file)

        img2 = e.to_pil(use_extremas=True)
        assert isinstance(img2, Image.Image)
        img_alt = get_exr_img_repr(alt=True)
        img3 = img_alt.to_pil(use_extremas=True)
        assert isinstance(img3, Image.Image)

    def test_to_l_image(self):
        e = get_exr_img_repr()
        img = e.to_l_image()
        assert isinstance(img, Image.Image)
        assert img.mode == "L"

    def test_get_rgbf_extrema(self):
        e = get_exr_img_repr(alt=True)
        assert e.get_rgbf_extrema() == (0.0, 0.0)
        e = get_exr_img_repr()
        assert e.get_rgbf_extrema() == (3.71875, 0.10687255859375)


class TestImgFunctions(TempDirFixture, LogTestCase):
    def test_load_img(self):
        exr_img = load_img(get_test_exr())
        assert isinstance(exr_img, EXRImgRepr)
        assert exr_img.get_size() == (10, 10)

        img_path = self.temp_file_name("img.jpg")
        pil_img = get_pil_img_repr(img_path)
        assert isinstance(pil_img, PILImgRepr)
        assert pil_img.get_size() == (10, 10)

        assert load_img("notexisting") is None

    def test_blend_pil(self):
        img_path1 = self.temp_file_name("img1.png")
        img_path2 = self.temp_file_name("img2.png")
        make_test_img(img_path1)
        make_test_img(img_path2)

        img1 = PILImgRepr()
        img2 = PILImgRepr()
        img1.load_from_file(img_path1)
        img2.load_from_file(img_path2)
        img1 = get_pil_img_repr(img_path1)

        img = blend(img1, img2, 0.5)
        assert isinstance(img, PILImgRepr)
        assert img.get_pixel((3, 2)) == [255, 0, 0]

        make_test_img(img_path2, size=(15, 15))
        img2.load_from_file(img_path2)

        with self.assertLogs(logger, "ERROR"):
            assert blend(img1, img2, 0.5) is None

        make_test_img(img_path2, color=(0, 255, 30))
        img2.load_from_file(img_path2)

        assert img1.get_pixel((3, 2)) == [255, 0, 0]
        assert img2.get_pixel((3, 2)) == [0, 255, 30]

        img = blend(img1, img2, 0)
        assert img.get_pixel((3, 2)) == [255, 0, 0]
        img = blend(img1, img2, 1)
        assert img.get_pixel((3, 2)) == [0, 255, 30]

        assert img1.get_pixel((3, 2)) == [255, 0, 0]
        assert img2.get_pixel((3, 2)) == [0, 255, 30]
        img = blend(img1, img2, 0.5)
        assert img.get_pixel((3, 2)) == [127, 127, 15]

        img = blend(img1, img2, 0.1)
        assert img.get_pixel((3, 2)) == [229, 25, 3]

    def test_blend_exr(self):
        exr1 = get_exr_img_repr()
        exr2 = get_exr_img_repr(alt=True)

        exr = blend(exr1, exr2, 0)
        assert exr.get_pixel((3, 2)) == exr1.get_pixel((3, 2))

        exr = blend(exr1, exr2, 1)
        assert exr.get_pixel((3, 2)) == exr2.get_pixel((3, 2))

        assert exr2.get_pixel((3, 2)) == [0, 0, 0]

        assert exr1.get_pixel((3, 2)) == [0.381103515625,
                                          0.412353515625,
                                          0.42236328125]
        assert exr2.get_pixel((3, 2)) == [0, 0, 0]

        exr = blend(exr1, exr2, 0.5)
        almost_equal_pixels(exr.get_pixel((3, 2)), [0.1905, 0.206, 0.211])

        exr = blend(exr1, exr2, 0.9)
        almost_equal_pixels(exr.get_pixel((3, 2)), [0.0381, 0.0412, 0.0422])

    def test_load_as_pil(self):
        img_path = self.temp_file_name("path1.png")
        make_test_img(img_path)
        img = load_as_pil(img_path)
        assert isinstance(img, Image.Image)
        exr_path = get_test_exr()
        img = load_as_pil(exr_path)
        assert isinstance(img, Image.Image)

    def test_load_as_PILImgRepr(self):
        img_path = self.temp_file_name("path1.png")
        make_test_img(img_path)
        img = load_as_PILImgRepr(img_path)
        assert isinstance(img, PILImgRepr)
        exr_path = get_test_exr()
        img = load_as_PILImgRepr(exr_path)
        assert isinstance(img, PILImgRepr)<|MERGE_RESOLUTION|>--- conflicted
+++ resolved
@@ -4,20 +4,11 @@
 from PIL import Image
 
 from apps.rendering.resources.imgrepr import (blend, EXRImgRepr, ImgRepr,
-<<<<<<< HEAD
-                                              load_as_pil, load_img, logger,
-                                              PILImgRepr)
-from golem.testutils import TempDirFixture
-from golem.tools.assertlogs import LogTestCase
-from imghelper import (get_exr_img_repr, get_pil_img_repr, get_test_exr,
-                       make_test_img)
-=======
                                               load_as_pil, load_img, load_as_PILImgRepr,
                                               logger, PILImgRepr)
 
 from golem.testutils import TempDirFixture, PEP8MixIn
 from golem.tools.assertlogs import (LogTestCase)
->>>>>>> 9d087d90
 
 from tests.apps.rendering.resources.imghelper import (get_exr_img_repr, get_pil_img_repr, get_test_exr, make_test_img)
 
@@ -41,15 +32,11 @@
         super(TImgRepr, self).to_pil()
 
 
-<<<<<<< HEAD
-class TestImgRepr(unittest.TestCase):
-=======
 class TestImgRepr(unittest.TestCase, PEP8MixIn):
     PEP8_FILES = [
         'apps/rendering/resources/imgrepr.py',
     ]
 
->>>>>>> 9d087d90
     def test_functions(self):
         t = TImgRepr()
         t.load_from_file("file_")
