import unittest
from os import makedirs, path, remove

from mock import Mock

from apps.core.task.coretaskstate import TaskDefinition
from apps.core.task.coretaskstate import TaskState
from apps.rendering.task.framerenderingtask import get_task_border, FrameRendererOptions
from apps.rendering.task.renderingtask import RenderingTask
from apps.rendering.task.renderingtaskstate import RenderingTaskDefinition

from golem.resource.dirmanager import DirManager, get_tmp_path
from golem.tools.testdirfixture import TestDirFixture

class RenderingTaskMock(RenderingTask):
    class ENVIRONMENT_CLASS(object):
        main_program_file = None
        docker_images = []

        def get_id(self):
            return "TEST"

    def __init__(self, main_program_file, *args, **kwargs):
        self.ENVIRONMENT_CLASS.main_program_file = main_program_file
        super(RenderingTaskMock, self).__init__(*args, **kwargs)

class TestRenderingTask(TestDirFixture):
    def setUp(self):
        super(TestRenderingTask, self).setUp()
        files = self.additional_dir_content([3])
        task_definition = TaskDefinition()
        task_definition.max_price = 1000
        task_definition.task_id = "xyz"
        task_definition.estimated_memory = 1024
        task_definition.full_task_timeout = 3600
        task_definition.subtask_timeout = 600
        task_definition.main_scene_file=files[1]
        task_definition.resolution = [800, 600]
        task_definition.output_file = files[2]
        task_definition.output_format = ".png"


        task = RenderingTaskMock(
            main_program_file=files[0],
            node_name="ABC",
            task_definition=task_definition,
            total_tasks=100,
            root_path=self.path,
            owner_address="10.10.10.10",
            owner_port=1023,
            owner_key_id="keyid",
        )

        dm = DirManager(self.path)
        task.initialize(dm)
        self.task = task

    def test_paths(self):
        rt = self.task
        res1 = path.join(self.path, "dir1", "dir2", "name1")
        res2 = path.join(self.path, "dir1", "dir2", "name2")
        rt.task_resources = [res1, res2]
        assert rt._get_working_directory() == "../.."

<<<<<<< HEAD
=======
    def test_box_start(self):
        rt = self.task
        rt.verification_options = AdvanceRenderingVerificationOptions()
        rt.verification_options.box_size = (5, 5)
        sizes = [(24, 12, 44, 20), (0, 0, 800, 600), (10, 150, 12, 152)]
        for size in sizes:
            for i in range(20):
                x, y = rt._get_box_start(*size)
                assert size[0] <= x <= size[2]
                assert size[1] <= y <= size[3]

>>>>>>> 0c5e093a
    def test_remove_from_preview(self):
        rt = self.task
        rt.subtasks_given["xxyyzz"] = {"start_task": 2, "end_task": 2}
        tmp_dir = get_tmp_path(rt.header.task_id, rt.root_path)
        makedirs(tmp_dir)
        img = rt._open_preview()
        for i in range(int(round(rt.res_x * rt.scale_factor))):
            for j in range(int(round(rt.res_y * rt.scale_factor))):
                img.putpixel((i, j), (1, 255, 255))
        img.save(rt.preview_file_path, "BMP")
        img.close()
        rt._remove_from_preview("xxyyzz")
        img = rt._open_preview()
        assert img.getpixel((0, 0)) == (1, 255, 255)
        assert img.getpixel((0, 2)) == (0, 0, 0)
        assert img.getpixel((200, 3)) == (0, 0, 0)
        assert img.getpixel((199, 4)) == (1, 255, 255)
        assert img.getpixel((100, 16)) == (1, 255, 255)
        img.close()

    def test_update_task_state(self):
        task = self.task
        state = TaskState()
        task.update_task_state(state)
        assert state.extra_data.get("result_preview") is None
        task.preview_task_file_path = "preview_task_file"
        task.preview_file_path = "preview_file"
        task.update_task_state(state)
        assert state.extra_data["result_preview"] == "preview_task_file"
        task.num_tasks_received = task.total_tasks
        task.update_task_state(state)
        assert state.extra_data["result_preview"] == "preview_file"
        task.preview_file_path = None
        task.update_task_state(state)
        assert state.extra_data["result_preview"] == "preview_file"

    def test_mode_and_ext_in_open_preview(self):
        task = self.task
        preview = task._open_preview()
        assert path.isfile(task.preview_file_path)
        assert preview.mode == "RGB"
        assert preview.size == (267, 200)
        preview.close()

        preview = task._open_preview("RGBA")
        assert preview.mode == "RGB"
        assert preview.size == (267, 200)
        preview.close()
        remove(task.preview_file_path)
        preview = task._open_preview("RGBA", "PNG")
        assert preview.mode == "RGBA"
        assert preview.size == (267, 200)
        preview.close()


class TestGetTaskBorder(unittest.TestCase):

    def test(self):
        subtask = Mock()
        subtask.extra_data = {'start_task': 0, 'end_task': 1}
        definition = RenderingTaskDefinition()
        definition.resolution = [300, 200]
        definition.options = FrameRendererOptions()
        border = get_task_border(subtask, definition, 1)
        assert len(border) == 1400

        definition.options.use_frames = True
        definition.options.frames = range(100)
        border = get_task_border(subtask, definition, 1)
        assert not border

        subtask.extra_data = {'start_task': 0, 'end_task': 1000}
        border = get_task_border(subtask, definition, 1000)
        assert len(border) == 640<|MERGE_RESOLUTION|>--- conflicted
+++ resolved
@@ -12,6 +12,7 @@
 from golem.resource.dirmanager import DirManager, get_tmp_path
 from golem.tools.testdirfixture import TestDirFixture
 
+
 class RenderingTaskMock(RenderingTask):
     class ENVIRONMENT_CLASS(object):
         main_program_file = None
@@ -23,6 +24,7 @@
     def __init__(self, main_program_file, *args, **kwargs):
         self.ENVIRONMENT_CLASS.main_program_file = main_program_file
         super(RenderingTaskMock, self).__init__(*args, **kwargs)
+
 
 class TestRenderingTask(TestDirFixture):
     def setUp(self):
@@ -38,7 +40,6 @@
         task_definition.resolution = [800, 600]
         task_definition.output_file = files[2]
         task_definition.output_format = ".png"
-
 
         task = RenderingTaskMock(
             main_program_file=files[0],
@@ -62,20 +63,6 @@
         rt.task_resources = [res1, res2]
         assert rt._get_working_directory() == "../.."
 
-<<<<<<< HEAD
-=======
-    def test_box_start(self):
-        rt = self.task
-        rt.verification_options = AdvanceRenderingVerificationOptions()
-        rt.verification_options.box_size = (5, 5)
-        sizes = [(24, 12, 44, 20), (0, 0, 800, 600), (10, 150, 12, 152)]
-        for size in sizes:
-            for i in range(20):
-                x, y = rt._get_box_start(*size)
-                assert size[0] <= x <= size[2]
-                assert size[1] <= y <= size[3]
-
->>>>>>> 0c5e093a
     def test_remove_from_preview(self):
         rt = self.task
         rt.subtasks_given["xxyyzz"] = {"start_task": 2, "end_task": 2}
