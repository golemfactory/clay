--- conflicted
+++ resolved
@@ -466,11 +466,9 @@
         # We know that if we don't strip subtitles and data streams in this
         # particular case ffmpeg won't be able to convert them and fail. But it
         # is not necessarily the case for non-whitelisted streams in general.
-<<<<<<< HEAD
-        task: Task = self.execute_task(task_def)
-        print(self.get_task_state(task))
-        self.assertTrue(self.get_task_state(task) == TaskStatus.aborted)
-
+        with self.assertRaises(UnsupportedStream):
+            self.execute_task(task_def)
+    
     def test_dont_retry_failed_subtask_more_than_1_time(self):
         resource_stream = os.path.join(self.RESOURCES, 'test_video2')
         result_file = os.path.join(self.root_dir, 'test_simple_case.mp4')
@@ -497,6 +495,7 @@
         result, subtask_id = self.fail_computing_next_subtask(task)
         self.verify_subtask(task, subtask_id, result)
 
+    @pytest.mark.slow
     def test_subtask_timeout_is_not_failure(self):
         resource_stream = os.path.join(self.RESOURCES, 'test_video2')
         result_file = os.path.join(self.root_dir, 'test_simple_case.mp4')
@@ -514,8 +513,4 @@
 
         for i in range(5):
             self.timeout_next_subtask(task)
-            self.task_manager.check_timeouts()
-=======
-        with self.assertRaises(UnsupportedStream):
-            self.execute_task(task_def)
->>>>>>> 665644c0
+            self.task_manager.check_timeouts()