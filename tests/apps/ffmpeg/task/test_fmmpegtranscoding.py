--- conflicted
+++ resolved
@@ -1,8 +1,6 @@
 import os
 import shutil
 import uuid
-from os import rename
-from os.path import splitext, join
 from unittest import mock
 
 from coverage.annotate import os
@@ -44,31 +42,6 @@
 
     def test_split_invalid_video(self):
         with self.assertRaises(ffmpegException):
-<<<<<<< HEAD
-            self.stream_operator.split_video(os.path.join(self.RESOURCES,
-                                                          'invalid_test_video2.mp4'),
-                                             1, self.dir_manager,
-                                             str(uuid.uuid4()))
-
-    def test_split_and_merge_video(self):
-        print("\n\n{}\n\n".format(self.tempdir))
-        parts = 2
-        chunks = self.stream_operator.split_video(
-            self.RESOURCE_STREAM, parts,
-            self.dir_manager, str(uuid.uuid4()))
-        self.assertEqual(len(chunks), parts)
-        playlists = [file for chunk in chunks for file in chunk if file.endswith('m3u8')]
-        for playlist in playlists:
-            name, ext = splitext(playlist)
-            ttt = join(self.dir_manager.get_task_output_dir(str(uuid.uuid4())), playlist)
-            rename(join(self.dir_manager.get_task_output_dir(str(uuid.uuid4())), playlist),
-                   join(self.dir_manager.get_task_output_dir(str(uuid.uuid4())), "{}_TC{}".format(name, ext)))
-
-        assert True
-
-    def test_merge_video_empty_dir(self):
-        assert True
-=======
             self.stream_operator.split_video(
                 os.path.join(self.RESOURCES,
                              'invalid_test_video2.mp4'),
@@ -159,7 +132,6 @@
             self.stream_operator.merge_video('output.mp4',
                                              self.tempdir,
                                              ['test_TC.m3u8', 'test_TC.ts'])
->>>>>>> 4fb66007
 
 
 class TestffmpegDockerJob(TestDockerJob):
@@ -194,7 +166,4 @@
             self.assertEqual(exit_code, 0)
 
         out_files = os.listdir(self.output_dir)
-        self.assertEqual(out_files, ['test_video_TC.mp4'])
-
-    def test_ffmpeg_merge_job(self):
-        assert True+        self.assertEqual(out_files, ['test_video_TC.mp4'])