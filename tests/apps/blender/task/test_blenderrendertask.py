--- conflicted
+++ resolved
@@ -366,11 +366,7 @@
             for yres in range(1, 100):
                 self.bt.res_y = yres
                 cur_max_y = self.bt.res_y
-<<<<<<< HEAD
                 for i in range(1, self.bt.get_total_tasks() + 1):
-=======
-                for i in range(1, self.bt.total_tasks + 1):
->>>>>>> ebf7ef51
                     min_y, max_y = self.bt.get_subtask_y_border(i)
                     min_y = int(float(self.bt.res_y) * min_y)
                     max_y = int(float(self.bt.res_y) * max_y)
