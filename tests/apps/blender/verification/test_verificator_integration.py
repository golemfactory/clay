--- conflicted
+++ resolved
@@ -39,11 +39,7 @@
         self.subtask_info['frames'] = [1]
         self.subtask_info['output_format'] = 'PNG'
         self.subtask_info['use_frames'] = False
-<<<<<<< HEAD
         self.subtask_info['start_task'] = 1
-        self.subtask_info['end_task'] = 1
-=======
->>>>>>> 1963ee38
         self.subtask_info['total_tasks'] = 1
         self.subtask_info['crops'] = [
             {
@@ -66,7 +62,6 @@
         self.subtask_info['ctd']['docker_images'] = [DockerImage(
             'golemfactory/blender', tag='1.5').to_dict()]
         self.subtask_info['ctd']['extra_data'] = dict()
-<<<<<<< HEAD
         self.subtask_info['ctd']['extra_data']['scene_file'] = \
             self.subtask_info['scene_file']
         self.subtask_info['ctd']['extra_data']['resolution'] = \
@@ -75,26 +70,19 @@
             self.subtask_info['use_compositing']
         self.subtask_info['ctd']['extra_data']['samples'] = \
             self.subtask_info['samples']
-=======
->>>>>>> 1963ee38
         self.subtask_info['ctd']['extra_data']['frames'] = \
             self.subtask_info['frames']
         self.subtask_info['ctd']['extra_data']['output_format'] = \
             self.subtask_info['output_format']
         self.subtask_info['ctd']['extra_data']['start_task'] = \
             self.subtask_info['start_task']
-        self.subtask_info['ctd']['extra_data']['end_task'] = \
-            self.subtask_info['end_task']
         self.subtask_info['ctd']['extra_data']['total_tasks'] = \
             self.subtask_info['total_tasks']
-<<<<<<< HEAD
         self.subtask_info['ctd']['extra_data']['crops'] = \
             self.subtask_info['crops']
         self.subtask_info['ctd']['extra_data']['path_root'] = \
             self.subtask_info['path_root']
         self.subtask_info['ctd']['short_description'] = ''
-=======
->>>>>>> 1963ee38
         self.subtask_info['ctd']['src_code'] = open(
             os.path.join(
                 self.golem_dir,
