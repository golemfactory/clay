import time
import unittest.mock as mock

from apps.core.benchmark import benchmarkrunner
from golem.task.taskbase import Task
from golem.testutils import TempDirFixture


class DummyTask(Task):
    def initialize(self, dir_manager):
        pass

    def query_extra_data(self, perf_index, num_cores, node_id, node_name):
        pass

    def short_extra_data_repr(self, extra_data):
        pass

    def needs_computation(self):
        pass

    def finished_computation(self):
        pass

    def computation_finished(self, subtask_id, task_result, result_type,
                             verification_finished):
        pass

    def computation_failed(self, subtask_id):
        pass

    def verify_subtask(self, subtask_id):
        pass

    def verify_task(self):
        pass

    def get_total_tasks(self):
        pass

    def get_active_tasks(self):
        pass

    def get_tasks_left(self):
        pass

    def restart(self):
        pass

    def restart_subtask(self, subtask_id):
        pass

    def abort(self):
        pass

    def get_progress(self):
        pass

    def update_task_state(self, task_state):
        pass

    def get_trust_mod(self, subtask_id):
        pass

    def add_resources(self, resources):
        pass

    def copy_subtask_results(self, subtask_id, old_subtask_info, results):
        pass

<<<<<<< HEAD
=======
    def query_extra_data_for_test_task(self):
        pass

>>>>>>> d0986ebe
    def should_accept_client(self, node_id):
        pass


class BenchmarkRunnerFixture(TempDirFixture):
    def _success(self):
        """Instance success_callback."""
        pass

    def _error(self, *args):
        """Instance error_callback."""
        pass

    def setUp(self):
        super().setUp()
        self.benchmark = mock.MagicMock()
        self.instance = benchmarkrunner.BenchmarkRunner(
            task=DummyTask(None, None, None),
            root_path=self.tempdir,
            success_callback=self._success,
            error_callback=self._error,
            benchmark=self.benchmark,
        )


class TestBenchmarkRunner(BenchmarkRunnerFixture):
    def test_task_thread_getter(self):
        """When docker_images is empty."""
        ctd = {}
        ctd['docker_images'] = []
        with self.assertRaises(Exception):
            self.instance._get_task_thread(ctd)

    def test_tt_cases(self):
        """run() with different tt values."""
        with mock.patch.multiple(self.instance, run=mock.DEFAULT, tt=None) as values:
            self.instance.run()
            values['run'].assert_called_once_with()

        with mock.patch.multiple(self.instance, tt=mock.DEFAULT) as values:
            self.instance.run()

    def test_task_computed_immidiately(self):
        """Special case when start_time and stop_time are identical.
        It's higly unprobable on *NIX but happens a lot on Windows
        wich has lower precision of time.time()."""

        task_thread = mock.MagicMock()
        task_thread.error = False

        # result dict with data, and successful verification
        result_dict = {
            'data': object(),
        }
        task_thread.result = (result_dict, None)
        try:
            self.instance.__class__.start_time = property(lambda self: self.end_time)
            self.instance.success_callback = mock.MagicMock()
            self.benchmark.verify_result.return_value = True
            self.benchmark.normalization_constant = 1
            self.instance.task_computed(task_thread)
            self.instance.success_callback.assert_called_once_with(mock.ANY)
        finally:
            del self.instance.__class__.start_time

        # now try what happens when user moves the clock back!
        try:
            self.instance.__class__.start_time = property(lambda self: self.end_time+10)
            self.instance.success_callback = mock.MagicMock()
            self.benchmark.verify_result.return_value = True
            self.benchmark.normalization_constant = 1
            self.instance.task_computed(task_thread)
            self.instance.success_callback.assert_called_once_with(mock.ANY)
        finally:
            del self.instance.__class__.start_time

    def test_task_computed_false_result_and_false_error_msg(self):
        task_thread = mock.MagicMock()
        task_thread.result = None
        task_thread.error = False
        task_thread.error_msg = error_msg = None
        self.instance.error_callback = error_mock = mock.MagicMock()
        self.instance.task_computed(task_thread)
        error_mock.assert_called_once_with(error_msg)

    def test_task_computed_false_resulst_and_non_false_error_msg(self):
        task_thread = mock.MagicMock()
        task_thread.result = None
        task_thread.error = True
        task_thread.error_msg = error_msg = \
            "dummy error msg:{}".format(time.time())
        self.instance.error_callback = error_mock = mock.MagicMock()
        self.instance.task_computed(task_thread)
        error_mock.assert_called_once_with(error_msg)

    def test_task_computed_empty_result_dict(self):
        task_thread = mock.MagicMock()
        task_thread.error = False
        result_dict = {}
        task_thread.result = (result_dict, None)
        self.instance.task_computed(task_thread)
        self.assertEqual(self.benchmark.verify_result.call_count, 0)

    def test_task_computed_result_dict_without_res(self):
        task_thread = mock.MagicMock()
        task_thread.error = False
        result_dict = {'a': None}
        task_thread.result = (result_dict, None)
        self.instance.task_computed(task_thread)
        self.assertEqual(self.benchmark.verify_result.call_count, 0)

    def test_task_computed_result_dict_with_data_but_failed_verification(self):
        task_thread = mock.MagicMock()
        task_thread.error = False
        result_dict = {
            'data': object(),
        }
        task_thread.result = (result_dict, None)
        self.instance.start_time = time.time()
        self.instance.success_callback = mock.MagicMock()
        self.benchmark.verify_result.return_value = False
        self.instance.task_computed(task_thread)
        self.benchmark.verify_result.assert_called_once_with(
            result_dict['data'])
        self.assertEqual(self.instance.success_callback.call_count, 0)

    def test_task_computed_result_dict_with_data_and_successful_verification(
            self):
        task_thread = mock.MagicMock()
        task_thread.error = False
        result_dict = {
            'data': object(),
        }
        task_thread.result = (result_dict, None)
        self.instance.start_time = time.time()
        self.instance.success_callback = mock.MagicMock()
        self.benchmark.verify_result.reset_mock()
        self.benchmark.verify_result.return_value = True
        self.benchmark.normalization_constant = 1
        self.instance.task_computed(task_thread)
        self.benchmark.verify_result.assert_called_once_with(
            result_dict['data'])
        self.instance.success_callback.assert_called_once_with(mock.ANY)


class TestBenchmarkRunnerIsSuccess(BenchmarkRunnerFixture):
    def setUp(self):
        super().setUp()
        self.task_thread = mock.MagicMock()
        self.task_thread.error = False
        self.instance.start_time = time.time()
        self.instance.end_time = self.instance.start_time + 4
        self.benchmark.verify_result.return_value = True

    def test_result_is_not_a_tuple(self):
        self.task_thread.result = 5
        assert not self.instance.is_success(self.task_thread)

    def test_result_first_arg_is_none(self):
        self.task_thread.result = None, 30
        assert not self.instance.is_success(self.task_thread)

    def test_result_first_arg_doesnt_have_data_in_dictionary(self):
        self.task_thread.result = {'abc': 20}, 30
        assert not self.instance.is_success(self.task_thread)

    def test_is_success(self):
        self.task_thread.result = {'data': "some data"}, 30
        assert self.instance.is_success(self.task_thread)

    def test_end_time_not_measured(self):
        self.instance.end_time = None
        assert not self.instance.is_success(self.task_thread)

    def test_start_time_not_measured(self):
        self.instance.end_time = self.instance.start_time
        self.instance.start_time = None
        assert not self.instance.is_success(self.task_thread)

    def test_not_verified_properly(self):
        self.instance.start_time = self.instance.end_time - 5
        self.benchmark.verify_result.return_value = False
        assert not self.instance.is_success(self.task_thread)


class WrongTask(DummyTask):
    def query_extra_data(self, perf_index, num_cores, node_id, node_name):
        raise ValueError("Wrong task")


class BenchmarkRunnerWrongTaskTest(TempDirFixture):

    def test_run_with_error(self):
        benchmark = mock.MagicMock()
        instance = benchmarkrunner.BenchmarkRunner(
            task=WrongTask(None, None, None),
            root_path=self.tempdir,
            success_callback=mock.Mock(),
            error_callback=mock.Mock(),
            benchmark=benchmark,
        )
        instance.run()
        instance.success_callback.assert_not_called()
        instance.error_callback.assert_called_once()<|MERGE_RESOLUTION|>--- conflicted
+++ resolved
@@ -68,12 +68,9 @@
     def copy_subtask_results(self, subtask_id, old_subtask_info, results):
         pass
 
-<<<<<<< HEAD
-=======
     def query_extra_data_for_test_task(self):
         pass
 
->>>>>>> d0986ebe
     def should_accept_client(self, node_id):
         pass
 
