--- conflicted
+++ resolved
@@ -67,24 +67,6 @@
         self.assertCountEqual(task_def.resources, ['/input/dir'])
 
 
-<<<<<<< HEAD
-class WasmTaskVerifierTestCase(TestCase):
-    def test_verifier(self):
-        verification_data = {
-            'subtask_info': {'some': 'info'},
-            'results': ['result1', 'result2'],
-        }
-        verifier = WasmTaskVerifier(verification_data)
-
-        # Important check, without this the results are not available
-        # in WasmTask's accept_results.
-        self.assertEqual(verifier.results, ['result1', 'result2'])
-
-        self.assertEqual(verifier.subtask_info, {'some': 'info'})
-
-
-=======
->>>>>>> 68324629
 TEST_TASK_DEFINITION_DICT = {
     'type': 'wasm',
     'name': 'wasm',
