import os
from unittest import TestCase

from mock import MagicMock, patch
from PIL import Image

from golem.task.taskstate import SubtaskState, SubtaskStatus
from golem.tools.testdirfixture import TestDirFixture

from gnr.application import GNRGui
<<<<<<< HEAD
from gnr.customizers.renderingmainwindowcustomizer import RenderingMainWindowCustomizer, subtasks_priority
=======
from gnr.customizers.renderingmainwindowcustomizer import RenderingMainWindowCustomizer
from gnr.renderingtaskstate import RenderingTaskState
>>>>>>> 034e511c
from gnr.ui.appmainwindow import AppMainWindow


class TestRenderingMainWindowCustomizer(TestDirFixture):
    @patch('gnr.customizers.gnrmainwindowcustomizer.QtCore')
    @patch('gnr.customizers.renderingmainwindowcustomizer.QtCore')
    @patch('gnr.customizers.gnrmainwindowcustomizer.QPalette')
    def test_preview(self, mock_palette, mock_core, mock_core2):
            customizer = RenderingMainWindowCustomizer(MagicMock(), MagicMock())
            self.assertTrue(os.path.isfile(customizer.preview_path))

    def test_folderTreeView(self):
        tmp_files = self.additional_dir_content([4, [3], [2]])
        gnrgui = GNRGui(MagicMock(), AppMainWindow)
        customizer = RenderingMainWindowCustomizer(gnrgui.get_main_window(), MagicMock())

        customizer.gui.ui.showResourceButton.click()
        customizer.current_task_highlighted = MagicMock()
        customizer.current_task_highlighted.definition.main_scene_file = tmp_files[0]
        customizer.current_task_highlighted.definition.resources = tmp_files
        customizer.gui.ui.showResourceButton.click()

        gnrgui.app.exit(0)
        gnrgui.app.deleteLater()

<<<<<<< HEAD

class TestPriorites(TestCase):
    def test_subtask_priority(self):
        s_rst = SubtaskState()
        s_rst.subtask_status = SubtaskStatus.restarted
        s_fil = SubtaskState()
        s_fil.subtask_status = SubtaskStatus.failure
        s_rsd = SubtaskState()
        s_rsd.subtask_status = SubtaskStatus.resent
        s_fin = SubtaskState()
        s_fin.subtask_status = SubtaskStatus.finished
        s_sta = SubtaskState()
        s_sta.subtask_status = SubtaskStatus.starting
        s_wai = SubtaskState()
        s_wai.subtask_status = SubtaskStatus.waiting
        assert subtasks_priority(s_rst) > subtasks_priority(s_fin)
        assert subtasks_priority(s_fil) > subtasks_priority(s_fin)
        assert subtasks_priority(s_rsd) > subtasks_priority(s_fin)
        assert subtasks_priority(s_fin) > subtasks_priority(s_sta)
        assert subtasks_priority(s_fin) > subtasks_priority(s_wai)
=======
    def test_update_preview(self):
        gnrgui = GNRGui(MagicMock(), AppMainWindow)
        customizer = RenderingMainWindowCustomizer(gnrgui.get_main_window(), MagicMock())
        rts = RenderingTaskState()
        rts.definition.output_file = "bla"
        customizer.update_task_additional_info(rts)
        assert customizer.gui.ui.outputFile.text() == "bla"
        assert not customizer.gui.ui.frameSlider.isVisible()
        assert customizer.last_preview_path == customizer.preview_path
        assert customizer.gui.ui.previewLabel.pixmap().width() == 297
        assert customizer.gui.ui.previewLabel.pixmap().height() == 200

        img = Image.new("RGB", (512, 512), "white")
        img_path = os.path.join(self.path, "image1.png")
        img.save(img_path)
        rts.task_state.extra_data = {"resultPreview": img_path}
        customizer.update_task_additional_info(rts)
        assert customizer.gui.ui.previewLabel.pixmap().width() == 200
        assert customizer.gui.ui.previewLabel.pixmap().height() == 200

        img = Image.new("RGB", (250, 500), "white")
        img.save(img_path)
        customizer.update_task_additional_info(rts)
        assert customizer.gui.ui.previewLabel.pixmap().width() == 100
        assert customizer.gui.ui.previewLabel.pixmap().height() == 200

        img = Image.new("RGB", (500, 250), "white")
        img.save(img_path)
        customizer.update_task_additional_info(rts)
        assert customizer.gui.ui.previewLabel.pixmap().width() == 300
        assert customizer.gui.ui.previewLabel.pixmap().height() == 150

        rts.definition.renderer = u"Blender"
        rts.definition.renderer_options = MagicMock()
        rts.definition.renderer_options.use_frames = True
        rts.definition.renderer_options.frames = range(10)
        rts.task_state.extra_data = {"resultPreview": [img_path]}
        customizer.update_task_additional_info(rts)

        gnrgui.app.exit(0)
        gnrgui.app.deleteLater()
>>>>>>> 034e511c
<|MERGE_RESOLUTION|>--- conflicted
+++ resolved
@@ -8,12 +8,9 @@
 from golem.tools.testdirfixture import TestDirFixture
 
 from gnr.application import GNRGui
-<<<<<<< HEAD
+
 from gnr.customizers.renderingmainwindowcustomizer import RenderingMainWindowCustomizer, subtasks_priority
-=======
-from gnr.customizers.renderingmainwindowcustomizer import RenderingMainWindowCustomizer
 from gnr.renderingtaskstate import RenderingTaskState
->>>>>>> 034e511c
 from gnr.ui.appmainwindow import AppMainWindow
 
 
@@ -39,28 +36,6 @@
         gnrgui.app.exit(0)
         gnrgui.app.deleteLater()
 
-<<<<<<< HEAD
-
-class TestPriorites(TestCase):
-    def test_subtask_priority(self):
-        s_rst = SubtaskState()
-        s_rst.subtask_status = SubtaskStatus.restarted
-        s_fil = SubtaskState()
-        s_fil.subtask_status = SubtaskStatus.failure
-        s_rsd = SubtaskState()
-        s_rsd.subtask_status = SubtaskStatus.resent
-        s_fin = SubtaskState()
-        s_fin.subtask_status = SubtaskStatus.finished
-        s_sta = SubtaskState()
-        s_sta.subtask_status = SubtaskStatus.starting
-        s_wai = SubtaskState()
-        s_wai.subtask_status = SubtaskStatus.waiting
-        assert subtasks_priority(s_rst) > subtasks_priority(s_fin)
-        assert subtasks_priority(s_fil) > subtasks_priority(s_fin)
-        assert subtasks_priority(s_rsd) > subtasks_priority(s_fin)
-        assert subtasks_priority(s_fin) > subtasks_priority(s_sta)
-        assert subtasks_priority(s_fin) > subtasks_priority(s_wai)
-=======
     def test_update_preview(self):
         gnrgui = GNRGui(MagicMock(), AppMainWindow)
         customizer = RenderingMainWindowCustomizer(gnrgui.get_main_window(), MagicMock())
@@ -102,4 +77,24 @@
 
         gnrgui.app.exit(0)
         gnrgui.app.deleteLater()
->>>>>>> 034e511c
+
+
+class TestPriorites(TestCase):
+    def test_subtask_priority(self):
+        s_rst = SubtaskState()
+        s_rst.subtask_status = SubtaskStatus.restarted
+        s_fil = SubtaskState()
+        s_fil.subtask_status = SubtaskStatus.failure
+        s_rsd = SubtaskState()
+        s_rsd.subtask_status = SubtaskStatus.resent
+        s_fin = SubtaskState()
+        s_fin.subtask_status = SubtaskStatus.finished
+        s_sta = SubtaskState()
+        s_sta.subtask_status = SubtaskStatus.starting
+        s_wai = SubtaskState()
+        s_wai.subtask_status = SubtaskStatus.waiting
+        assert subtasks_priority(s_rst) > subtasks_priority(s_fin)
+        assert subtasks_priority(s_fil) > subtasks_priority(s_fin)
+        assert subtasks_priority(s_rsd) > subtasks_priority(s_fin)
+        assert subtasks_priority(s_fin) > subtasks_priority(s_sta)
+        assert subtasks_priority(s_fin) > subtasks_priority(s_wai)
