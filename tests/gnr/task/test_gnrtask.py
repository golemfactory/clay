import shutil
import os
import zlib
import cPickle as pickle

from mock import Mock

<<<<<<< HEAD
from gnr.task.gnrtask import GNRTask
from golem.core.fileshelper import outer_dir_path
=======
from golem.resource.dirmanager import DirManager
>>>>>>> f7ede4f7
from golem.task.taskbase import result_types
from golem.tools.assertlogs import LogTestCase
from golem.tools.testdirfixture import TestDirFixture

from gnr.task.gnrtask import GNRTask, logger


class TestGNRTask(LogTestCase, TestDirFixture):
    def _get_gnr_task(self):
        task = GNRTask("src code", "ABC", "xyz", "10.10.10.10", 123, "key",
                       "environment", 3000, 30, 1024, 1024, 100)
        dm = DirManager(self.path)
        task.initialize(dm)
        return task

    def test_gnr_task(self):
        task = self._get_gnr_task()
        self.assertIsInstance(task, GNRTask)
        self.assertEqual(task.header.max_price, 100)

        subtask_id = "xxyyzz"

        task.subtasks_given[subtask_id] = Mock()
        self.assertEqual(task.get_stdout(subtask_id), "")
        self.assertEqual(task.get_stderr(subtask_id), "")
        self.assertEqual(task.get_results(subtask_id), [])

        task.stdout[subtask_id] = "stdout in string"
        task.stderr[subtask_id] = "stderr in string"
        task.results[subtask_id] = range(10)

        self.assertEqual(task.get_stdout(subtask_id), task.stdout[subtask_id])
        self.assertEqual(task.get_stderr(subtask_id), task.stderr[subtask_id])
        self.assertEqual(task.get_results(subtask_id), range(10))

        files = self.additional_dir_content([2])
        with open(files[0], 'w') as f:
            f.write("stdout in file")
        with open(files[1], 'w') as f:
            f.write("stderr in file")

        task.stdout[subtask_id] = files[0]
        task.stderr[subtask_id] = files[1]

        self.assertEqual(task.get_stdout(subtask_id), files[0])
        self.assertEqual(task.get_stderr(subtask_id), files[1])

    def test_interpret_task_results(self):
        task = self._get_gnr_task()

        subtask_id = "xxyyzz"
        files = self.additional_dir_content([5], sub_dir=subtask_id)

        shutil.move(files[2], files[2]+".log")
        files[2] += ".log"
        shutil.move(files[3], files[3]+"err.log")
        files[3] += "err.log"
<<<<<<< HEAD
        task.interpret_task_results(subtask_id, files, result_types["files"], self.path)

        files[0] = outer_dir_path(files[0])
        files[1] = outer_dir_path(files[1])
        files[4] = outer_dir_path(files[4])

=======
        subtask_id = "xxyyzz"
        task.interpret_task_results(subtask_id, files, result_types["files"])
        files[2] = os.path.join(self.path, "xxyyzz" + os.path.basename(files[2]))
        files[3] = os.path.join(self.path, "xxyyzz" + os.path.basename(files[3]))
>>>>>>> f7ede4f7
        self.assertEqual(task.results[subtask_id], [files[0], files[1], files[4]])
        self.assertEqual(task.stderr[subtask_id], files[3])
        self.assertEqual(task.stdout[subtask_id], files[2])

        for f in files:
            os.remove(f)
            self.assertFalse(os.path.isfile(f))

        subtask_id = "aabbcc"
        files = self.additional_dir_content([5], sub_dir=subtask_id)
        shutil.move(files[2], files[2]+".log")
        files[2] += ".log"
        shutil.move(files[3], files[3]+"err.log")
        files[3] += "err.log"

        res = [self.__compress_and_pickle_file(files[0], "abc"*1000),
               self.__compress_and_pickle_file(files[1], "def"*100),
               self.__compress_and_pickle_file(files[2], "outputlog"),
               self.__compress_and_pickle_file(files[3], "errlog"),
               self.__compress_and_pickle_file(files[4], "ghi")]
<<<<<<< HEAD

        task.interpret_task_results(subtask_id, res, result_types["data"], self.path)

        files[0] = outer_dir_path(files[0])
        files[1] = outer_dir_path(files[1])
        files[4] = outer_dir_path(files[4])

        self.assertEqual(task.results[subtask_id], [files[0], files[1], files[4]])
        self.assertEqual(task.stderr[subtask_id], files[3])
        self.assertEqual(task.stdout[subtask_id], files[2])
=======
        subtask_id = "aabbcc"
        task.interpret_task_results(subtask_id, res, result_types["data"])
        files[2] = os.path.join(self.path, "aabbcc" + os.path.basename(files[2]))
        files[3] = os.path.join(self.path, "aabbcc" + os.path.basename(files[3]))

        self.assertEqual(task.results[subtask_id], [os.path.join(task.tmp_dir, os.path.basename(files[0])),
                                                    os.path.join(task.tmp_dir, os.path.basename(files[1])),
                                                    os.path.join(task.tmp_dir, os.path.basename(files[4]))])
        self.assertEqual(task.stderr[subtask_id], os.path.join(task.tmp_dir, os.path.basename(files[3])))
        self.assertEqual(task.stdout[subtask_id], os.path.join(task.tmp_dir, os.path.basename(files[2])))
>>>>>>> f7ede4f7
        for f in files:
            self.assertTrue(os.path.isfile(os.path.join(task.tmp_dir, os.path.basename(f))))
        subtask_id = "112233"
        task.interpret_task_results(subtask_id, res, 58)
        self.assertEqual(task.results[subtask_id], [])
        self.assertEqual(task.stderr[subtask_id], "[GOLEM] Task result 58 not supported")
        self.assertEqual(task.stdout[subtask_id], "")

    def __compress_and_pickle_file(self, file_name, data):
        file_data = zlib.compress(data, 9)
        return pickle.dumps((os.path.basename(file_name), file_data))<|MERGE_RESOLUTION|>--- conflicted
+++ resolved
@@ -5,12 +5,8 @@
 
 from mock import Mock
 
-<<<<<<< HEAD
-from gnr.task.gnrtask import GNRTask
 from golem.core.fileshelper import outer_dir_path
-=======
 from golem.resource.dirmanager import DirManager
->>>>>>> f7ede4f7
 from golem.task.taskbase import result_types
 from golem.tools.assertlogs import LogTestCase
 from golem.tools.testdirfixture import TestDirFixture
@@ -68,19 +64,13 @@
         files[2] += ".log"
         shutil.move(files[3], files[3]+"err.log")
         files[3] += "err.log"
-<<<<<<< HEAD
-        task.interpret_task_results(subtask_id, files, result_types["files"], self.path)
+
+        task.interpret_task_results(subtask_id, files, result_types["files"])
 
         files[0] = outer_dir_path(files[0])
         files[1] = outer_dir_path(files[1])
         files[4] = outer_dir_path(files[4])
 
-=======
-        subtask_id = "xxyyzz"
-        task.interpret_task_results(subtask_id, files, result_types["files"])
-        files[2] = os.path.join(self.path, "xxyyzz" + os.path.basename(files[2]))
-        files[3] = os.path.join(self.path, "xxyyzz" + os.path.basename(files[3]))
->>>>>>> f7ede4f7
         self.assertEqual(task.results[subtask_id], [files[0], files[1], files[4]])
         self.assertEqual(task.stderr[subtask_id], files[3])
         self.assertEqual(task.stdout[subtask_id], files[2])
@@ -101,9 +91,8 @@
                self.__compress_and_pickle_file(files[2], "outputlog"),
                self.__compress_and_pickle_file(files[3], "errlog"),
                self.__compress_and_pickle_file(files[4], "ghi")]
-<<<<<<< HEAD
 
-        task.interpret_task_results(subtask_id, res, result_types["data"], self.path)
+        task.interpret_task_results(subtask_id, res, result_types["data"])
 
         files[0] = outer_dir_path(files[0])
         files[1] = outer_dir_path(files[1])
@@ -112,18 +101,7 @@
         self.assertEqual(task.results[subtask_id], [files[0], files[1], files[4]])
         self.assertEqual(task.stderr[subtask_id], files[3])
         self.assertEqual(task.stdout[subtask_id], files[2])
-=======
-        subtask_id = "aabbcc"
-        task.interpret_task_results(subtask_id, res, result_types["data"])
-        files[2] = os.path.join(self.path, "aabbcc" + os.path.basename(files[2]))
-        files[3] = os.path.join(self.path, "aabbcc" + os.path.basename(files[3]))
 
-        self.assertEqual(task.results[subtask_id], [os.path.join(task.tmp_dir, os.path.basename(files[0])),
-                                                    os.path.join(task.tmp_dir, os.path.basename(files[1])),
-                                                    os.path.join(task.tmp_dir, os.path.basename(files[4]))])
-        self.assertEqual(task.stderr[subtask_id], os.path.join(task.tmp_dir, os.path.basename(files[3])))
-        self.assertEqual(task.stdout[subtask_id], os.path.join(task.tmp_dir, os.path.basename(files[2])))
->>>>>>> f7ede4f7
         for f in files:
             self.assertTrue(os.path.isfile(os.path.join(task.tmp_dir, os.path.basename(f))))
         subtask_id = "112233"
