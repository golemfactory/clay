import shutil
import os
import zlib
import cPickle as pickle

from mock import Mock

from golem.resource.dirmanager import DirManager
from golem.task.taskbase import result_types
from golem.task.taskstate import SubtaskStatus
from golem.tools.assertlogs import LogTestCase
from golem.tools.testdirfixture import TestDirFixture

from gnr.task.gnrtask import GNRTask, logger


class TestGNRTask(LogTestCase, TestDirFixture):
    def _get_gnr_task(self):
        task = GNRTask("src code", "ABC", "xyz", "10.10.10.10", 123, "key",
                        "environment", 3000, 30, 1024, 1024, 100)
        dm = DirManager(self.path, "ABC")
        task.initialize(dm)
        return task

    def test_gnr_task(self):
        task = self._get_gnr_task()
        self.assertIsInstance(task, GNRTask)
        self.assertEqual(task.header.max_price, 100)

        subtask_id = "xxyyzz"
<<<<<<< HEAD
        self.assertEqual(task.get_stdout(subtask_id), "")
        self.assertEqual(task.get_stderr(subtask_id), "")
        self.assertEqual(task.get_results(subtask_id), [])
=======
>>>>>>> 034e511c

        task.subtasks_given[subtask_id] = Mock()
        self.assertEqual(task.get_stdout(subtask_id), "")
        self.assertEqual(task.get_stderr(subtask_id), "")
        self.assertEqual(task.get_results(subtask_id), [])

        task.stdout[subtask_id] = "stdout in string"
        task.stderr[subtask_id] = "stderr in string"
        task.results[subtask_id] = range(10)

        self.assertEqual(task.get_stdout(subtask_id), task.stdout[subtask_id])
        self.assertEqual(task.get_stderr(subtask_id), task.stderr[subtask_id])
        self.assertEqual(task.get_results(subtask_id), range(10))

        files = self.additional_dir_content([2])
        with open(files[0], 'w') as f:
            f.write("stdout in file")
        with open(files[1], 'w') as f:
            f.write("stderr in file")

        task.stdout[subtask_id] = files[0]
        task.stderr[subtask_id] = files[1]

        self.assertEqual(task.get_stdout(subtask_id), "stdout in file")
        self.assertEqual(task.get_stderr(subtask_id), "stderr in file")

    def test_interpret_task_results(self):
        task = self._get_gnr_task()

        files = self.additional_dir_content([5])
        shutil.move(files[2], files[2]+".log")
        files[2] += ".log"
        shutil.move(files[3], files[3]+".err.log")
        files[3] += ".err.log"
        subtask_id = "xxyyzz"
        task.interpret_task_results(subtask_id, files, result_types["files"])
        self.assertEqual(task.results[subtask_id], [files[0], files[1], files[4]])
        self.assertEqual(task.stderr[subtask_id], files[3])
        self.assertEqual(task.stdout[subtask_id], files[2])

        for f in files:
            os.remove(f)
            self.assertFalse(os.path.isfile(f))

        res = [self.__compress_and_pickle_file(files[0], "abc"*1000),
               self.__compress_and_pickle_file(files[1], "def"*100),
               self.__compress_and_pickle_file(files[2], "outputlog"),
               self.__compress_and_pickle_file(files[3], "errlog"),
               self.__compress_and_pickle_file(files[4], "ghi")]
        subtask_id = "aabbcc"
        task.interpret_task_results(subtask_id, res, result_types["data"])
        self.assertEqual(task.results[subtask_id], [os.path.join(task.tmp_dir, os.path.basename(files[0])),
                                                    os.path.join(task.tmp_dir, os.path.basename(files[1])),
                                                    os.path.join(task.tmp_dir, os.path.basename(files[4]))])
        self.assertEqual(task.stderr[subtask_id], os.path.join(task.tmp_dir, os.path.basename(files[3])))
        self.assertEqual(task.stdout[subtask_id], os.path.join(task.tmp_dir, os.path.basename(files[2])))
        for f in files:
            self.assertTrue(os.path.isfile(os.path.join(task.tmp_dir, os.path.basename(f))))
        subtask_id = "112233"
        task.interpret_task_results(subtask_id, res, 58)
        self.assertEqual(task.results[subtask_id], [])
        self.assertEqual(task.stderr[subtask_id], "[GOLEM] Task result 58 not supported")
        self.assertEqual(task.stdout[subtask_id], "")

    def __compress_and_pickle_file(self, file_name, data):
        file_data = zlib.compress(data, 9)
<<<<<<< HEAD
        return pickle.dumps((os.path.basename(file_name), file_data))

    def test_verify(self):
        task = self._get_gnr_task()
        with self.assertLogs(logger, level="WARNING"):
            task.verify_subtask("abc")
        task.subtasks_given["abc"] = {'status': SubtaskStatus.starting, 'verified': False}
        assert task.should_accept("abc")
        task.subtasks_given["abc"] = {'status': SubtaskStatus.restarted, 'verified': False}
        assert not task.should_accept("abc")
        assert task.should_verify("abc")
        assert task.verify_results("abc", [],  0) == []
        assert task.subtasks_given["abc"]["verified"] == False
        files_ = self.additional_dir_content([3])
        assert task.verify_results("abc", files_, 1) == files_
        assert task.subtasks_given["abc"]["verified"] == True
        task.subtasks_given["abc"] = {'status': SubtaskStatus.restarted, 'verified': False}
        task.computation_finished("abc", files_,  1)
        assert task.subtasks_given["abc"]["verified"] == True









=======
        return pickle.dumps((os.path.basename(file_name), file_data))
>>>>>>> 034e511c
<|MERGE_RESOLUTION|>--- conflicted
+++ resolved
@@ -28,12 +28,6 @@
         self.assertEqual(task.header.max_price, 100)
 
         subtask_id = "xxyyzz"
-<<<<<<< HEAD
-        self.assertEqual(task.get_stdout(subtask_id), "")
-        self.assertEqual(task.get_stderr(subtask_id), "")
-        self.assertEqual(task.get_results(subtask_id), [])
-=======
->>>>>>> 034e511c
 
         task.subtasks_given[subtask_id] = Mock()
         self.assertEqual(task.get_stdout(subtask_id), "")
@@ -100,7 +94,6 @@
 
     def __compress_and_pickle_file(self, file_name, data):
         file_data = zlib.compress(data, 9)
-<<<<<<< HEAD
         return pickle.dumps((os.path.basename(file_name), file_data))
 
     def test_verify(self):
@@ -119,16 +112,4 @@
         assert task.subtasks_given["abc"]["verified"] == True
         task.subtasks_given["abc"] = {'status': SubtaskStatus.restarted, 'verified': False}
         task.computation_finished("abc", files_,  1)
-        assert task.subtasks_given["abc"]["verified"] == True
-
-
-
-
-
-
-
-
-
-=======
-        return pickle.dumps((os.path.basename(file_name), file_data))
->>>>>>> 034e511c
+        assert task.subtasks_given["abc"]["verified"] == True