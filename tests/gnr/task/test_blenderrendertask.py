--- conflicted
+++ resolved
@@ -6,18 +6,15 @@
 from random import randrange, shuffle
 
 from PIL import Image
+
 from gnr.benchmarks.blender.blenderbenchmark import BlenderBenchmark
-from gnr.renderingtaskstate import RenderingTaskDefinition, AdvanceRenderingVerificationOptions
+from gnr.renderingtaskstate import AdvanceRenderingVerificationOptions, RenderingTaskDefinition
 from gnr.task.blenderrendertask import (BlenderDefaults, BlenderRenderTaskBuilder, BlenderRenderTask,
                                         BlenderRendererOptions, PreviewUpdater)
-<<<<<<< HEAD
 from golem.resource.dirmanager import DirManager
 from golem.task.taskbase import ComputeTaskDef
 from golem.task.taskstate import SubtaskStatus
 from golem.testutils import TempDirFixture
-=======
-from gnr.renderingtaskstate import AdvanceRenderingVerificationOptions, RenderingTaskDefinition
->>>>>>> 3df39523
 
 
 class TestBlenderDefaults(unittest.TestCase):
