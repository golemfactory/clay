--- conflicted
+++ resolved
@@ -79,7 +79,6 @@
                                     compositing=False,
                                     frames=frames,
                                     max_price=10)
-<<<<<<< HEAD
         return bt
     
     def setUp(self):
@@ -88,7 +87,6 @@
         output_file = self.temp_file_name('output')
         self.bt = self.build_bt(2, 300, 7)
         
-=======
         
     def test_query_extra_data_for_test_task(self):
         self.bt.use_frames = True
@@ -109,7 +107,6 @@
         self.assertIsInstance(ctd, ComputeTaskDef)
         self.assertTrue(ctd.extra_data['frames'] == [1])
     
->>>>>>> f775df23
     def test_blender_task(self):
         self.assertIsInstance(self.bt, BlenderRenderTask)
         self.assertTrue(self.bt.main_scene_file == path.join(self.path, "example.blend"))
