--- conflicted
+++ resolved
@@ -64,18 +64,15 @@
     return str(uuid.uuid4()).replace('-', '')
 
 
-<<<<<<< HEAD
 def done_deferred(return_value=None):
     deferred = Deferred()
     deferred.callback(return_value)
     return deferred
 
 
-=======
 @patch(
     'golem.network.concent.handlers_library.HandlersLibrary.register_handler',
 )
->>>>>>> 76e625bb
 class TestCreateClient(TestDirFixture):
 
     @patch('twisted.internet.reactor', create=True)
@@ -757,14 +754,8 @@
         client.keys_auth = Mock(key_id=str(uuid.uuid4()))
         client.p2pservice = Mock(peers={})
         client.task_server = TaskServer(
-<<<<<<< HEAD
-            Node(),
-            ClientConfigDescriptor(),
-            keys_auth=Mock(),
-=======
             node=Node(),
             config_desc=ClientConfigDescriptor(),
->>>>>>> 76e625bb
             client=client,
             use_docker_machine_manager=False
         )
