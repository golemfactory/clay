--- conflicted
+++ resolved
@@ -413,17 +413,6 @@
 
     def setUp(self):
         super().setUp()
-<<<<<<< HEAD
-        tm_tasks = {
-            'task_1': {'status': TaskStatus.creating.value},
-            'task_2': {'status': TaskStatus.errorCreating.value},
-            'task_3': {'status': TaskStatus.aborted.value},
-        }
-        rtm_tasks = {
-            'task_4': {'status': TaskStatus.computing.value},
-            'task_5': {'status': TaskStatus.finished.value},
-            'task_6': {'status': TaskStatus.creatingDeposit.value},
-=======
 
         fake = Faker()
         fake.add_provider(fake_date_time)
@@ -455,7 +444,6 @@
                 'status': TaskStatus.creatingDeposit.value,
                 'time_started': datetime_to_timestamp_utc(fake.date_time())
             },
->>>>>>> d2c51c7b
         }
 
         self.tasks = dict()
