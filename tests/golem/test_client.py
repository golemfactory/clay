--- conflicted
+++ resolved
@@ -740,7 +740,7 @@
 
         with patch(
                 'golem.network.concent.handlers_library.HandlersLibrary'
-                '.register_handler',):
+                '.register_handler', ):
             client = Client(
                 datadir=self.path,
                 transaction_system=False,
@@ -750,30 +750,17 @@
             )
 
         client.sync = Mock()
-<<<<<<< HEAD
         client.keys_auth = Mock(key_id=str(uuid.uuid4()))
         client.p2pservice = Mock(peers={})
-        client.task_server = TaskServer(
-            node=Node(),
-            config_desc=ClientConfigDescriptor(),
-            client=client,
-            use_docker_machine_manager=False
-        )
-=======
-        client.keys_auth = Mock()
-        client.keys_auth.key_id = str(uuid.uuid4())
-        client.p2pservice = Mock()
-        client.p2pservice.peers = {}
         with patch(
                 'golem.network.concent.handlers_library.HandlersLibrary'
-                '.register_handler',):
+                '.register_handler', ):
             client.task_server = TaskServer(
                 node=Node(),
                 config_desc=ClientConfigDescriptor(),
                 client=client,
                 use_docker_machine_manager=False
             )
->>>>>>> 195b1561
         client.monitor = Mock()
 
         self.client = client
