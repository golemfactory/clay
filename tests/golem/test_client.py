--- conflicted
+++ resolved
@@ -60,45 +60,6 @@
         TestWithDatabase.tearDownClass()
         TestWithReactor.tearDownClass()
 
-<<<<<<< HEAD
-=======
-    def test_payment_func(self):
-        with patch('golem.ethereum.node.NodeProcess.save_static_nodes'):
-            c = Client(datadir=self.path, transaction_system=True, connect_to_known_hosts=False,
-                       use_docker_machine_manager=False, use_monitor=False)
-
-        c.transaction_system.add_to_waiting_payments("xyz", "ABC", 10)
-        incomes = c.transaction_system.get_incomes_list()
-        self.assertEqual(len(incomes), 1)
-        self.assertEqual(incomes[0]["node"], "ABC")
-        self.assertEqual(incomes[0]["expected_value"], 10.0)
-        self.assertEqual(incomes[0]["task"], "xyz")
-        self.assertEqual(incomes[0]["value"], 0.0)
-
-        c.transaction_system.pay_for_task("xyz", [])
-        c.check_payments()
-        c.transaction_system.check_payments = Mock()
-        c.transaction_system.check_payments.return_value = ["ABC", "DEF"]
-        c.check_payments()
-
-        incomes = wait_for(c.get_incomes_list())
-
-        self.assertEqual(incomes, [])
-        payment = IncomingPayment("0x00003", 30 * denoms.ether)
-        payment.extra = {'block_number': 311,
-                         'block_hash': "hash1",
-                         'tx_hash': "hash2"}
-        c.transaction_system._EthereumTransactionSystem__monitor._PaymentMonitor__payments.append(payment)
-
-        incomes = wait_for(c.get_incomes_list())
-
-        self.assertEqual(len(incomes), 1)
-        self.assertEqual(incomes[0]['block_number'], 311)
-        self.assertEqual(incomes[0]['value'], 30 * denoms.ether)
-        self.assertEqual(incomes[0]['payer'], "0x00003")
-
-        c.quit()
-
     @patch('golem.transactions.ethereum.ethereumtransactionsystem.EthereumTransactionSystem.sync')
     def test_sync(self, *_):
         with patch('golem.ethereum.node.NodeProcess.save_static_nodes'):
@@ -108,7 +69,6 @@
         self.assertTrue(c.transaction_system.sync.called)
         c.quit()
 
->>>>>>> c0cf38ff
     def test_remove_resources(self):
         c = Client(datadir=self.path, transaction_system=False,
                    connect_to_known_hosts=False, use_docker_machine_manager=False,
