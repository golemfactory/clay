--- conflicted
+++ resolved
@@ -2,17 +2,10 @@
 import unittest
 import uuid
 
-<<<<<<< HEAD
-from mock import patch, Mock, MagicMock
-from twisted.internet.defer import Deferred
+from mock import Mock, MagicMock
 
 from gnr.gnrapplicationlogic import GNRClientRemoteEventListener
-from golem.client import create_client, Client, GolemClientRemoteEventListener
-=======
-from mock import Mock, MagicMock
-
-from golem.client import Client
->>>>>>> dfba212b
+from golem.client import Client, GolemClientRemoteEventListener
 from golem.clientconfigdescriptor import ClientConfigDescriptor
 from golem.tools.testdirfixture import TestDirFixture
 from golem.tools.testwithdatabase import TestWithDatabase
@@ -54,8 +47,7 @@
         c.quit()
 
     def test_remove_resources(self):
-<<<<<<< HEAD
-        c = Client(ClientConfigDescriptor(), datadir=self.path)
+        c = Client(datadir=self.path)
 
         def unique_dir():
             d = os.path.join(self.path, str(uuid.uuid4()))
@@ -69,10 +61,6 @@
 
         c.resource_server = Mock()
         c.resource_server.get_distributed_resource_root.return_value = unique_dir()
-=======
-        c = Client(datadir=self.path)
-        c.start_network()
->>>>>>> dfba212b
 
         d = c.get_computed_files_dir()
         assert self.path in d
@@ -100,13 +88,8 @@
         c = Client(datadir=datadir)
         assert c.config_desc.node_address == ''
         with self.assertRaises(IOError):
-<<<<<<< HEAD
-            Client(ClientConfigDescriptor(), datadir=self.path)
+            Client(datadir=datadir)
         c.quit()
-=======
-            Client(datadir=datadir)
-        c._unlock_datadir()
->>>>>>> dfba212b
 
     def test_metadata(self):
         c = Client(datadir=self.path)
@@ -115,25 +98,6 @@
         assert not meta
         c.quit()
 
-<<<<<<< HEAD
-    def test_interpret_metadata(self):
-        from golem.network.ipfs.daemon_manager import IPFSDaemonManager
-        c = Client(ClientConfigDescriptor(), datadir=self.path)
-        c.p2pservice = P2PService(MagicMock(), c.config_desc, c.keys_auth)
-        c.ipfs_manager = IPFSDaemonManager()
-        meta = c.get_metadata()
-        assert meta and meta['ipfs']
-
-        ip_1 = '127.0.0.1'
-        port_1 = 40102
-
-        node = MagicMock()
-        node.prv_addr = ip_1
-        node.prv_port = port_1
-
-        c.interpret_metadata(meta, ip_1, port_1, node)
-        c.quit()
-=======
     # IPFS metadata disabled
     # def test_interpret_metadata(self):
     #     from golem.network.ipfs.daemon_manager import IPFSDaemonManager
@@ -152,7 +116,6 @@
     #
     #     c.interpret_metadata(meta, ip_1, port_1, node)
     #     c._unlock_datadir()
->>>>>>> dfba212b
 
     def test_get_status(self):
         c = Client(datadir=self.path)
