import os
import time
import unittest
import uuid

from mock import Mock, MagicMock, patch
from twisted.internet.defer import Deferred

from golem import testutils
from golem.client import Client, ClientTaskComputerEventListener
from golem.clientconfigdescriptor import ClientConfigDescriptor
from golem.core.keysauth import EllipticalKeysAuth
from golem.core.simpleserializer import DictSerializer
from golem.core.deferred import sync_wait
from golem.model import Payment, PaymentStatus
from golem.network.p2p.node import Node
from golem.network.p2p.peersession import PeerSessionInfo
from golem.resource.dirmanager import DirManager
from golem.resource.resourceserver import ResourceServer
from golem.rpc.mapping.aliases import UI, Environment
from golem.task.taskbase import Task, TaskHeader, resource_types
from golem.task.taskcomputer import TaskComputer
from golem.task.taskmanager import TaskManager
from golem.task.taskserver import TaskServer
from golem.task.taskstate import TaskState
from golem.tools.assertlogs import LogTestCase
from golem.tools.testdirfixture import TestDirFixture
from golem.tools.testwithdatabase import TestWithDatabase


def mock_async_run(req, success, error):
    try:
        result = req.method(*req.args, **req.kwargs)
    except Exception as e:
        error(e)
    else:
        if success:
            success(result)


class TestCreateClient(TestDirFixture, testutils.PEP8MixIn):
    PEP8_FILES = ['golem/client.py', ]

    @patch('twisted.internet.reactor', create=True)
    def test_config_override_valid(self, *_):
        self.assertTrue(hasattr(ClientConfigDescriptor(), "node_address"))
        c = Client(datadir=self.path, node_address='1.0.0.0',
                   transaction_system=False, connect_to_known_hosts=False,
                   use_docker_machine_manager=False,
                   use_monitor=False)
        self.assertEqual(c.config_desc.node_address, '1.0.0.0')
        c.quit()

    @patch('twisted.internet.reactor', create=True)
    def test_config_override_invalid(self, *_):
        """Test that Client() does not allow to override properties
        that are not in ClientConfigDescriptor.
        """
        self.assertFalse(hasattr(ClientConfigDescriptor(), "node_colour"))
        with self.assertRaises(AttributeError):
            Client(datadir=self.path, node_colour='magenta',
                   transaction_system=False, connect_to_known_hosts=False,
                   use_docker_machine_manager=False,
                   use_monitor=False)


@patch('signal.signal')
@patch('golem.network.p2p.node.Node.collect_network_info')
class TestClient(TestWithDatabase):

    def tearDown(self):
        if hasattr(self, 'client'):
            self.client.quit()

    def test_get_payments(self, *_):
        self.client = Client(datadir=self.path, transaction_system=True,
                             connect_to_known_hosts=False,
                             use_docker_machine_manager=False,
                             use_monitor=False)

        payments = [
            Payment(subtask=uuid.uuid4(),
                    status=PaymentStatus.awaiting,
                    payee=str(uuid.uuid4()),
                    value=2 * 10 ** 18,
                    created=time.time(),
                    modified=time.time())
            for _ in xrange(2)
        ]

        db = Mock()
        db.get_newest_payment.return_value = payments

        self.client.transaction_system.payments_keeper.db = db
        received_payments = self.client.get_payments_list()

        self.assertEqual(len(received_payments), len(payments))

        for i in xrange(len(payments)):
            self.assertEqual(received_payments[i]['subtask'],
                             payments[i].subtask)
            self.assertEqual(received_payments[i]['status'],
                             payments[i].status.value)
            self.assertEqual(received_payments[i]['payee'],
                             unicode(payments[i].payee))
            self.assertEqual(received_payments[i]['value'],
                             unicode(payments[i].value))

    def test_payment_address(self, *_):
        self.client = Client(datadir=self.path, transaction_system=True,
                             connect_to_known_hosts=False,
                             use_docker_machine_manager=False, use_monitor=False)

        payment_address = self.client.get_payment_address()
        self.assertIsInstance(payment_address, unicode)
        self.assertTrue(len(payment_address) > 0)

    @patch('golem.transactions.ethereum.ethereumtransactionsystem.'
           'EthereumTransactionSystem.sync')
    def test_sync(self, *_):
        self.client = Client(datadir=self.path, transaction_system=True,
                             connect_to_known_hosts=False,
                             use_docker_machine_manager=False, use_monitor=False)
        self.client.sync()
        # TODO: assertTrue when re-enabled
        self.assertFalse(self.client.transaction_system.sync.called)

    def test_remove_resources(self, *_):
        self.client = Client(datadir=self.path, transaction_system=False,
                             connect_to_known_hosts=False, use_docker_machine_manager=False,
                             use_monitor=False)

        def unique_dir():
            d = os.path.join(self.path, str(uuid.uuid4()))
            if not os.path.exists(d):
                os.makedirs(d)
            return d

        c = self.client
        c.task_server = Mock()
        c.task_server.get_task_computer_root.return_value = unique_dir()
        c.task_server.task_manager.get_task_manager_root.return_value = unique_dir()

        c.resource_server = Mock()
        c.resource_server.get_distributed_resource_root.return_value = unique_dir()

        d = c.get_computed_files_dir()
        self.assertIn(self.path, d)
        self.additional_dir_content([3], d)
        c.remove_computed_files()
        self.assertEqual(os.listdir(d), [])

        d = c.get_distributed_files_dir()
        self.assertIn(self.path, os.path.normpath(d))  # normpath for mingw
        self.additional_dir_content([3], d)
        c.remove_distributed_files()
        self.assertEqual(os.listdir(d), [])

        d = c.get_received_files_dir()
        self.assertIn(self.path, d)
        self.additional_dir_content([3], d)
        c.remove_received_files()
        self.assertEqual(os.listdir(d), [])

    def test_datadir_lock(self, *_):
        # Let's use non existing dir as datadir here to check how the Client
        # is able to cope with that.
        datadir = os.path.join(self.path, "non-existing-dir")
        self.client = Client(datadir=datadir, transaction_system=False,
                             connect_to_known_hosts=False,
                             use_docker_machine_manager=False, use_monitor=False)

        self.assertEqual(self.client.config_desc.node_address, '')
        with self.assertRaises(IOError):
            Client(datadir=datadir)

    def test_metadata(self, *_):
        self.client = Client(datadir=self.path, transaction_system=False,
                             connect_to_known_hosts=False,
                             use_docker_machine_manager=False, use_monitor=False)

        meta = self.client.get_metadata()
        self.assertIsNotNone(meta)
        self.assertEqual(meta, dict())

    def test_description(self, *_):
        self.client = Client(datadir=self.path, transaction_system=False,
                             connect_to_known_hosts=False, use_docker_machine_manager=False,
                             use_monitor=False)

        self.assertEqual(self.client.get_description(), "")
        desc = u"ADVANCE DESCRIPTION\n\tSOME TEXT"
        self.client.change_description(desc)
        self.assertEqual(self.client.get_description(), desc)

    @unittest.skip('IPFS metadata is currently disabled')
    def test_interpret_metadata(self, *_):
        from golem.network.ipfs.daemon_manager import IPFSDaemonManager
        from golem.network.p2p.p2pservice import P2PService

        self.client = Client(datadir=self.path, transaction_system=False,
                             connect_to_known_hosts=False, use_docker_machine_manager=False)

        self.client.p2pservice = P2PService(MagicMock(), self.client.config_desc, self.client.keys_auth)
        self.client.ipfs_manager = IPFSDaemonManager()
        meta = self.client.get_metadata()
        assert meta and meta['ipfs']

        ip = '127.0.0.1'
        port = 40102

        node = MagicMock()
        node.prv_addr = ip
        node.prv_port = port

        self.client.interpret_metadata(meta, ip, port, node)

    def test_get_status(self, *_):
        self.client = Client(datadir=self.path, transaction_system=False,
                             connect_to_known_hosts=False, use_docker_machine_manager=False,
                             use_monitor=False)
        c = self.client
        c.task_server = MagicMock()
        c.task_server.task_computer.get_progresses.return_value = {}
        c.p2pservice = MagicMock()
        c.p2pservice.get_peers.return_value = ["ABC", "DEF"]
        c.transaction_system = MagicMock()
        status = c.get_status()
        self.assertIn("Waiting for tasks", status)
        self.assertIn("Active peers in network: 2", status)
        mock1 = MagicMock()
        mock1.get_progress.return_value = 0.25
        mock2 = MagicMock()
        mock2.get_progress.return_value = 0.33
        c.task_server.task_computer.get_progresses.return_value = {"id1": mock1, "id2": mock2}
        c.p2pservice.get_peers.return_value = []
        status = c.get_status()
        self.assertIn("Computing 2 subtask(s)", status)
        self.assertIn("id1 (25.0%)", status)
        self.assertIn("id2 (33.0%)", status)
        self.assertIn("Active peers in network: 0", status)
        c.config_desc.accept_tasks = 0
        status = c.get_status()
        self.assertIn("Computing 2 subtask(s)", status)
        c.task_server.task_computer.get_progresses.return_value = {}
        status = c.get_status()
        self.assertIn("Not accepting tasks", status)

    def test_quit(self, *_):
        self.client = Client(datadir=self.path)
        self.client.db = None
        self.client.quit()

    @patch('twisted.internet.reactor', create=True)
    def test_collect_gossip(self, *_):
        self.client = Client(datadir=self.path, transaction_system=False,
                             connect_to_known_hosts=False,
                             use_docker_machine_manager=False,
                             use_monitor=False)
        self.client.start_network()
        self.client.collect_gossip()

    @patch('golem.client.log')
    def test_do_work(self, log, *_):
        self.client = Client(datadir=self.path, transaction_system=False,
                             connect_to_known_hosts=False,
                             use_docker_machine_manager=False,
                             use_monitor=False)

        c = self.client
        c.sync = Mock()
        c.p2pservice = Mock()
        c.task_server = Mock()
        c.resource_server = Mock()
        c.ranking = Mock()
        c.check_payments = Mock()

        # Test if method exits if p2pservice is not present
        c.p2pservice = None
        c.config_desc.send_pings = False
        c._Client__do_work()

        assert not log.exception.called
        assert not c.check_payments.called

        # Test calls with p2pservice
        c.p2pservice = Mock()
        c.p2pservice.peers = {
            str(uuid.uuid4()): Mock()
        }

        c._Client__do_work()

        assert not c.p2pservice.ping_peers.called
        assert not log.exception.called
        assert c.p2pservice.sync_network.called
        assert c.task_server.sync_network.called
        assert c.resource_server.sync_network.called
        assert c.ranking.sync_network.called
        assert c.check_payments.called

        # Enable pings
        c.config_desc.send_pings = True

        # Make methods throw exceptions
        def raise_exc():
            raise Exception('Test exception')

        c.p2pservice.sync_network = raise_exc
        c.task_server.sync_network = raise_exc
        c.resource_server.sync_network = raise_exc
        c.ranking.sync_network = raise_exc
        c.check_payments = raise_exc

        c._Client__do_work()

        assert c.p2pservice.ping_peers.called
        assert log.exception.call_count == 5

    @patch('golem.client.log')
    @patch('golem.client.dispatcher.send')
    def test_publish_events(self, send, log, *_):
        self.client = Client(datadir=self.path, transaction_system=False,
                             connect_to_known_hosts=False, use_docker_machine_manager=False,
                             use_monitor=False)
        c = self.client

        def get_balance(*_):
            d = Deferred()
            d.callback((1, 2, 3))
            return d

        c.task_server = Mock()
        c.task_server.task_sessions = {
            str(uuid.uuid4()): Mock()
        }

        c.task_server.task_computer = TaskComputer.__new__(TaskComputer)
        c.task_server.task_computer.current_computations = []
        c.task_server.task_computer.stats = dict()

        c.get_balance = get_balance
        c.get_task_count = lambda *_: 0
        c.get_supported_task_count = lambda *_: 0
        c.connection_status = lambda *_: 'test'

        c.config_desc.node_snapshot_interval = 1
        c.config_desc.network_check_interval = 1

        c._publish = Mock()

        past_time = time.time() - 10 ** 10
        future_time = time.time() + 10 ** 10

        c.last_nss_time = future_time
        c.last_net_check_time = future_time
        c.last_balance_time = future_time
        c.last_tasks_time = future_time

        c._Client__publish_events()

        assert not send.called
        assert not log.debug.called
        assert not c._publish.called

        c.last_nss_time = past_time
        c.last_net_check_time = past_time
        c.last_balance_time = past_time
        c.last_tasks_time = past_time

        c._Client__publish_events()

        assert not log.debug.called
        assert send.call_count == 2
        assert c._publish.call_count == 3

        def raise_exc(*_):
            raise Exception('Test exception')

        c.get_balance = raise_exc
        c._publish = Mock()
        send.call_count = 0

        c.last_nss_time = past_time
        c.last_net_check_time = past_time
        c.last_balance_time = past_time
        c.last_tasks_time = past_time

        c._Client__publish_events()

        assert log.debug.called
        assert send.call_count == 2
        assert c._publish.call_count == 2

    def test_activate_hw_preset(self, *_):
        self.client = Client(datadir=self.path, transaction_system=False,
                             connect_to_known_hosts=False,
                             use_docker_machine_manager=False,
                             use_monitor=False)

        config = self.client.config_desc
        config.hardware_preset_name = 'non-existing'
        config.num_cores = 0
        config.max_memory_size = 0
        config.max_resource_size = 0

        self.client.activate_hw_preset('custom')

        assert config.hardware_preset_name == 'custom'
        assert config.num_cores > 0
        assert config.max_memory_size > 0
        assert config.max_resource_size > 0

    def test_presets(self, *_):
        Client.save_task_preset("Preset1", "TaskType1", "data1")
        Client.save_task_preset("Preset2", "TaskType1", "data2")
        Client.save_task_preset("Preset1", "TaskType2", "data3")
        Client.save_task_preset("Preset3", "TaskType2", "data4")
        presets = Client.get_task_presets("TaskType1")
        assert len(presets) == 2
        assert presets["Preset1"] == "data1"
        assert presets["Preset2"] == "data2"
        presets = Client.get_task_presets("TaskType2")
        assert len(presets) == 2
        assert presets["Preset1"] == "data3"
        assert presets["Preset3"] == "data4"
        Client.delete_task_preset("TaskType2", "Preset1")
        presets = Client.get_task_presets("TaskType1")
        assert len(presets) == 2
        assert presets["Preset1"] == "data1"
        presets = Client.get_task_presets("TaskType2")
        assert len(presets) == 1
        assert presets.get("Preset1") is None

    @patch('golem.client.SystemMonitor')
    @patch('golem.client.P2PService.connect_to_network')
    def test_start_stop(self, connect_to_network, *_):
        self.client = Client(datadir=self.path, transaction_system=False,
                             connect_to_known_hosts=False,
                             use_docker_machine_manager=False)

        deferred = Deferred()
        connect_to_network.side_effect = lambda *_: deferred.callback(True)

        self.client.start()
        sync_wait(deferred)

        p2p_disc = self.client.p2pservice.disconnect
        task_disc = self.client.task_server.disconnect

        self.client.p2pservice.disconnect = Mock()
        self.client.p2pservice.disconnect.side_effect = p2p_disc
        self.client.task_server.disconnect = Mock()
        self.client.task_server.disconnect.side_effect = task_disc

        self.client.stop()

        assert self.client.p2pservice.disconnect.called
        assert self.client.task_server.disconnect.called


@patch('signal.signal')
@patch('golem.network.p2p.node.Node.collect_network_info')
class TestClientRPCMethods(TestWithDatabase, LogTestCase):

    def setUp(self):
        super(TestClientRPCMethods, self).setUp()

        client = Client(datadir=self.path,
                        transaction_system=False,
                        connect_to_known_hosts=False,
                        use_docker_machine_manager=False,
                        use_monitor=False)

        client.sync = Mock()
        client.keys_auth = Mock()
        client.keys_auth.key_id = str(uuid.uuid4())
        client.p2pservice = Mock()
        client.p2pservice.peers = {}
        client.task_server = TaskServer(Node(), ClientConfigDescriptor(),
                                        Mock(), client,
                                        use_docker_machine_manager=False)
        client.monitor = Mock()

        self.client = client

    def tearDown(self):
        self.client.quit()

    def test_node(self, *_):
        c = self.client
        c.keys_auth = EllipticalKeysAuth(self.path)

        self.assertIsInstance(c.get_node(), dict)
        self.assertIsInstance(DictSerializer.load(c.get_node()), Node)

        self.assertIsInstance(c.get_node_key(), unicode)
        self.assertIsNotNone(c.get_node_key())

        c.node.key = None

        self.assertNotIsInstance(c.get_node_key(), unicode)
        self.assertIsNone(c.get_node_key())

        self.assertIsInstance(c.get_public_key(), bytes)
        self.assertEqual(c.get_public_key(), c.keys_auth.public_key)

    def test_directories(self, *_):
        c = self.client

        c.resource_server = ResourceServer.__new__(ResourceServer)
        c.resource_server.dir_manager = c.task_server.task_computer.dir_manager

        self.assertIsInstance(c.get_datadir(), unicode)
        self.assertIsInstance(c.get_dir_manager(), DirManager)

        res_dirs = c.get_res_dirs()

        self.assertIsInstance(res_dirs, dict)
        self.assertTrue(len(res_dirs) == 3)

        for key, value in res_dirs.iteritems():
            self.assertIsInstance(key, unicode)
            self.assertIsInstance(value, unicode)
            self.assertTrue(self.path in value)

        res_dir_sizes = c.get_res_dirs_sizes()

        for key, value in res_dir_sizes.iteritems():
            self.assertIsInstance(key, unicode)
            self.assertIsInstance(value, unicode)
            self.assertTrue(key in res_dirs)

    def test_get_estimated_cost(self, *_):
        c = self.client
        c.task_server = TaskServer.__new__(TaskServer)
        c.task_server.task_computer = TaskServer.__new__(TaskComputer)
        c.task_server.task_computer.current_computations = []
        c.task_server.task_manager = TaskManager.__new__(TaskManager)
        c.task_server.client = c
        assert c.get_estimated_cost("task type", {"price": 150,
                                                  "subtask_time": 2.5,
                                                  "num_subtasks": 5}) == 1875

    @patch('golem.client.async_run', side_effect=mock_async_run)
    def test_enqueue_new_task(self, *_):
        c = self.client
        c.resource_server = Mock()
        c.task_server.task_manager.add_new_task = Mock()
        c.keys_auth = Mock()
        c.keys_auth.key_id = str(uuid.uuid4())

<<<<<<< HEAD
=======
        c.task_server = TaskServer.__new__(TaskServer)
        c.task_server.client = c
        c.task_server.task_computer = Mock()
        c.task_server.task_computer.current_computations = dict()
        c.task_server.task_manager = TaskManager.__new__(TaskManager)
        c.task_server.task_manager.add_new_task = Mock()
        c.task_server.task_manager.root_path = self.path

>>>>>>> 3a1e746d
        task = Mock()
        task.header.max_price = 1 * 10 ** 18
        task.header.task_id = str(uuid.uuid4())

        c.enqueue_new_task(task)
        task.get_resources.assert_called_with(None, resource_types["hashes"])

        c.resource_server.resource_manager.build_client_options \
            .assert_called_with(c.keys_auth.key_id)

        assert c.resource_server.add_task.called
        assert not c.task_server.task_manager.add_new_task.called

        deferred = Deferred()
        deferred.callback(True)

        c.resource_server.add_task.called = False
        c.resource_server.add_task.return_value = deferred

        c.enqueue_new_task(task)
        assert c.resource_server.add_task.called

    @patch('golem.client.async_run', side_effect=mock_async_run)
    def test_enqueue_new_task_dict(self, *_):
        t_dict = {
            'resources': [
                '/Users/user/Desktop/folder/texture.tex',
                '/Users/user/Desktop/folder/model.mesh',
                '/Users/user/Desktop/folder/stylized_levi.blend'
            ],
            'name': 'Golem Task 17:41:45 GMT+0200 (CEST)',
            'type': 'blender',
            'timeout': '09:25:00',
            'subtasks': '6',
            'subtask_timeout': '4:10:00',
            'bid': '0.000032',
            'options': {
                'resolution': [1920, 1080],
                'frames': '1-10',
                'format': 'EXR',
                'output_path': '/Users/user/Desktop/',
                'compositing': True,
            }
        }

        c = self.client
        c.resource_server = Mock()
        c.keys_auth = Mock()
        c.keys_auth.key_id = str(uuid.uuid4())
        c.task_server.task_manager.add_new_task = Mock()

        task = c.enqueue_new_task(t_dict)
        assert isinstance(task, Task)
        assert task.header.task_id

        c.resource_server.resource_manager.build_client_options\
            .assert_called_with(c.keys_auth.key_id)
        assert c.resource_server.add_task.called
        assert not c.task_server.task_manager.add_new_task.called

        task_id = task.header.task_id
        c.task_server.task_manager.tasks[task_id] = task
        c.task_server.task_manager.tasks_states[task_id] = TaskState()
        frames = c.get_subtasks_frames(task_id)
        assert frames is not None

    @patch('golem.client.async_run')
    def test_get_balance(self, async_run, *_):
        c = self.client

        result = (None, None, None)

        deferred = Deferred()
        deferred.result = result
        deferred.called = True

        async_run.return_value = deferred

        c.transaction_system = Mock()
        c.transaction_system.get_balance.return_value = result

        balance = sync_wait(c.get_balance())
        assert balance == (None, None, None)

        result = (None, 1, None)
        deferred.result = result
        balance = sync_wait(c.get_balance())
        assert balance == (None, None, None)

        result = (1, 1, None)
        deferred.result = result
        balance = sync_wait(c.get_balance())
        assert balance == (u"1", u"1", u"None")
        assert all(isinstance(entry, unicode) for entry in balance)

        c.transaction_system = None
        balance = sync_wait(c.get_balance())
        assert balance == (None, None, None)

    def test_run_benchmark(self, *_):
        from apps.blender.blenderenvironment import BlenderEnvironment
        from apps.lux.luxenvironment import LuxRenderEnvironment

        task_computer = self.client.task_server.task_computer
        task_computer.run_blender_benchmark = Mock()
        task_computer.run_blender_benchmark.side_effect = lambda c, e: c(True)
        task_computer.run_lux_benchmark = Mock()
        task_computer.run_lux_benchmark.side_effect = lambda c, e: c(True)

        with self.assertRaises(Exception):
            sync_wait(self.client.run_benchmark(str(uuid.uuid4())))

        sync_wait(self.client.run_benchmark(BlenderEnvironment.get_id()))

        assert task_computer.run_blender_benchmark.called
        assert not task_computer.run_lux_benchmark.called

        task_computer.run_blender_benchmark.called = False
        task_computer.run_lux_benchmark.called = False

        sync_wait(self.client.run_benchmark(LuxRenderEnvironment.get_id()))

        assert not task_computer.run_blender_benchmark.called
        assert task_computer.run_lux_benchmark.called

    def test_config_changed(self, *_):
        c = self.client

        c._publish = Mock()
        c.lock_config(True)
        c._publish.assert_called_with(UI.evt_lock_config, True)

        c._publish = Mock()
        c.config_changed()
        c._publish.assert_called_with(Environment.evt_opts_changed)

    def test_settings(self, *_):
        c = self.client

        new_node_name = str(uuid.uuid4())
        self.assertNotEqual(c.get_setting('node_name'), new_node_name)

        c.update_setting('node_name', new_node_name)
        self.assertEqual(c.get_setting('node_name'), new_node_name)
        self.assertEqual(c.get_settings()['node_name'], new_node_name)

        newer_node_name = str(uuid.uuid4())
        self.assertNotEqual(c.get_setting('node_name'), newer_node_name)

        settings = c.get_settings()
        settings['node_name'] = newer_node_name
        c.update_settings(settings)
        self.assertEqual(c.get_setting('node_name'), newer_node_name)

        # invalid settings
        with self.assertRaises(KeyError):
            c.get_setting(str(uuid.uuid4()))

        with self.assertRaises(KeyError):
            c.update_setting(str(uuid.uuid4()), 'value')

    def test_publisher(self, *_):
        from golem.rpc.session import Publisher

        c = self.client
        self.assertIsNone(c.rpc_publisher)

        rpc_session = Mock()

        c.configure_rpc(rpc_session)
        self.assertIsInstance(c.rpc_publisher, Publisher)
        self.assertIs(c.rpc_publisher.session, rpc_session)

        c.config_changed()
        rpc_session.publish.assert_called_with(Environment.evt_opts_changed)

    def test_create_task(self, *_):
        c = self.client
        c.enqueue_new_task = Mock()

        # create a task
        t = Task(TaskHeader("node_name", "task_id",
                            "10.10.10.10", 123,
                            "owner_id", "DEFAULT"),
                 src_code="print('hello')")

        c.create_task(DictSerializer.dump(t))
        self.assertTrue(c.enqueue_new_task.called)

    def test_delete_task(self, *_):
        c = self.client
        c.remove_task_header = Mock()
        c.remove_task = Mock()
        c.task_server = Mock()

        c.delete_task(str(uuid.uuid4()))
        assert c.remove_task_header.called
        assert c.remove_task.called
        assert c.task_server.task_manager.delete_task.called

    def test_task_preview(self, *_):
        task_id = str(uuid.uuid4())
        c = self.client
        c.task_server.task_manager.tasks[task_id] = Mock()
        c.task_server.task_manager.get_task_preview = Mock()

        c.get_task_preview(task_id)
        c.task_server.task_manager.get_task_preview.assert_called_with(
            task_id, single=False)

    def test_subtasks_borders(self, *_):
        task_id = str(uuid.uuid4())
        c = self.client
        c.task_server.task_manager.tasks[task_id] = Mock()
        c.task_server.task_manager.get_subtasks_borders = Mock()

        c.get_subtasks_borders(task_id)
        c.task_server.task_manager.get_subtasks_borders.assert_called_with(
            task_id)

    def test_connection_status(self, *_):
        c = self.client

        # not connected
        self.assertTrue(c.connection_status()
                        .startswith(u"Application not listening"))

        # status without peers
        c.p2pservice.cur_port = 12345
        c.task_server.cur_port = 12346

        # status without peers
        self.assertTrue(c.connection_status().startswith(u"Not connected"))

        # peers
        c.p2pservice.free_peers = [self.__new_session() for _ in xrange(3)]
        c.p2pservice.peers = {str(i): self.__new_session() for i in xrange(4)}

        known_peers = c.get_known_peers()
        self.assertEqual(len(known_peers), 3)
        self.assertTrue(all(peer for peer in known_peers))

        connected_peers = c.get_connected_peers()
        self.assertEqual(len(connected_peers), 4)
        self.assertTrue(all(peer for peer in connected_peers))

        # status with peers
        self.assertTrue(c.connection_status().startswith(u"Connected"))

        # status without ports
        c.p2pservice.cur_port = 0
        self.assertTrue(c.connection_status().startswith(u"Application not listening"))

    def test_port_status(self, *_):
        from pydispatch import dispatcher
        import random
        random.seed()

        port = random.randint(1, 50000)
        self.assertFalse(self.client.node.port_status)
        dispatcher.send(signal="golem.p2p", event="no event at all", port=port,
                        description="port 1234: closed")
        self.assertFalse(self.client.node.port_status)
        dispatcher.send(signal="golem.p2p", event="unreachable", port=port,
                        description="port 1234: closed")
        self.assertTrue(self.client.node.port_status)

    @staticmethod
    def __new_session():
        session = Mock()
        for attr in PeerSessionInfo.attributes:
            setattr(session, attr, str(uuid.uuid4()))
        return session


class TestEventListener(unittest.TestCase):

    def test_task_computer_event_listener(self):

        client = Mock()
        listener = ClientTaskComputerEventListener(client)

        listener.lock_config(True)
        client.lock_config.assert_called_with(True)

        listener.lock_config(False)
        client.lock_config.assert_called_with(False)<|MERGE_RESOLUTION|>--- conflicted
+++ resolved
@@ -533,11 +533,6 @@
 
     def test_get_estimated_cost(self, *_):
         c = self.client
-        c.task_server = TaskServer.__new__(TaskServer)
-        c.task_server.task_computer = TaskServer.__new__(TaskComputer)
-        c.task_server.task_computer.current_computations = []
-        c.task_server.task_manager = TaskManager.__new__(TaskManager)
-        c.task_server.client = c
         assert c.get_estimated_cost("task type", {"price": 150,
                                                   "subtask_time": 2.5,
                                                   "num_subtasks": 5}) == 1875
@@ -550,17 +545,6 @@
         c.keys_auth = Mock()
         c.keys_auth.key_id = str(uuid.uuid4())
 
-<<<<<<< HEAD
-=======
-        c.task_server = TaskServer.__new__(TaskServer)
-        c.task_server.client = c
-        c.task_server.task_computer = Mock()
-        c.task_server.task_computer.current_computations = dict()
-        c.task_server.task_manager = TaskManager.__new__(TaskManager)
-        c.task_server.task_manager.add_new_task = Mock()
-        c.task_server.task_manager.root_path = self.path
-
->>>>>>> 3a1e746d
         task = Mock()
         task.header.max_price = 1 * 10 ** 18
         task.header.task_id = str(uuid.uuid4())
