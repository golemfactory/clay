--- conflicted
+++ resolved
@@ -560,23 +560,6 @@
         client.check_payments()
         trust.PAYMENT.decrease.assert_has_calls((call('a'), call('b')))
 
-<<<<<<< HEAD
-    @patch('golem.client.EthereumTransactionSystem', autospec=True)
-    def test_is_mainnet(self, *_):
-        client = Client(
-            datadir=self.path,
-            config_desc=ClientConfigDescriptor(),
-            app_config=Mock(),
-            keys_auth=Mock(),
-            database=Mock(),
-            connect_to_known_hosts=False,
-            use_docker_manager=False,
-            use_monitor=False
-        )
-        assert not client.is_mainnet()
-
-=======
->>>>>>> b1ace278
 
 class TestDoWorkService(TestWithReactor):
 
@@ -828,29 +811,16 @@
         keys_auth = KeysAuth(self.path, 'priv_key', '')
         with patch('golem.network.concent.handlers_library.HandlersLibrary'
                    '.register_handler', ):
-<<<<<<< HEAD
-            with patch('golem.client.EthereumTransactionSystem'):
-                client = Client(
-                    datadir=self.path,
-                    app_config=Mock(),
-                    config_desc=ClientConfigDescriptor(),
-                    keys_auth=Mock(),
-                    database=Mock(),
-                    connect_to_known_hosts=False,
-                    use_docker_manager=False,
-                    use_monitor=False
-                )
-=======
             client = Client(
                 datadir=self.path,
                 app_config=Mock(),
                 config_desc=ClientConfigDescriptor(),
                 keys_auth=keys_auth,
+                database=Mock(),
                 connect_to_known_hosts=False,
                 use_docker_manager=False,
                 use_monitor=False
             )
->>>>>>> b1ace278
 
         client.sync = Mock()
         client.keys_auth = Mock(key_id=str(uuid.uuid4()))
