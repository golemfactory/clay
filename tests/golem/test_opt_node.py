--- conflicted
+++ resolved
@@ -90,74 +90,31 @@
         self.assertIn('Error: --node-address', return_value.output)
 
     @patch('golemapp.OptNode')
-<<<<<<< HEAD
     def test_single_peer(self, mock_node, *_):
         mock_node.return_value = mock_node
-        addr1 = '10.30.10.216:40111'
-
-=======
-    @patch('golem.core.common.config_logging')
-    def test_single_peer(self, config_logging, mock_node):
         addr1 = self.exampleNodeID + '@10.30.10.216:40111'
->>>>>>> 9a82cf56
         runner = CliRunner()
         return_value = runner.invoke(start, self.args + ['--peer', addr1],
                                      catch_exceptions=False)
         self.assertTrue(mock_node.called)
         self.assertEqual(return_value.exit_code, 0)
-<<<<<<< HEAD
         mock_node.run.assert_called_with(use_rpc=True)
 
     @patch('golemapp.OptNode')
     def test_many_peers(self, mock_node, *_):
         mock_node.return_value = mock_node
-        addr1 = '10.30.10.216:40111'
-        addr2 = '10.30.10.214:3333'
-
-=======
-        mock_node.assert_has_calls([call().run(use_rpc=True),
-                                   call().add_tasks([])], any_order=True)
-        call_names = [name for name, arg, kwarg in mock_node.mock_calls]
-        self.assertTrue('().connect_with_peers' in call_names)
-        peer_num = call_names.index('().connect_with_peers')
-        peer_arg = mock_node.mock_calls[peer_num][1][0]
-        self.assertEqual(len(peer_arg), 1)
-        self.assertEqual(peer_arg[0][0], SocketAddress.parse(addr1.split('@',1)[1]))
-
-    @ci_skip
-    @patch('golemapp.OptNode')
-    @patch('golem.core.common.config_logging')
-    def test_many_peers(self, config_logging, mock_node):
         addr1 = self.exampleNodeID + '@10.30.10.216:40111'
         addr2 = self.exampleNodeID + '@10.30.10.214:3333'
->>>>>>> 9a82cf56
         runner = CliRunner()
         args = self.args + ['--peer', addr1, '--peer', addr2]
         return_value = runner.invoke(start, args, catch_exceptions=False)
 
         self.assertEqual(return_value.exit_code, 0)
-<<<<<<< HEAD
         mock_node.run.assert_called_with(use_rpc=True)
 
     @patch('golemapp.OptNode')
     def test_bad_peer(self, *_):
-        addr1 = '10.30.10.216:40111'
-=======
-        mock_node.assert_has_calls([call().run(use_rpc=True),
-                                   call().add_tasks([])], any_order=True)
-        call_names = [name for name, arg, kwarg in mock_node.mock_calls]
-        self.assertTrue('().connect_with_peers' in call_names)
-        peer_num = call_names.index('().connect_with_peers')
-        peer_arg = mock_node.mock_calls[peer_num][1][0]
-        self.assertEqual(len(peer_arg), 2)
-        self.assertEqual(peer_arg[0][0], SocketAddress.parse(addr1.split('@',1)[1]))
-        self.assertEqual(peer_arg[1][0], SocketAddress.parse(addr2.split('@',1)[1]))
-
-    @ci_skip
-    @patch('golemapp.OptNode')
-    def test_bad_peer(self, mock_node):
         addr1 = self.exampleNodeID + "@10.30.10.216:40111"
->>>>>>> 9a82cf56
         runner = CliRunner()
         args = self.args + ['--peer', addr1, '--peer', 'bla']
         return_value = runner.invoke(start, args, catch_exceptions=False)
@@ -169,35 +126,15 @@
         mock_node.return_value = mock_node
         runner = CliRunner()
         return_value = runner.invoke(
-<<<<<<< HEAD
             start, self.args + [
-                '--peer', '10.30.10.216:40111',
-                '--peer', '[2001:db8:85a3:8d3:1319:8a2e:370:7348]:443',
-                '--peer', '[::ffff:0:0:0]:96'
+                '--peer', self.exampleNodeID + '@10.30.10.216:40111',
+                '--peer', self.exampleNodeID + '@[2001:db8:85a3:8d3:1319:8a2e:370:7348]:443',
+                '--peer', self.exampleNodeID + '@[::ffff:0:0:0]:96'
             ], catch_exceptions=False
         )
         self.assertEqual(return_value.exit_code, 0)
         mock_node.run.assert_called_with(use_rpc=True)
 
-=======
-            start, self.args + ['--peer', self.exampleNodeID + u'@10.30.10.216:40111',
-                                u'--peer', self.exampleNodeID + u'@[2001:db8:85a3:8d3:1319:8a2e:370:7348]:443',
-                                '--peer', self.exampleNodeID + '@[::ffff:0:0:0]:96'],
-            catch_exceptions=False
-        )
-        self.assertEqual(return_value.exit_code, 0)
-        mock_node.assert_has_calls([call().run(use_rpc=True), call().add_tasks([])], any_order=True)
-        call_names = [name for name, arg, kwarg in mock_node.mock_calls]
-        self.assertTrue('().connect_with_peers' in call_names)
-        peer_num = call_names.index('().connect_with_peers')
-        peer_arg = mock_node.mock_calls[peer_num][1][0]
-        self.assertEqual(len(peer_arg), 3)
-        self.assertEqual(peer_arg[0][0], SocketAddress('10.30.10.216', 40111))
-        self.assertEqual(peer_arg[1][0], SocketAddress('2001:db8:85a3:8d3:1319:8a2e:370:7348', 443))
-        self.assertEqual(peer_arg[2][0], SocketAddress('::ffff:0:0:0', 96))
-
-    @ci_skip
->>>>>>> 9a82cf56
     @patch('golemapp.OptNode')
     def test_rpc_address(self, *_):
         runner = CliRunner()
