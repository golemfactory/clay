from os import path
from unittest.mock import patch, Mock, ANY

from click.testing import CliRunner
from twisted.internet.defer import Deferred

import golem.argsparser as argsparser
from golem.appconfig import AppConfig
from golem.clientconfigdescriptor import ClientConfigDescriptor
from golem.testutils import TempDirFixture
from golem.tools.ci import ci_skip
from golem.tools.testwithdatabase import TestWithDatabase
from golemapp import start, Node


@ci_skip
@patch('twisted.internet.iocpreactor', create=True)
@patch('twisted.internet.kqreactor', create=True)
@patch('golem.core.common.config_logging')
class TestNode(TestWithDatabase):
    def setUp(self):
        super(TestNode, self).setUp()
        self.args = ['--datadir', self.path]

    def tearDown(self):
        super(TestNode, self).tearDown()

    @patch('twisted.internet.reactor', create=True)
    def test_should_help_message_be_printed_out(self, mock_reactor, *_):
        runner = CliRunner()
        return_value = runner.invoke(start, ['--help'], catch_exceptions=False)
        self.assertEqual(return_value.exit_code, 0)
        self.assertTrue(return_value.output.startswith('Usage'))

    @patch('twisted.internet.reactor', create=True)
    def test_wrong_option_should_fail(self, mock_reactor, *_):
        runner = CliRunner()
        return_value = runner.invoke(start, ['--blargh'],
                                     catch_exceptions=False)
        self.assertEqual(return_value.exit_code, 2)
        self.assertTrue(return_value.output.startswith('Error'))

    @patch('twisted.internet.reactor', create=True)
    @patch('golemapp.Node')
    def test_node_address_should_be_passed_to_node(self, mock_node, *_):
        node_address = '1.2.3.4'

        runner = CliRunner()
        args = self.args + ['--node-address', node_address]
        return_value = runner.invoke(start, args, catch_exceptions=False)
        self.assertEqual(return_value.exit_code, 0)

        self.assertEqual(len(mock_node.mock_calls), 2)
        init_call = mock_node.mock_calls[0]
        self.assertEqual(init_call[0], '')  # call name == '' for __init__ call
        init_call_args = init_call[1]
        init_call_kwargs = init_call[2]
        self.assertEqual(init_call_args, ())
        self.assertEqual(
            init_call_kwargs.get('config_desc').node_address,
            node_address,
        )

    @patch('golem.node.Client')
    def test_cfg_and_keys_should_be_passed_to_client(self, mock_client, *_):
        # given
        cfg = ClientConfigDescriptor()
        cfg.node_address = '1.2.3.4'
        keys_auth = object()

        # when
        node = Node(
            datadir=self.path,
            app_config=Mock(),
            config_desc=cfg)

        node._client_factory(keys_auth)

        # then
        mock_client.assert_called_with(datadir=self.path,
                                       app_config=ANY,
                                       config_desc=cfg,
                                       keys_auth=keys_auth,
                                       mainnet=False,
                                       geth_address=None,
                                       start_geth=False,
                                       start_geth_port=None,
                                       use_docker_manager=True,
                                       use_monitor=False)
        self.assertEqual(
            cfg.node_address,
            mock_client.mock_calls[0][2]['config_desc'].node_address,
        )

    def test_invalid_node_address_should_fail(self, *_):
        runner = CliRunner()
        args = self.args + ['--node-address', '10.30.10.2555']
        return_value = runner.invoke(start, args, catch_exceptions=False)
        self.assertEqual(return_value.exit_code, 2)
        self.assertIn('Invalid value for "--node-address"', return_value.output)

    def test_missing_node_address_should_fail(self, *_):
        runner = CliRunner()
        return_value = runner.invoke(start, self.args + ['--node-address'])
        self.assertEqual(return_value.exit_code, 2)
        self.assertIn('Error: --node-address', return_value.output)

    @patch('twisted.internet.reactor', create=True)
    @patch('golemapp.Node')
    def test_geth_address_should_be_passed_to_node(self, mock_node, *_):
        geth_address = 'http://3.14.15.92:6535'

        runner = CliRunner()
        args = self.args + ['--geth-address', geth_address]
        return_value = runner.invoke(start, args, catch_exceptions=False)
        self.assertEqual(return_value.exit_code, 0)

        mock_node.assert_called_with(datadir=path.join(self.path, 'rinkeby'),
                                     app_config=ANY,
                                     config_desc=ANY,
                                     mainnet=False,
                                     geth_address=geth_address,
                                     peers=[],
                                     start_geth=False,
                                     start_geth_port=None,
<<<<<<< HEAD
                                     transaction_system=True,
                                     use_monitor=True,
                                     password=None)
=======
                                     use_monitor=True)
>>>>>>> f88305da

    @patch('golem.node.Client')
    def test_geth_address_should_be_passed_to_client(self, mock_client, *_):
        # given
        geth_address = 'http://3.14.15.92:6535'

        # when
        node = Node(
            datadir=self.path,
            app_config=Mock(),
            config_desc=Mock(),
            geth_address=geth_address)

        node._client_factory(None)

        # then
        mock_client.assert_called_with(datadir=self.path,
                                       app_config=ANY,
                                       config_desc=ANY,
                                       keys_auth=None,
                                       mainnet=False,
                                       geth_address=geth_address,
                                       start_geth=False,
                                       start_geth_port=None,
                                       use_docker_manager=True,
                                       use_monitor=False)

    def test_geth_address_wo_http_should_fail(self, *_):
        runner = CliRunner()
        geth_addr = '3.14.15.92'
        args = self.args + ['--geth-address', geth_addr]
        return_value = runner.invoke(start, args, catch_exceptions=False)
        self.assertEqual(return_value.exit_code, 2)
        self.assertIn('Invalid value for "--geth-address"', return_value.output)
        self.assertIn('Address without http:// prefix', return_value.output)
        self.assertIn(geth_addr, return_value.output)

    def test_geth_address_w_wrong_prefix_should_fail(self, *_):
        runner = CliRunner()
        geth_addr = 'https://3.14.15.92'
        args = self.args + ['--geth-address', geth_addr]
        return_value = runner.invoke(start, args, catch_exceptions=False)
        self.assertEqual(return_value.exit_code, 2)
        self.assertIn('Invalid value for "--geth-address"', return_value.output)
        self.assertIn('Address without http:// prefix', return_value.output)
        self.assertIn(geth_addr, return_value.output)

    def test_geth_address_wo_port_should_fail(self, *_):
        runner = CliRunner()
        geth_addr = 'http://3.14.15.92'
        args = self.args + ['--geth-address', geth_addr]
        return_value = runner.invoke(start, args, catch_exceptions=False)
        self.assertEqual(return_value.exit_code, 2)
        self.assertIn('Invalid value for "--geth-address"', return_value.output)
        self.assertIn('Invalid network address specified', return_value.output)
        self.assertIn(geth_addr[len(geth_addr):], return_value.output)

    def test_geth_address_missing_should_fail(self, *_):
        runner = CliRunner()
        return_value = runner.invoke(start, self.args + ['--geth-address'])
        self.assertEqual(return_value.exit_code, 2)
        self.assertIn('Error: --geth-address', return_value.output)

    @patch('twisted.internet.reactor', create=True)
    @patch('golemapp.Node')
    def test_start_geth_should_be_passed_to_node(self, mock_node, *_):
        runner = CliRunner()
        args = self.args + ['--start-geth']
        return_value = runner.invoke(start, args, catch_exceptions=False)
        self.assertEqual(return_value.exit_code, 0)

        mock_node.assert_called_with(datadir=path.join(self.path, 'rinkeby'),
                                     app_config=ANY,
                                     config_desc=ANY,
                                     mainnet=False,
                                     geth_address=None,
                                     peers=[],
                                     start_geth=True,
                                     start_geth_port=None,
<<<<<<< HEAD
                                     transaction_system=True,
                                     use_monitor=True,
                                     password=None)
=======
                                     use_monitor=True)
>>>>>>> f88305da

    @patch('golem.node.Client')
    def test_start_geth_should_be_passed_to_client(self, mock_client, *_):
        # when
        node = Node(
            datadir=self.path,
            app_config=Mock(),
            config_desc=Mock(),
            start_geth=True)

        node._client_factory(None)

        # then
        mock_client.assert_called_with(datadir=self.path,
                                       app_config=ANY,
                                       config_desc=ANY,
                                       keys_auth=None,
                                       mainnet=False,
                                       geth_address=None,
                                       start_geth=True,
                                       start_geth_port=None,
                                       use_docker_manager=True,
                                       use_monitor=False)

    @patch('golemapp.Node')
    def test_mainnet_should_be_passed_to_node(self, mock_node, *_):
        # given
        args = self.args + ['--mainnet']

        # when
        runner = CliRunner()
        return_value = runner.invoke(start, args)

        # then
        assert return_value.exit_code == 0
        mock_node.assert_called_with(datadir=path.join(self.path, 'mainnet'),
                                     app_config=ANY,
                                     config_desc=ANY,
                                     geth_address=None,
                                     peers=[],
                                     start_geth=False,
                                     start_geth_port=None,
                                     use_monitor=True,
                                     mainnet=True)

    @patch('golem.node.Client')
    def test_mainnet_should_be_passed_to_client(self, mock_client, *_):
        # when
        node = Node(
            datadir=self.path,
            app_config=Mock(),
            config_desc=Mock(),
            mainnet=True)

        node._client_factory(None)

        # then
        mock_client.assert_called_with(datadir=self.path,
                                       app_config=ANY,
                                       config_desc=ANY,
                                       keys_auth=None,
                                       geth_address=None,
                                       start_geth=False,
                                       start_geth_port=None,
                                       use_docker_manager=True,
                                       use_monitor=False,
                                       mainnet=True)

    def test_start_geth_port_wo_param_should_fail(self, *_):
        runner = CliRunner()
        return_value = runner.invoke(start, self.args + ['--start-geth-port'])
        self.assertEqual(return_value.exit_code, 2)
        self.assertIn('Error: --start-geth-port option requires an argument',
                      return_value.output)

    def test_start_geth_port_wo_start_geth_should_fail(self, *_):
        runner = CliRunner()
        args = self.args + ['--start-geth-port', 1]
        return_value = runner.invoke(start, args)
        self.assertEqual(return_value.exit_code, 2)
        self.assertIn('it makes sense only together with --start-geth',
                      return_value.output)

    @patch('twisted.internet.reactor', create=True)
    @patch('golemapp.Node')
    def test_start_geth_port_should_be_passed_to_node(self, mock_node, *_):
        port = 27182

        runner = CliRunner()
        args = self.args + ['--start-geth', '--start-geth-port', port]
        return_value = runner.invoke(start, args, catch_exceptions=False)
        self.assertEqual(return_value.exit_code, 0)

        mock_node.assert_called_with(datadir=path.join(self.path, 'rinkeby'),
                                     app_config=ANY,
                                     config_desc=ANY,
                                     mainnet=False,
                                     geth_address=None,
                                     peers=[],
                                     start_geth=True,
                                     start_geth_port=port,
<<<<<<< HEAD
                                     transaction_system=True,
                                     use_monitor=True,
                                     password=None)
=======
                                     use_monitor=True)
>>>>>>> f88305da

    @patch('golem.node.Client')
    def test_start_geth_port_should_be_passed_to_client(self, mock_client, *_):
        # given
        port = 27182

        # when
        node = Node(
            datadir=self.path,
            app_config=Mock(),
            config_desc=Mock(),
            start_geth=True,
            start_geth_port=port)

        node._client_factory(None)

        # then
        mock_client.assert_called_with(datadir=self.path,
                                       app_config=ANY,
                                       config_desc=ANY,
                                       keys_auth=None,
                                       mainnet=False,
                                       geth_address=None,
                                       start_geth=True,
                                       start_geth_port=port,
                                       use_docker_manager=True,
                                       use_monitor=False)

    @patch('golemapp.Node')
    def test_single_peer(self, mock_node, *_):
        mock_node.return_value = mock_node
        addr1 = '10.30.10.216:40111'

        runner = CliRunner()
        return_value = runner.invoke(start, self.args + ['--peer', addr1],
                                     catch_exceptions=False)
        self.assertEqual(return_value.exit_code, 0)
        # TODO: check peer == [addr1]

    @patch('golemapp.Node')
    def test_many_peers(self, mock_node, *_):
        mock_node.return_value = mock_node
        addr1 = '10.30.10.216:40111'
        addr2 = '10.30.10.214:3333'

        runner = CliRunner()
        args = self.args + ['--peer', addr1, '--peer', addr2]
        return_value = runner.invoke(start, args, catch_exceptions=False)

        self.assertEqual(return_value.exit_code, 0)
        # TODO: check peer == [addr1, addr2]

    @patch('golemapp.Node')
    def test_bad_peer(self, *_):
        addr1 = '10.30.10.216:40111'
        runner = CliRunner()
        args = self.args + ['--peer', addr1, '--peer', 'bla']
        return_value = runner.invoke(start, args, catch_exceptions=False)
        self.assertEqual(return_value.exit_code, 2)
        self.assertTrue('Invalid peer address' in return_value.output)

    @patch('golemapp.Node')
    def test_peers(self, mock_node, *_):
        mock_node.return_value = mock_node
        runner = CliRunner()
        return_value = runner.invoke(
            start, self.args + [
                '--peer', '10.30.10.216:40111',
                '--peer', '[2001:db8:85a3:8d3:1319:8a2e:370:7348]:443',
                '--peer', '[::ffff:0:0:0]:96'
            ], catch_exceptions=False
        )
        self.assertEqual(return_value.exit_code, 0)
        # TODO: check peer == [addrs...]

    @patch('golemapp.Node')
    def test_rpc_address(self, *_):
        runner = CliRunner()

        ok_addresses = [
            ['--rpc-address', '10.30.10.216:61000'],
            ['--rpc-address', '[::ffff:0:0:0]:96'],
            ['--rpc-address', '[2001:db8:85a3:8d3:1319:8a2e:370:7348]:443']
        ]
        bad_addresses = [
            ['--rpc-address', '10.30.10.216:91000'],
            ['--rpc-address', '[::ffff:0:0:0]:96999']
        ]
        skip_addresses = [
            ['--rpc-address', '']
        ]

        for address in ok_addresses + skip_addresses:
            AppConfig._AppConfig__loaded_configs = set()
            return_value = runner.invoke(
                start, self.args + address,
                catch_exceptions=False
            )
            assert return_value.exit_code == 0

        for address in bad_addresses:
            AppConfig._AppConfig__loaded_configs = set()
            return_value = runner.invoke(
                start, self.args + address,
                catch_exceptions=False
            )
            assert return_value.exit_code != 0


def mock_async_run(req, success=None, error=None):
    deferred = Deferred()
    if success:
        deferred.addCallback(success)
    if error:
        deferred.addErrback(error)

    try:
        result = req.method(*req.args, **req.kwargs)
    except Exception as e:  # pylint: disable=broad-except
        deferred.errback(e)
    else:
        deferred.callback(result)

    return deferred


def done_deferred(*_):
    deferred = Deferred()
    deferred.callback(True)
    return deferred


def chain_function(_, fn, *args, **kwargs):
    result = fn(*args, **kwargs)
    deferred = Deferred()
    deferred.callback(result)
    return deferred


def set_keys_auth(obj):
    obj._keys_auth = Mock()


@patch('golem.node.Node._start_keys_auth', set_keys_auth)
@patch('golem.node.Node._start_docker')
@patch('golem.node.async_run', mock_async_run)
@patch('golem.node.chain_function', chain_function)
@patch('golem.node.threads.deferToThread', done_deferred)
@patch('golem.node.CrossbarRouter', Mock(_start_node=done_deferred))
@patch('golem.node.Session')
@patch('golem.node.gatherResults')
@patch('twisted.internet.reactor', create=True)
class TestOptNode(TempDirFixture):

    def tearDown(self):
        if self.node.client:
            self.node.client.quit()
        super().tearDown()

    def test_start_rpc_router(self, reactor, *_):
        # given
        config_desc = ClientConfigDescriptor()
        config_desc.rpc_address = '127.0.0.1'
        config_desc.rpc_port = 12345

        # when
        self.node = Node(datadir=self.path,
                         app_config=Mock(),
                         config_desc=config_desc,
                         use_docker_manager=False)

        self.node._setup_client = Mock()
        self.node.start()

        # then
        assert self.node.rpc_router
        assert self.node.rpc_router._start_node.called  # noqa pylint: disable=no-member
        assert reactor.addSystemEventTrigger.called
        assert reactor.addSystemEventTrigger.call_args[0] == (
            'before', 'shutdown', self.node.rpc_router.stop)

    @patch('golem.client.EthereumTransactionSystem')
    def test_start_creates_client(self, _ets, reactor, mock_gather_results, *_):
        # given
        config_descriptor = ClientConfigDescriptor()

        mock_gather_results.return_value = mock_gather_results
        mock_gather_results.addCallbacks.side_effect = \
            lambda callback, _: callback([])

        # when
        self.node = Node(datadir=self.path,
                         app_config=Mock(),
                         config_desc=config_descriptor,
                         use_docker_manager=False)
        self.node.start()

        # then
        assert self.node.client
        assert self.node.client.datadir == self.path
        assert self.node.client.config_desc == config_descriptor
        assert reactor.addSystemEventTrigger.call_count == 2
        assert reactor.addSystemEventTrigger.call_args_list[0][0] == (
            'before', 'shutdown', self.node.rpc_router.stop)
        assert reactor.addSystemEventTrigger.call_args_list[1][0] == (
            'before', 'shutdown', self.node.client.quit)

    @patch('golem.client.EthereumTransactionSystem')
    @patch('golem.node.Node._run')
    def test_start_creates_client_and_calls_run(
            self,
            mock_run,
            _ets,
            reactor,
            mock_gather_results,
            mock_session,
            *_):
        # given
        mock_gather_results.return_value = mock_gather_results
        mock_gather_results.addCallbacks.side_effect = \
            lambda callback, _: callback([Mock(), None])

        mock_session.return_value = mock_session
        mock_session.connect.return_value = mock_session
        mock_session.addCallbacks.side_effect = \
            lambda callback, _: callback(None)

        # when
        self.node = Node(datadir=self.path,
                         app_config=Mock(),
                         config_desc=(ClientConfigDescriptor()),
                         use_docker_manager=False)
        self.node.start()

        # then
        assert self.node.client
        assert self.node.rpc_session
        assert self.node.client.rpc_publisher
        assert self.node.client.rpc_publisher.session == self.node.rpc_session
        assert self.node.rpc_session.connect.called  # pylint: disable=no-member
        assert mock_run.called
        assert reactor.addSystemEventTrigger.call_count == 2

    def test_start_starts_client(
            self, reactor, mock_gather_results, mock_session, *_):

        # given
        mock_gather_results.return_value = mock_gather_results
        mock_gather_results.addCallbacks.side_effect = \
            lambda callback, _: callback([Mock(), None])

        mock_session.return_value = mock_session
        mock_session.connect.return_value = mock_session
        mock_session.addCallbacks.side_effect = \
            lambda callback, _: callback(None)

        parsed_peer = argsparser.parse_peer(
            None,
            None,
            ['10.0.0.10:40104'],
        )

        # when
        self.node = Node(datadir=self.path,
                         app_config=Mock(),
                         config_desc=ClientConfigDescriptor(),
                         peers=parsed_peer,
                         use_docker_manager=False)

        self.node._client_factory = Mock()
        self.node._setup_apps = Mock()

        self.node.start()

        # then
        assert self.node._setup_apps.called
        assert self.node.client.sync.called
        assert self.node.client.start.call_count == 1
        self.node.client.connect.assert_called_with(parsed_peer[0])
        assert reactor.addSystemEventTrigger.call_count == 2<|MERGE_RESOLUTION|>--- conflicted
+++ resolved
@@ -123,13 +123,8 @@
                                      peers=[],
                                      start_geth=False,
                                      start_geth_port=None,
-<<<<<<< HEAD
-                                     transaction_system=True,
                                      use_monitor=True,
                                      password=None)
-=======
-                                     use_monitor=True)
->>>>>>> f88305da
 
     @patch('golem.node.Client')
     def test_geth_address_should_be_passed_to_client(self, mock_client, *_):
@@ -209,13 +204,8 @@
                                      peers=[],
                                      start_geth=True,
                                      start_geth_port=None,
-<<<<<<< HEAD
-                                     transaction_system=True,
                                      use_monitor=True,
                                      password=None)
-=======
-                                     use_monitor=True)
->>>>>>> f88305da
 
     @patch('golem.node.Client')
     def test_start_geth_should_be_passed_to_client(self, mock_client, *_):
@@ -259,6 +249,7 @@
                                      start_geth=False,
                                      start_geth_port=None,
                                      use_monitor=True,
+                                     password=None,
                                      mainnet=True)
 
     @patch('golem.node.Client')
@@ -317,13 +308,8 @@
                                      peers=[],
                                      start_geth=True,
                                      start_geth_port=port,
-<<<<<<< HEAD
-                                     transaction_system=True,
                                      use_monitor=True,
                                      password=None)
-=======
-                                     use_monitor=True)
->>>>>>> f88305da
 
     @patch('golem.node.Client')
     def test_start_geth_port_should_be_passed_to_client(self, mock_client, *_):
