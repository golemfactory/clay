from os import path
from unittest.mock import patch, Mock, ANY

from click.testing import CliRunner
from twisted.internet.defer import Deferred

import golem.argsparser as argsparser
from golem.appconfig import AppConfig
from golem.clientconfigdescriptor import ClientConfigDescriptor
from golem.testutils import TempDirFixture
from golem.tools.ci import ci_skip
from golem.tools.testwithdatabase import TestWithDatabase
from golemapp import start, Node


@ci_skip
@patch('twisted.internet.iocpreactor', create=True)
@patch('twisted.internet.kqreactor', create=True)
@patch('golem.core.common.config_logging')
class TestNode(TestWithDatabase):
    def setUp(self):
        super(TestNode, self).setUp()
        self.args = ['--datadir', self.path]

    def tearDown(self):
        super(TestNode, self).tearDown()

    @patch('twisted.internet.reactor', create=True)
    def test_should_help_message_be_printed_out(self, mock_reactor, *_):
        runner = CliRunner()
        return_value = runner.invoke(start, ['--help'], catch_exceptions=False)
        self.assertEqual(return_value.exit_code, 0)
        self.assertTrue(return_value.output.startswith('Usage'))

    @patch('twisted.internet.reactor', create=True)
    def test_wrong_option_should_fail(self, mock_reactor, *_):
        runner = CliRunner()
        return_value = runner.invoke(start, ['--blargh'],
                                     catch_exceptions=False)
        self.assertEqual(return_value.exit_code, 2)
        self.assertTrue(return_value.output.startswith('Error'))

    @patch('twisted.internet.reactor', create=True)
    @patch('golemapp.Node')
    def test_node_address_should_be_passed_to_node(self, mock_node, *_):
        node_address = '1.2.3.4'

        runner = CliRunner()
        args = self.args + ['--node-address', node_address]
        return_value = runner.invoke(start, args, catch_exceptions=False)
        self.assertEqual(return_value.exit_code, 0)

        self.assertEqual(len(mock_node.mock_calls), 2)
        init_call = mock_node.mock_calls[0]
        self.assertEqual(init_call[0], '')  # call name == '' for __init__ call
        init_call_args = init_call[1]
        init_call_kwargs = init_call[2]
        self.assertEqual(init_call_args, ())
        self.assertEqual(
            init_call_kwargs.get('config_desc').node_address,
            node_address,
        )

    @patch('golem.node.Client')
    def test_cfg_and_keys_should_be_passed_to_client(self, mock_client, *_):
        # given
        cfg = ClientConfigDescriptor()
        cfg.node_address = '1.2.3.4'
        keys_auth = object()

        # when
        node = Node(
            datadir=self.path,
            app_config=Mock(),
            config_desc=cfg)

        node._client_factory(keys_auth)

        # then
        mock_client.assert_called_with(datadir=self.path,
                                       app_config=ANY,
                                       config_desc=cfg,
                                       keys_auth=keys_auth,
                                       mainnet=False,
                                       geth_address=None,
                                       start_geth=False,
                                       start_geth_port=None,
                                       use_docker_manager=True,
                                       use_concent=False,
                                       use_monitor=False)
        self.assertEqual(
            cfg.node_address,
            mock_client.mock_calls[0][2]['config_desc'].node_address,
        )

    def test_invalid_node_address_should_fail(self, *_):
        runner = CliRunner()
        args = self.args + ['--node-address', '10.30.10.2555']
        return_value = runner.invoke(start, args, catch_exceptions=False)
        self.assertEqual(return_value.exit_code, 2)
        self.assertIn('Invalid value for "--node-address"', return_value.output)

    def test_missing_node_address_should_fail(self, *_):
        runner = CliRunner()
        return_value = runner.invoke(start, self.args + ['--node-address'])
        self.assertEqual(return_value.exit_code, 2)
        self.assertIn('Error: --node-address', return_value.output)

    @patch('twisted.internet.reactor', create=True)
    @patch('golemapp.Node')
    def test_geth_address_should_be_passed_to_node(self, mock_node, *_):
        geth_address = 'http://3.14.15.92:6535'

        runner = CliRunner()
        args = self.args + ['--geth-address', geth_address]
        return_value = runner.invoke(start, args, catch_exceptions=False)
        self.assertEqual(return_value.exit_code, 0)

        mock_node.assert_called_with(datadir=path.join(self.path, 'rinkeby'),
                                     app_config=ANY,
                                     config_desc=ANY,
                                     mainnet=False,
                                     geth_address=geth_address,
                                     peers=[],
                                     start_geth=False,
                                     start_geth_port=None,
<<<<<<< HEAD
                                     use_monitor=True,
                                     password=None)
=======
                                     use_concent=False,
                                     use_monitor=True)
>>>>>>> 6693855e

    @patch('golem.node.Client')
    def test_geth_address_should_be_passed_to_client(self, mock_client, *_):
        # given
        geth_address = 'http://3.14.15.92:6535'

        # when
        node = Node(
            datadir=self.path,
            app_config=Mock(),
            config_desc=Mock(),
            geth_address=geth_address)

        node._client_factory(None)

        # then
        mock_client.assert_called_with(datadir=self.path,
                                       app_config=ANY,
                                       config_desc=ANY,
                                       keys_auth=None,
                                       mainnet=False,
                                       geth_address=geth_address,
                                       start_geth=False,
                                       start_geth_port=None,
                                       use_docker_manager=True,
                                       use_concent=False,
                                       use_monitor=False)

    def test_geth_address_wo_http_should_fail(self, *_):
        runner = CliRunner()
        geth_addr = '3.14.15.92'
        args = self.args + ['--geth-address', geth_addr]
        return_value = runner.invoke(start, args, catch_exceptions=False)
        self.assertEqual(return_value.exit_code, 2)
        self.assertIn('Invalid value for "--geth-address"', return_value.output)
        self.assertIn('Address without http:// prefix', return_value.output)
        self.assertIn(geth_addr, return_value.output)

    def test_geth_address_w_wrong_prefix_should_fail(self, *_):
        runner = CliRunner()
        geth_addr = 'https://3.14.15.92'
        args = self.args + ['--geth-address', geth_addr]
        return_value = runner.invoke(start, args, catch_exceptions=False)
        self.assertEqual(return_value.exit_code, 2)
        self.assertIn('Invalid value for "--geth-address"', return_value.output)
        self.assertIn('Address without http:// prefix', return_value.output)
        self.assertIn(geth_addr, return_value.output)

    def test_geth_address_wo_port_should_fail(self, *_):
        runner = CliRunner()
        geth_addr = 'http://3.14.15.92'
        args = self.args + ['--geth-address', geth_addr]
        return_value = runner.invoke(start, args, catch_exceptions=False)
        self.assertEqual(return_value.exit_code, 2)
        self.assertIn('Invalid value for "--geth-address"', return_value.output)
        self.assertIn('Invalid network address specified', return_value.output)
        self.assertIn(geth_addr[len(geth_addr):], return_value.output)

    def test_geth_address_missing_should_fail(self, *_):
        runner = CliRunner()
        return_value = runner.invoke(start, self.args + ['--geth-address'])
        self.assertEqual(return_value.exit_code, 2)
        self.assertIn('Error: --geth-address', return_value.output)

    @patch('twisted.internet.reactor', create=True)
    @patch('golemapp.Node')
    def test_start_geth_should_be_passed_to_node(self, mock_node, *_):
        runner = CliRunner()
        args = self.args + ['--start-geth']
        return_value = runner.invoke(start, args, catch_exceptions=False)
        self.assertEqual(return_value.exit_code, 0)

        mock_node.assert_called_with(datadir=path.join(self.path, 'rinkeby'),
                                     app_config=ANY,
                                     config_desc=ANY,
                                     mainnet=False,
                                     geth_address=None,
                                     peers=[],
                                     start_geth=True,
                                     start_geth_port=None,
<<<<<<< HEAD
                                     use_monitor=True,
                                     password=None)
=======
                                     use_concent=False,
                                     use_monitor=True)
>>>>>>> 6693855e

    @patch('golem.node.Client')
    def test_start_geth_should_be_passed_to_client(self, mock_client, *_):
        # when
        node = Node(
            datadir=self.path,
            app_config=Mock(),
            config_desc=Mock(),
            start_geth=True)

        node._client_factory(None)

        # then
        mock_client.assert_called_with(datadir=self.path,
                                       app_config=ANY,
                                       config_desc=ANY,
                                       keys_auth=None,
                                       mainnet=False,
                                       geth_address=None,
                                       start_geth=True,
                                       start_geth_port=None,
                                       use_docker_manager=True,
                                       use_concent=False,
                                       use_monitor=False)

    @patch('golemapp.Node')
    def test_mainnet_should_be_passed_to_node(self, mock_node, *_):
        # given
        args = self.args + ['--mainnet']

        # when
        runner = CliRunner()
        return_value = runner.invoke(start, args)

        # then
        assert return_value.exit_code == 0
        mock_node.assert_called_with(datadir=path.join(self.path, 'mainnet'),
                                     app_config=ANY,
                                     config_desc=ANY,
                                     geth_address=None,
                                     peers=[],
                                     start_geth=False,
                                     start_geth_port=None,
                                     use_concent=False,
                                     use_monitor=True,
                                     password=None,
                                     mainnet=True)

    @patch('golem.node.Client')
    def test_mainnet_should_be_passed_to_client(self, mock_client, *_):
        # when
        node = Node(
            datadir=self.path,
            app_config=Mock(),
            config_desc=Mock(),
            mainnet=True)

        node._client_factory(None)

        # then
        mock_client.assert_called_with(datadir=self.path,
                                       app_config=ANY,
                                       config_desc=ANY,
                                       keys_auth=None,
                                       geth_address=None,
                                       start_geth=False,
                                       start_geth_port=None,
                                       use_docker_manager=True,
                                       use_concent=False,
                                       use_monitor=False,
                                       mainnet=True)

    def test_start_geth_port_wo_param_should_fail(self, *_):
        runner = CliRunner()
        return_value = runner.invoke(start, self.args + ['--start-geth-port'])
        self.assertEqual(return_value.exit_code, 2)
        self.assertIn('Error: --start-geth-port option requires an argument',
                      return_value.output)

    def test_start_geth_port_wo_start_geth_should_fail(self, *_):
        runner = CliRunner()
        args = self.args + ['--start-geth-port', 1]
        return_value = runner.invoke(start, args)
        self.assertEqual(return_value.exit_code, 2)
        self.assertIn('it makes sense only together with --start-geth',
                      return_value.output)

    @patch('twisted.internet.reactor', create=True)
    @patch('golemapp.Node')
    def test_start_geth_port_should_be_passed_to_node(self, mock_node, *_):
        port = 27182

        runner = CliRunner()
        args = self.args + ['--start-geth', '--start-geth-port', port]
        return_value = runner.invoke(start, args, catch_exceptions=False)
        self.assertEqual(return_value.exit_code, 0)

        mock_node.assert_called_with(datadir=path.join(self.path, 'rinkeby'),
                                     app_config=ANY,
                                     config_desc=ANY,
                                     mainnet=False,
                                     geth_address=None,
                                     peers=[],
                                     start_geth=True,
                                     start_geth_port=port,
<<<<<<< HEAD
                                     use_monitor=True,
                                     password=None)
=======
                                     use_concent=False,
                                     use_monitor=True)
>>>>>>> 6693855e

    @patch('golem.node.Client')
    def test_start_geth_port_should_be_passed_to_client(self, mock_client, *_):
        # given
        port = 27182

        # when
        node = Node(
            datadir=self.path,
            app_config=Mock(),
            config_desc=Mock(),
            start_geth=True,
            start_geth_port=port)

        node._client_factory(None)

        # then
        mock_client.assert_called_with(datadir=self.path,
                                       app_config=ANY,
                                       config_desc=ANY,
                                       keys_auth=None,
                                       mainnet=False,
                                       geth_address=None,
                                       start_geth=True,
                                       start_geth_port=port,
                                       use_docker_manager=True,
                                       use_concent=False,
                                       use_monitor=False)

    @patch('golemapp.Node')
    def test_single_peer(self, mock_node, *_):
        mock_node.return_value = mock_node
        addr1 = '10.30.10.216:40111'

        runner = CliRunner()
        return_value = runner.invoke(start, self.args + ['--peer', addr1],
                                     catch_exceptions=False)
        self.assertEqual(return_value.exit_code, 0)
        # TODO: check peer == [addr1]

    @patch('golemapp.Node')
    def test_many_peers(self, mock_node, *_):
        mock_node.return_value = mock_node
        addr1 = '10.30.10.216:40111'
        addr2 = '10.30.10.214:3333'

        runner = CliRunner()
        args = self.args + ['--peer', addr1, '--peer', addr2]
        return_value = runner.invoke(start, args, catch_exceptions=False)

        self.assertEqual(return_value.exit_code, 0)
        # TODO: check peer == [addr1, addr2]

    @patch('golemapp.Node')
    def test_bad_peer(self, *_):
        addr1 = '10.30.10.216:40111'
        runner = CliRunner()
        args = self.args + ['--peer', addr1, '--peer', 'bla']
        return_value = runner.invoke(start, args, catch_exceptions=False)
        self.assertEqual(return_value.exit_code, 2)
        self.assertTrue('Invalid peer address' in return_value.output)

    @patch('golemapp.Node')
    def test_peers(self, mock_node, *_):
        mock_node.return_value = mock_node
        runner = CliRunner()
        return_value = runner.invoke(
            start, self.args + [
                '--peer', '10.30.10.216:40111',
                '--peer', '[2001:db8:85a3:8d3:1319:8a2e:370:7348]:443',
                '--peer', '[::ffff:0:0:0]:96'
            ], catch_exceptions=False
        )
        self.assertEqual(return_value.exit_code, 0)
        # TODO: check peer == [addrs...]

    @patch('golemapp.Node')
    def test_rpc_address(self, *_):
        runner = CliRunner()

        ok_addresses = [
            ['--rpc-address', '10.30.10.216:61000'],
            ['--rpc-address', '[::ffff:0:0:0]:96'],
            ['--rpc-address', '[2001:db8:85a3:8d3:1319:8a2e:370:7348]:443']
        ]
        bad_addresses = [
            ['--rpc-address', '10.30.10.216:91000'],
            ['--rpc-address', '[::ffff:0:0:0]:96999']
        ]
        skip_addresses = [
            ['--rpc-address', '']
        ]

        for address in ok_addresses + skip_addresses:
            AppConfig._AppConfig__loaded_configs = set()
            return_value = runner.invoke(
                start, self.args + address,
                catch_exceptions=False
            )
            assert return_value.exit_code == 0

        for address in bad_addresses:
            AppConfig._AppConfig__loaded_configs = set()
            return_value = runner.invoke(
                start, self.args + address,
                catch_exceptions=False
            )
            assert return_value.exit_code != 0


def mock_async_run(req, success=None, error=None):
    deferred = Deferred()
    if success:
        deferred.addCallback(success)
    if error:
        deferred.addErrback(error)

    try:
        result = req.method(*req.args, **req.kwargs)
    except Exception as e:  # pylint: disable=broad-except
        deferred.errback(e)
    else:
        deferred.callback(result)

    return deferred


def done_deferred(*_):
    deferred = Deferred()
    deferred.callback(True)
    return deferred


def chain_function(_, fn, *args, **kwargs):
    result = fn(*args, **kwargs)
    deferred = Deferred()
    deferred.callback(result)
    return deferred


def set_keys_auth(obj):
    obj._keys_auth = Mock()


@patch('golem.node.Node._start_keys_auth', set_keys_auth)
@patch('golem.node.Node._start_docker')
@patch('golem.node.async_run', mock_async_run)
@patch('golem.node.chain_function', chain_function)
@patch('golem.node.threads.deferToThread', done_deferred)
@patch('golem.node.CrossbarRouter', Mock(_start_node=done_deferred))
@patch('golem.node.Session')
@patch('golem.node.gatherResults')
@patch('twisted.internet.reactor', create=True)
class TestOptNode(TempDirFixture):

    def tearDown(self):
        if self.node.client:
            self.node.client.quit()
        super().tearDown()

    def test_start_rpc_router(self, reactor, *_):
        # given
        config_desc = ClientConfigDescriptor()
        config_desc.rpc_address = '127.0.0.1'
        config_desc.rpc_port = 12345

        # when
        self.node = Node(datadir=self.path,
                         app_config=Mock(),
                         config_desc=config_desc,
                         use_docker_manager=False)

        self.node._setup_client = Mock()
        self.node.start()

        # then
        assert self.node.rpc_router
        assert self.node.rpc_router._start_node.called  # noqa pylint: disable=no-member
        assert reactor.addSystemEventTrigger.called
        assert reactor.addSystemEventTrigger.call_args[0] == (
            'before', 'shutdown', self.node.rpc_router.stop)

    @patch('golem.client.EthereumTransactionSystem')
    def test_start_creates_client(self, _ets, reactor, mock_gather_results, *_):
        # given
        config_descriptor = ClientConfigDescriptor()

        mock_gather_results.return_value = mock_gather_results
        mock_gather_results.addCallbacks.side_effect = \
            lambda callback, _: callback([])

        # when
        self.node = Node(datadir=self.path,
                         app_config=Mock(),
                         config_desc=config_descriptor,
                         use_docker_manager=False)
        self.node.start()

        # then
        assert self.node.client
        assert self.node.client.datadir == self.path
        assert self.node.client.config_desc == config_descriptor
        assert reactor.addSystemEventTrigger.call_count == 2
        assert reactor.addSystemEventTrigger.call_args_list[0][0] == (
            'before', 'shutdown', self.node.rpc_router.stop)
        assert reactor.addSystemEventTrigger.call_args_list[1][0] == (
            'before', 'shutdown', self.node.client.quit)

    @patch('golem.client.EthereumTransactionSystem')
    @patch('golem.node.Node._run')
    def test_start_creates_client_and_calls_run(
            self,
            mock_run,
            _ets,
            reactor,
            mock_gather_results,
            mock_session,
            *_):
        # given
        mock_gather_results.return_value = mock_gather_results
        mock_gather_results.addCallbacks.side_effect = \
            lambda callback, _: callback([Mock(), None])

        mock_session.return_value = mock_session
        mock_session.connect.return_value = mock_session
        mock_session.addCallbacks.side_effect = \
            lambda callback, _: callback(None)

        # when
        self.node = Node(datadir=self.path,
                         app_config=Mock(),
                         config_desc=(ClientConfigDescriptor()),
                         use_docker_manager=False)
        self.node.start()

        # then
        assert self.node.client
        assert self.node.rpc_session
        assert self.node.client.rpc_publisher
        assert self.node.client.rpc_publisher.session == self.node.rpc_session
        assert self.node.rpc_session.connect.called  # pylint: disable=no-member
        assert mock_run.called
        assert reactor.addSystemEventTrigger.call_count == 2

    def test_start_starts_client(
            self, reactor, mock_gather_results, mock_session, *_):

        # given
        mock_gather_results.return_value = mock_gather_results
        mock_gather_results.addCallbacks.side_effect = \
            lambda callback, _: callback([Mock(), None])

        mock_session.return_value = mock_session
        mock_session.connect.return_value = mock_session
        mock_session.addCallbacks.side_effect = \
            lambda callback, _: callback(None)

        parsed_peer = argsparser.parse_peer(
            None,
            None,
            ['10.0.0.10:40104'],
        )

        # when
        self.node = Node(datadir=self.path,
                         app_config=Mock(),
                         config_desc=ClientConfigDescriptor(),
                         peers=parsed_peer,
                         use_docker_manager=False)

        self.node._client_factory = Mock()
        self.node._setup_apps = Mock()

        self.node.start()

        # then
        assert self.node._setup_apps.called
        assert self.node.client.sync.called
        assert self.node.client.start.call_count == 1
        self.node.client.connect.assert_called_with(parsed_peer[0])
        assert reactor.addSystemEventTrigger.call_count == 2<|MERGE_RESOLUTION|>--- conflicted
+++ resolved
@@ -124,13 +124,9 @@
                                      peers=[],
                                      start_geth=False,
                                      start_geth_port=None,
-<<<<<<< HEAD
+                                     use_concent=False,
                                      use_monitor=True,
                                      password=None)
-=======
-                                     use_concent=False,
-                                     use_monitor=True)
->>>>>>> 6693855e
 
     @patch('golem.node.Client')
     def test_geth_address_should_be_passed_to_client(self, mock_client, *_):
@@ -211,13 +207,9 @@
                                      peers=[],
                                      start_geth=True,
                                      start_geth_port=None,
-<<<<<<< HEAD
+                                     use_concent=False,
                                      use_monitor=True,
                                      password=None)
-=======
-                                     use_concent=False,
-                                     use_monitor=True)
->>>>>>> 6693855e
 
     @patch('golem.node.Client')
     def test_start_geth_should_be_passed_to_client(self, mock_client, *_):
@@ -323,13 +315,9 @@
                                      peers=[],
                                      start_geth=True,
                                      start_geth_port=port,
-<<<<<<< HEAD
+                                     use_concent=False,
                                      use_monitor=True,
                                      password=None)
-=======
-                                     use_concent=False,
-                                     use_monitor=True)
->>>>>>> 6693855e
 
     @patch('golem.node.Client')
     def test_start_geth_port_should_be_passed_to_client(self, mock_client, *_):
