# -*- coding: utf-8 -*-

import os
import unittest
from unittest import TestCase

from mock import patch, ANY

from golem.core.common import to_unicode
from golem.core.common import HandleKeyError, HandleAttributeError, \
    config_logging, get_timestamp_utc, timestamp_to_datetime, \
    datetime_to_timestamp, timeout_to_deadline, deadline_to_timeout
from golem.testutils import PEP8MixIn
from golem.testutils import TempDirFixture


def handle_error(*args, **kwargs):
    return 6


class TestCommon(TestCase):
    def test_unicode(self):
        source = str("test string")
        result = to_unicode(source)
        assert result is source

        source = "\xd0\xd1\xd2\xd3"
        result = to_unicode(source)
        assert result is source

        source = "test string"
        result = to_unicode(source)
<<<<<<< HEAD
        assert type(result) is str
=======
        assert isinstance(result, str)
>>>>>>> d3de342c
        assert result == source

        source = None
        result = to_unicode(source)
        assert result is None


class TestHandleKeyError(TestCase):
    h = HandleKeyError(handle_error)

    @staticmethod
    def add_to_el_in_dict(dict_, el, num):
        dict_[el] += num

    @h
    def test_call_with_dec(self):
        d = {'bla': 3}
        assert self.add_to_el_in_dict(d, 'kwa', 3) == 6


class TestHandleAttibuteError(TestCase):
    h = HandleAttributeError(handle_error)

    @staticmethod
    def func(x):
        x.elem = 5

    @h
    def test_call_with_dec(self):
        assert self.func("Abc") == 6


class TestConfigLogging(TempDirFixture, PEP8MixIn):
    """ Test config logger """
    PEP8_FILES = [
        "loggingconfig.py",
        "golem/core/common.py",
    ]

    def test_config_logging(self):
        """Tests wether logging is properly configured"""
        datadir = os.path.join(self.path, "data_test")
        logsdir = os.path.join(datadir, "logs")

        suffix = "_tests"
        with patch('logging.config.dictConfig') as m_dconfig:
            config_logging(suffix, datadir=datadir)
            m_dconfig.assert_called_once_with(ANY)

            # test with a level
            m_dconfig.reset_mock()
            t_lvl = 'WARNING'
            config_logging(suffix, datadir=datadir,
                           loglevel=t_lvl)
            self.assertEqual(m_dconfig.call_args[0][0]['root']['level'], t_lvl)

            # test with wrong level
            m_dconfig.reset_mock()
            t_lvl = 'BANANAS'
            config_logging(suffix, datadir=datadir,
                           loglevel=t_lvl)
            self.assertNotEqual(m_dconfig.call_args[0][0]['root']['level'],
                                t_lvl)

        self.assertTrue(os.path.exists(logsdir))


class TestTimestamps(unittest.TestCase):

    def test_datetime_to_timestamp(self):
        ts = get_timestamp_utc()
        assert ts
        dt = timestamp_to_datetime(ts)
        assert round(datetime_to_timestamp(dt), 5) == round(ts, 5)

    def test_deadline_to_timeout(self):
        timeout = 10**10
        ts = timeout_to_deadline(timeout)
        new_timeout = deadline_to_timeout(ts)
        assert 0 < new_timeout <= timeout<|MERGE_RESOLUTION|>--- conflicted
+++ resolved
@@ -30,11 +30,7 @@
 
         source = "test string"
         result = to_unicode(source)
-<<<<<<< HEAD
-        assert type(result) is str
-=======
         assert isinstance(result, str)
->>>>>>> d3de342c
         assert result == source
 
         source = None
