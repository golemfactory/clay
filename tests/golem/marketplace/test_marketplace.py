--- conflicted
+++ resolved
@@ -47,62 +47,6 @@
     SUBTASK_A = 'subtask_a'
     SUBTASK_B = 'subtask_b'
 
-<<<<<<< HEAD
-    def test_brass_payment_computer(self):
-        market_strategy = RequestorBrassMarketStrategy
-        task = Mock()
-        task.header = Mock()
-        task.header.subtask_timeout = 360
-        payment_computer = market_strategy.get_payment_computer(
-            None,
-            task.header.subtask_timeout,
-            task.subtask_price)
-        self.assertEqual(payment_computer(100), 10)  # price * timeout / 3600
-
-    def test_wasm_payment_computer(self):
-        task = Mock()
-        task.subtask_price = 6000 * GWEI
-        task.header = Mock()
-        task.header.subtask_timeout = 10
-        market_strategy = RequestorWasmMarketStrategy
-        market_strategy.report_subtask_usages(
-            self.TASK_A, [(self.PROVIDER_A, self.SUBTASK_A, 5.0 * HOUR),
-                          (self.PROVIDER_B, self.SUBTASK_B, 8.0 * HOUR)]
-        )
-        payment_computer = market_strategy.get_payment_computer(
-            self.SUBTASK_A,
-            task.header.subtask_timeout,
-            task.subtask_price)
-        self.assertEqual(payment_computer(1000 * GWEI), 5000 * GWEI)
-
-        payment_computer = market_strategy.get_payment_computer(
-            self.SUBTASK_B,
-            task.header.subtask_timeout,
-            task.subtask_price)
-        self.assertEqual(payment_computer(1000 * GWEI), 6000 * GWEI)
-
-    def test_wasm_payment_computer_budget_exceeded(self):
-        task = Mock()
-        task.subtask_price = 6000 * GWEI
-        task.header = Mock()
-        task.header.subtask_timeout = 10
-        market_strategy = RequestorWasmMarketStrategy
-        market_strategy.report_subtask_usages(
-            self.TASK_A, [(self.PROVIDER_A, self.SUBTASK_A, 5.0 * HOUR),
-                          (self.PROVIDER_B, self.SUBTASK_B, 8.0 * HOUR)]
-        )
-        payment_computer = market_strategy.get_payment_computer(
-            self.SUBTASK_A,
-            task.header.subtask_timeout,
-            task.subtask_price)
-        self.assertEqual(payment_computer(1000 * GWEI), 5000 * GWEI)
-
-        payment_computer = market_strategy.get_payment_computer(
-            self.SUBTASK_B,
-            task.header.subtask_timeout,
-            task.subtask_price)
-        self.assertEqual(payment_computer(1000 * GWEI), 6000 * GWEI)
-=======
     def test_brass_calculate_payment(self):
         rct = ReportComputedTaskFactory(**{
             'task_to_compute__want_to_compute_task__price': 100,
@@ -155,7 +99,6 @@
             ProviderWasmMarketStrategy.calculate_payment(rct),
             expected
         )
->>>>>>> b1222edf
 
 
 @patch('golem.ranking.manager.database_manager.get_provider_efficiency',
