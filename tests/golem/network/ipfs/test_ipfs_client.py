import hashlib
import os
import unittest
import uuid
from unittest import skipIf

from golem.network.ipfs.client import IPFSClient, IPFSAddress, ipfs_running
from golem.resource.dirmanager import DirManager
from golem.tools.testdirfixture import TestDirFixture


@skipIf(not ipfs_running(), "IPFS daemon isn't running")
class TestIPFSClient(TestDirFixture):

    def setUp(self):
        TestDirFixture.setUp(self)

        task_id = str(uuid.uuid4())

        self.node_name = str(uuid.uuid4())
        self.dir_manager = DirManager(self.path)

        res_path = self.dir_manager.get_task_resource_dir(task_id)
        self.test_dir = os.path.join(res_path, 'test_dir')
        self.test_dir_file = os.path.join(self.test_dir, 'dir_file')

        if not os.path.isdir(self.test_dir):
            os.mkdir(self.test_dir)

        self._write_test_file(1)

    def testAdd(self):
        client = IPFSClient()
        response = client.add([self.test_dir_file])
        assert response['Name']
        assert response['Hash']

    def testGet(self):
        self._write_test_file(102400)

        client = IPFSClient()
        response = client.add([self.test_dir_file])

        client.get(response['Hash'],
                   filepath=self.test_dir)

        tmp_file_path = os.path.join(self.test_dir, response['Hash'])

        assert os.stat(tmp_file_path).st_size == os.stat(self.test_dir_file).st_size
        assert self._md5sum(tmp_file_path) == self._md5sum(self.test_dir_file)

    def testGetFile(self):
        self._write_test_file(102400)

        client = IPFSClient()
        response = client.add([self.test_dir_file])
        assert response

        tmp_filename = 'tmp_file'
        get_response = client.get_file(response['Hash'],
                                       filepath=self.test_dir,
                                       filename=tmp_filename)

<<<<<<< HEAD
        assert client.get(first_response_hash(response),
                          filepath=self.test_dir,
                          filename=tmp_filename)
=======
        assert get_response['Name'] == os.path.join(self.test_dir, tmp_filename)
        assert get_response['Hash'] == response['Hash']
>>>>>>> c1011c0e

        tmp_file_path = os.path.join(self.test_dir, tmp_filename)

        assert os.stat(tmp_file_path).st_size == os.stat(self.test_dir_file).st_size
        assert self._md5sum(tmp_file_path) == self._md5sum(self.test_dir_file)

    def testPinAdd(self):
        client = IPFSClient()
        response = client.add([self.test_dir_file])

        self.assertIsNotNone(response)
        client.pin_add(response['Hash'])

    def testPinRm(self):
        client = IPFSClient()
        response = client.add([self.test_dir_file])

        self.assertIsNotNone(response)

<<<<<<< HEAD
        client.pin_add(first_response_hash(response))
        client.pin_rm(first_response_hash(response))


class TestParseResponseEntry(unittest.TestCase):
    def test(self):
        json_str = '{"a": [12, 1, 0]}'
        other_str = '{ Something ]'

        self.assertEqual(type(other_str), type(parse_response_entry(other_str)[0]))
        self.assertEqual(dict, type(parse_response_entry(json_str)[0]))


class TestParseResponse(unittest.TestCase):

    def test(self):
        valid_response = '[{"a":"b"}, {"b":1}]'
        other_response = 'Something else'

        response_obj = [[{u"a": u"b"}, {u"b": 1}]]
        other_obj = [['Something else']]
        parsed = parse_response(valid_response)[0]

        self.assertEqual(response_obj, parsed)
        self.assertEqual(other_obj, parse_response(other_response))


class TestIPFSClientMetaclass(unittest.TestCase):

    def test(self):
        client = IPFSClient()
        parent = super(IPFSClient, client)

        for name, attribute in client.__dict__.iteritems():
            if name in parent.__dict__:
                if type(attribute) == FunctionType and not name.startswith('_'):
                    assert client.__getattribute__(name) is not \
                           parent.__getattribute__(name)
                else:
                    assert client.__getattribute__(name) is \
                           parent.__getattribute__(name)


class TestChunkedHttpClient(TestDirFixture):

    def setUp(self):
        TestDirFixture.setUp(self)

        self.node_name = str(uuid.uuid4())

        self.target_dir = os.path.join(self.path, str(uuid.uuid4()))
        self.test_dir = os.path.join(self.path, 'test_dir')
        self.test_dir_file_path = os.path.join(self.test_dir, 'test_dir_file')
        self.test_file_path = os.path.join(self.path, 'test_file')

        if not os.path.isdir(self.test_dir):
            os.mkdir(self.test_dir)
        if not os.path.isdir(self.target_dir):
            os.mkdir(self.target_dir)

        with open(self.test_file_path, 'w') as f:
            f.write("test content")

        with open(self.test_dir_file_path, 'w') as f:
            f.write("test content 2")

    @skipIf(not ipfs_running(), "IPFS daemon isn't running")
    def testGetFile(self):
        root_path = os.path.abspath(os.sep)
        client = IPFSClient()

        self.added_files = []
        self.added_files += client.add(self.test_dir_file_path)
        self.added_files += client.add(self.test_file_path)
        target_filename = 'downloaded_file'

        for entries in self.added_files:
            for added in entries:
                name = added['Name']
                if name.startswith(root_path) and 'Hash' in added:

                    result = client.get(added['Hash'],
                                        filepath=self.target_dir,
                                        filename=target_filename)

                    filename, _ = result[0]
                    filepath = os.path.join(self.target_dir, filename)

                    assert filename == target_filename
                    assert os.path.exists(filepath)

                    with self.assertRaises(Exception):
                        client.get(added['Hash'],
                                   filepath=self.target_dir,
                                   filename=target_filename,
                                   compress=False)
=======
        client.pin_add(response['Hash'])
        client.pin_rm(response['Hash'])
>>>>>>> c1011c0e

    def testBuildOptions(self):
        from golem.resource.client import ClientError
        client = IPFSClient()
        client_options = {'options': {'option1': 1, 'option2': 'abcd', 'option3': None}}
        option = client.build_options("id", **client_options)
        print option
        assert option.client_id == client.CLIENT_ID
        assert option.version == client.VERSION
        with self.assertRaises(ClientError):
            option.get("Incorrect_id", client.VERSION, None)
        with self.assertRaises(ClientError):
            option.get(client.CLIENT_ID, client.VERSION + 1, None)
        assert option.get(client.CLIENT_ID, client.VERSION, 'option1') == 1
        assert option.get(client.CLIENT_ID, client.VERSION, 'option2') == "abcd"
        assert not option.get(client.CLIENT_ID, client.VERSION, 'option3')

    def _write_test_file(self, n_entries):
        with open(self.test_dir_file, 'w') as f:
            for i in xrange(0, n_entries):
                f.write(str(uuid.uuid4()) + "\n")
                f.flush()

    @staticmethod
    def _md5sum(file_name):
        hash_md5 = hashlib.md5()
        with open(file_name, "rb") as f:
            for chunk in iter(lambda: f.read(1024), b""):
                hash_md5.update(chunk)
        return hash_md5.hexdigest()


class TestIPFSAddress(unittest.TestCase):

    def testAllowedIPAddress(self):
        assert not IPFSAddress.allowed_ip_address('127.0.0.1')
        assert not IPFSAddress.allowed_ip_address('10.10.10.10')
        assert IPFSAddress.allowed_ip_address('8.8.8.8')

    def testBuildIPFSAddress(self):
        hash = 'QmS8Kx4wTTH7ASvjhqLj12evmHvuqK42LDiHa3tLn24VvB'
        expected_ipv4 = '/ip4/127.0.0.1/tcp/4001/ipfs/{}'.format(hash)
        expected_ipv6 = '/ip6/::1/tcp/14001/ipfs/{}'.format(hash)

        ipv4 = str(IPFSAddress('127.0.0.1', hash))
        ipv6 = str(IPFSAddress('::1', hash, port=14001))

        assert ipv4 == expected_ipv4
        assert ipv6 == expected_ipv6

        expected_utp_ipv4 = '/ip4/0.0.0.0/udp/4002/utp/ipfs/{}'.format(hash)

        utp_ipv4 = IPFSAddress('0.0.0.0', hash,
                               port=4002,
                               proto='udp',
                               encap_proto='utp')

        assert str(utp_ipv4) == expected_utp_ipv4

    def testParseIPFSAddress(self):
        ipfs_addr_str = '/ip4/127.0.0.1/tcp/4001/ipfs/QmS8Kx4wTTH7ASvjhqLj12evmHvuqK42LDiHa3tLn24VvB'
        assert str(IPFSAddress.parse(ipfs_addr_str)) == ipfs_addr_str
        ipfs_addr_str_2 = '/ip4/127.0.0.1/udp/4002/utp/ipfs/QmS8Kx4wTTH7ASvjhqLj12evmHvuqK42LDiHa3tLn24VvB'
        assert str(IPFSAddress.parse(ipfs_addr_str_2)) == ipfs_addr_str_2<|MERGE_RESOLUTION|>--- conflicted
+++ resolved
@@ -61,14 +61,8 @@
                                        filepath=self.test_dir,
                                        filename=tmp_filename)
 
-<<<<<<< HEAD
-        assert client.get(first_response_hash(response),
-                          filepath=self.test_dir,
-                          filename=tmp_filename)
-=======
         assert get_response['Name'] == os.path.join(self.test_dir, tmp_filename)
         assert get_response['Hash'] == response['Hash']
->>>>>>> c1011c0e
 
         tmp_file_path = os.path.join(self.test_dir, tmp_filename)
 
@@ -88,107 +82,8 @@
 
         self.assertIsNotNone(response)
 
-<<<<<<< HEAD
-        client.pin_add(first_response_hash(response))
-        client.pin_rm(first_response_hash(response))
-
-
-class TestParseResponseEntry(unittest.TestCase):
-    def test(self):
-        json_str = '{"a": [12, 1, 0]}'
-        other_str = '{ Something ]'
-
-        self.assertEqual(type(other_str), type(parse_response_entry(other_str)[0]))
-        self.assertEqual(dict, type(parse_response_entry(json_str)[0]))
-
-
-class TestParseResponse(unittest.TestCase):
-
-    def test(self):
-        valid_response = '[{"a":"b"}, {"b":1}]'
-        other_response = 'Something else'
-
-        response_obj = [[{u"a": u"b"}, {u"b": 1}]]
-        other_obj = [['Something else']]
-        parsed = parse_response(valid_response)[0]
-
-        self.assertEqual(response_obj, parsed)
-        self.assertEqual(other_obj, parse_response(other_response))
-
-
-class TestIPFSClientMetaclass(unittest.TestCase):
-
-    def test(self):
-        client = IPFSClient()
-        parent = super(IPFSClient, client)
-
-        for name, attribute in client.__dict__.iteritems():
-            if name in parent.__dict__:
-                if type(attribute) == FunctionType and not name.startswith('_'):
-                    assert client.__getattribute__(name) is not \
-                           parent.__getattribute__(name)
-                else:
-                    assert client.__getattribute__(name) is \
-                           parent.__getattribute__(name)
-
-
-class TestChunkedHttpClient(TestDirFixture):
-
-    def setUp(self):
-        TestDirFixture.setUp(self)
-
-        self.node_name = str(uuid.uuid4())
-
-        self.target_dir = os.path.join(self.path, str(uuid.uuid4()))
-        self.test_dir = os.path.join(self.path, 'test_dir')
-        self.test_dir_file_path = os.path.join(self.test_dir, 'test_dir_file')
-        self.test_file_path = os.path.join(self.path, 'test_file')
-
-        if not os.path.isdir(self.test_dir):
-            os.mkdir(self.test_dir)
-        if not os.path.isdir(self.target_dir):
-            os.mkdir(self.target_dir)
-
-        with open(self.test_file_path, 'w') as f:
-            f.write("test content")
-
-        with open(self.test_dir_file_path, 'w') as f:
-            f.write("test content 2")
-
-    @skipIf(not ipfs_running(), "IPFS daemon isn't running")
-    def testGetFile(self):
-        root_path = os.path.abspath(os.sep)
-        client = IPFSClient()
-
-        self.added_files = []
-        self.added_files += client.add(self.test_dir_file_path)
-        self.added_files += client.add(self.test_file_path)
-        target_filename = 'downloaded_file'
-
-        for entries in self.added_files:
-            for added in entries:
-                name = added['Name']
-                if name.startswith(root_path) and 'Hash' in added:
-
-                    result = client.get(added['Hash'],
-                                        filepath=self.target_dir,
-                                        filename=target_filename)
-
-                    filename, _ = result[0]
-                    filepath = os.path.join(self.target_dir, filename)
-
-                    assert filename == target_filename
-                    assert os.path.exists(filepath)
-
-                    with self.assertRaises(Exception):
-                        client.get(added['Hash'],
-                                   filepath=self.target_dir,
-                                   filename=target_filename,
-                                   compress=False)
-=======
         client.pin_add(response['Hash'])
         client.pin_rm(response['Hash'])
->>>>>>> c1011c0e
 
     def testBuildOptions(self):
         from golem.resource.client import ClientError
