--- conflicted
+++ resolved
@@ -9,13 +9,6 @@
 from golem.tools.testdirfixture import TestDirFixture
 
 
-<<<<<<< HEAD
-def first_valid_response(responses, abs_path=True):
-    for response in responses:
-        if response and 'Name' in response and 'Hash' in response:
-            if not abs_path or (abs_path and os.path.isabs(response['Name'])):
-                return response
-=======
 def first_response_hash(response):
     if response:
         for item in response:
@@ -27,7 +20,6 @@
                 if result:
                     return result
     return None
->>>>>>> dfba212b
 
 
 class TestIpfsClient(TestDirFixture):
@@ -74,11 +66,6 @@
 
         tmp_filename = 'tmp_file'
 
-<<<<<<< HEAD
-        client.get_file(first_valid_response(response)['Hash'],
-                        filepath=self.test_dir,
-                        filename=tmp_filename)
-=======
         assert client.get_file(first_response_hash(response),
                                filepath=self.test_dir,
                                filename=tmp_filename)
@@ -87,19 +74,13 @@
 
         assert os.stat(tmp_file_path).st_size == os.stat(self.test_dir_file).st_size
         assert md5sum(tmp_file_path) == md5sum(self.test_dir_file)
->>>>>>> dfba212b
 
     def testPinAdd(self):
         client = IPFSClient()
         response = client.add([self.test_dir_file])
 
         self.assertIsNotNone(response)
-<<<<<<< HEAD
-
-        client.pin_add(first_valid_response(response)['Hash'])
-=======
         client.pin_add(first_response_hash(response))
->>>>>>> dfba212b
 
     def testPinRm(self):
         client = IPFSClient()
@@ -107,15 +88,8 @@
 
         self.assertIsNotNone(response)
 
-<<<<<<< HEAD
-        resp = first_valid_response(response)
-
-        client.pin_add(resp['Hash'])
-        client.pin_rm(resp['Hash'])
-=======
         client.pin_add(first_response_hash(response))
         client.pin_rm(first_response_hash(response))
->>>>>>> dfba212b
 
 
 class TestParseResponseEntry(unittest.TestCase):
@@ -181,26 +155,13 @@
             f.write("test content 2")
 
     def testGetFile(self):
+        root_path = os.path.abspath(os.sep)
         client = IPFSClient()
 
         self.added_files = []
         self.added_files += client.add(self.test_dir_file_path)
         self.added_files += client.add(self.test_file_path)
 
-<<<<<<< HEAD
-        for added in self.added_files:
-            name = added['Name']
-            hash = added['Hash'] if 'Hash' in added else None
-
-            if os.path.isabs(name) and name and hash:
-                target_filename = 'downloaded_file'
-
-                result = client.get_file(hash,
-                                         filepath=self.target_dir,
-                                         filename=target_filename,
-                                         compress=True,
-                                         archive=True)
-=======
         for entries in self.added_files:
             for added in entries:
                 name = added['Name']
@@ -216,7 +177,6 @@
 
                     assert filename == target_filename
                     assert os.path.exists(filepath)
->>>>>>> dfba212b
 
                     with self.assertRaises(Exception):
                         client.get_file(added['Hash'],
