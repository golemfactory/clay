--- conflicted
+++ resolved
@@ -1,16 +1,8 @@
 import json
-<<<<<<< HEAD
-import uuid
-
-import unittest
-from unittest import mock
-
-=======
 import unittest
 import unittest.mock as mock
 import uuid
 
->>>>>>> 03d3faae
 from requests import HTTPError
 from twisted.internet.defer import Deferred
 from twisted.python import failure
