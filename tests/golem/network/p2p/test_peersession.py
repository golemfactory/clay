# pylint: disable=protected-access,no-member

import copy
import ipaddress
import random
import sys
import unittest
import unittest.mock as mock
import uuid

import semantic_version
from golem_messages import message
from pydispatch import dispatcher

import golem
from golem import clientconfigdescriptor
from golem import testutils
from golem.core.keysauth import KeysAuth
from golem.core.variables import PROTOCOL_CONST
from golem.core.variables import TASK_HEADERS_LIMIT
from golem.network.p2p.node import Node
from golem.network.p2p.p2pservice import P2PService
from golem.network.p2p.peersession import (logger, PeerSession, PeerSessionInfo)
from golem.tools.assertlogs import LogTestCase
from tests.factories import p2p as p2p_factories
from tests.factories import taskserver as task_server_factory



def fill_slots(msg):
    for slot in msg.__slots__:
        if hasattr(msg, slot):
            continue
        setattr(msg, slot, None)


class TestPeerSession(testutils.DatabaseFixture, LogTestCase,
                      # noqa pylint: disable=too-many-public-methods
                      testutils.PEP8MixIn):
    PEP8_FILES = ['golem/network/p2p/peersession.py', ]

    def setUp(self):
        super().setUp()
        random.seed()
        self.peer_session = PeerSession(mock.MagicMock())
        node = p2p_factories.Node()
        keys_auth = KeysAuth(self.path, 'priv_key', 'password')
        self.peer_session.conn.server = \
            self.peer_session.p2p_service = P2PService(
                node=node,
                config_desc=clientconfigdescriptor.ClientConfigDescriptor(),
                keys_auth=keys_auth,
                connect_to_known_hosts=False,
            )
        client = mock.MagicMock()
        client.datadir = self.path
<<<<<<< HEAD
        with mock.patch(
                'golem.network.concent.handlers_library.HandlersLibrary'
                '.register_handler',):
            self.peer_session.p2p_service.task_server = \
                taskserver_factories.TaskServer(client=client)
=======
        self.peer_session.p2p_service.task_server = \
            task_server_factory.TaskServer(client=client)
>>>>>>> 5f188b44

    def __setup_handshake_server_test(self, send_mock) -> message.Hello:
        self.peer_session.conn.server.node = node = p2p_factories.Node()
        self.peer_session.conn.server.node_name = node_name = node.node_name
        self.peer_session.conn.server.keys_auth.key_id = \
            key_id = 'server_key_id'
        self.peer_session.conn.server.metadata_manager = mock.MagicMock()
        self.peer_session.conn.server.metadata_manager. \
            get_metadata.return_value = metadata = 'metadata'
        self.peer_session.conn.server.key_difficulty = 2
        self.peer_session.conn.server.cur_port = port = random.randint(1, 50000)
        self.peer_session.conn_type = self.peer_session.CONN_TYPE_SERVER
        self.peer_session.start()
        self.assertEqual(1, send_mock.call_count)
        expected = message.Hello(
            challenge=None,
            client_key_id=key_id,
            client_ver=golem.__version__,
            difficulty=None,
            metadata=metadata,
            node_info=node.to_dict(),
            node_name=node_name,
            port=port,
            proto_id=PROTOCOL_CONST.ID,
            rand_val=self.peer_session.rand_val,
            solve_challenge=False,
        )

        self.assertEqual(send_mock.call_args[0][1].slots(), expected.slots())

        def find_peer(key):
            if key == key_id:
                return self.peer_session
            return None

        self.peer_session.p2p_service.find_peer = find_peer
        self.peer_session.p2p_service.enough_peers = lambda: False

        client_peer_info = p2p_factories.Node()
        client_hello = message.Hello(
            port=1,
            node_name='client',
            rand_val=random.random(),
            client_key_id=client_peer_info.key,
            node_info=client_peer_info.to_dict(),
            proto_id=PROTOCOL_CONST.ID)
        fill_slots(client_hello)
        return client_hello

    @mock.patch('golem.network.transport.session.BasicSession.send')
    def test_handshake_server_successful(self, send_mock):
        client_hello = self.__setup_handshake_server_test(send_mock)
        self.peer_session._react_to_hello(client_hello)
        self.peer_session._react_to_rand_val(
            message.RandVal(rand_val=self.peer_session.rand_val))

        self.assertTrue(self.peer_session.verified)
        self.assertEqual(2, send_mock.call_count)
        self.assertEqual(
            send_mock.call_args_list[1][0][1].slots(),
            message.RandVal(rand_val=client_hello.rand_val).slots())

    @mock.patch('golem.network.transport.session.BasicSession.disconnect')
    def test_react_to_hello_malformed(self, disconnect_mock):
        """Reaction to hello without attributes"""

        malformed_hello = message.Hello()
        for attr in malformed_hello.__slots__:
            if attr in message.Message.__slots__:
                continue
            delattr(malformed_hello, attr)
        self.peer_session.interpret(malformed_hello)
        disconnect_mock.assert_called_once_with(
            message.Disconnect.REASON.ProtocolVersion,
        )

    @mock.patch('golem.network.transport.session.BasicSession.send')
    def test_handshake_server_protoid(self, send_mock):
        client_hello = self.__setup_handshake_server_test(send_mock)
        client_hello.proto_id = -1
        self.peer_session._react_to_hello(client_hello)
        self.assertEqual(2, send_mock.call_count)
        self.assertEqual(
            send_mock.call_args_list[1][0][1].slots(),
            message.Disconnect(
                reason=message.Disconnect.REASON.ProtocolVersion).slots())

    @mock.patch('golem.network.transport.session.BasicSession.send')
    def test_react_to_hello_key_not_difficult(self, send_mock):
        self.peer_session.p2p_service.keys_auth.is_pubkey_difficult = \
            mock.Mock(return_value=False)
        client_hello = self.__setup_handshake_server_test(send_mock)

        self.peer_session._react_to_hello(client_hello)
        assert self.peer_session.key_id is None

        # should not throw
        self.peer_session._react_to_rand_val(
            message.RandVal(rand_val=self.peer_session.rand_val))

    @mock.patch('golem.network.transport.session.BasicSession.send')
    def test_handshake_server_randval(self, send_mock):
        client_hello = self.__setup_handshake_server_test(send_mock)
        self.peer_session._react_to_hello(client_hello)
        self.peer_session._react_to_rand_val(
            message.RandVal(rand_val=-1))
        self.assertEqual(3, send_mock.call_count)
        self.assertEqual(
            send_mock.call_args_list[1][0][1].slots(),
            message.RandVal(rand_val=client_hello.rand_val).slots())
        self.assertEqual(
            send_mock.call_args_list[2][0][1].slots(),
            message.Disconnect(
                reason=message.Disconnect.REASON.Unverified).slots())

    @mock.patch('golem.network.transport.session.BasicSession.send')
    def test_handshake_server_key_not_difficult(self, send_mock):
        client_hello = self.__setup_handshake_server_test(send_mock)
        client_hello.node_info['key'] = 'deadbeef' * 16
        self.peer_session._react_to_hello(client_hello)

        self.assertEqual(
            send_mock.call_args_list[1][0][1].slots(),
            message.Disconnect(
                reason=message.Disconnect.REASON.KeyNotDifficult).slots())

    def __setup_handshake_client_test(self, send_mock):
        self.peer_session.conn.server.node = node = p2p_factories.Node()
        self.peer_session.conn.server.node_name = node_name = node.node_name
        self.peer_session.conn.server.keys_auth.key_id = \
            key_id = node.key
        self.peer_session.conn.server.metadata_manager = mock.MagicMock()
        self.peer_session.conn.server.metadata_manager. \
            get_metadata.return_value = metadata = 'metadata'
        self.peer_session.conn.server.cur_port = port = random.randint(1, 50000)
        self.peer_session.conn_type = self.peer_session.CONN_TYPE_CLIENT
        self.peer_session.start()
        self.assertEqual(0, send_mock.call_count)
        server_peer_info = p2p_factories.Node()

        def find_peer(key):
            if key == key_id:
                return self.peer_session
            return None

        self.peer_session.p2p_service.find_peer = find_peer
        self.peer_session.p2p_service.should_solve_challenge = False
        self.peer_session.p2p_service.enough_peers = lambda: False
        server_hello = message.Hello(
            port=1,
            node_name='server',
            rand_val=random.random(),
            client_key_id=server_peer_info.key,
            node_info=server_peer_info.to_dict(),
            proto_id=PROTOCOL_CONST.ID)
        fill_slots(server_hello)
        expected = message.Hello(
            challenge=None,
            client_key_id=key_id,
            client_ver=golem.__version__,
            difficulty=None,
            metadata=metadata,
            node_info=node.to_dict(),
            node_name=node_name,
            port=port,
            proto_id=PROTOCOL_CONST.ID,
            rand_val=self.peer_session.rand_val,
            solve_challenge=False,
        )

        return (server_hello, expected)

    @mock.patch('golem.network.transport.session.BasicSession.send')
    def test_handshake_client_successful(self, send_mock):
        server_hello, expected = self.__setup_handshake_client_test(send_mock)
        self.peer_session._react_to_hello(server_hello)
        self.assertEqual(2, send_mock.call_count)
        self.assertEqual(
            send_mock.call_args_list[0][0][1].slots(),
            expected.slots())
        self.assertEqual(
            send_mock.call_args_list[1][0][1].slots(),
            message.RandVal(rand_val=server_hello.rand_val).slots())
        self.assertFalse(self.peer_session.verified)
        self.peer_session._react_to_rand_val(
            message.RandVal(rand_val=self.peer_session.rand_val))
        self.assertTrue(self.peer_session.verified)

    @mock.patch('golem.network.transport.session.BasicSession.send')
    def test_handshake_client_protoid(self, send_mock):
        server_hello, _ = self.__setup_handshake_client_test(send_mock)
        server_hello.proto_id = -1
        self.peer_session._react_to_hello(server_hello)
        self.assertEqual(1, send_mock.call_count)
        self.assertEqual(
            send_mock.call_args_list[0][0][1].slots(),
            message.Disconnect(
                reason=message.Disconnect.REASON.ProtocolVersion).slots())
        self.assertFalse(self.peer_session.verified)

    @mock.patch('golem.network.transport.session.BasicSession.send')
    def test_handshake_client_randval(self, send_mock):
        server_hello, expected = self.__setup_handshake_client_test(send_mock)
        self.peer_session._react_to_hello(server_hello)
        self.assertEqual(2, send_mock.call_count)
        self.assertEqual(
            send_mock.call_args_list[0][0][1].slots(),
            expected.slots())
        self.assertEqual(
            send_mock.call_args_list[1][0][1].slots(),
            message.RandVal(rand_val=server_hello.rand_val).slots())
        self.assertFalse(self.peer_session.verified)
        self.peer_session._react_to_rand_val(
            message.RandVal(rand_val=-1))
        self.assertFalse(self.peer_session.verified)

    def test_react_to_hello_new_version(self):
        listener = mock.MagicMock()
        dispatcher.connect(listener, signal='golem.p2p')
        self.peer_session.p2p_service.seeds = {
            (host, random.randint(0, 65535))
            for host in
            ipaddress.ip_network('192.0.2.0/29').hosts()
        }

        peer_info = mock.MagicMock()
        peer_info.key = (
            'What is human warfare but just this;'
            'an effort to make the laws of God and nature'
            'take sides with one party.'
        )
        msg_kwargs = {
            'port': random.randint(0, 65535),
            'node_name': 'How could youths better learn to live than by at'
                         'once trying the experiment of living? --HDT',
            'client_key_id': peer_info.key,
            'client_ver': None,
            'node_info': peer_info,
            'proto_id': random.randint(0, sys.maxsize),
            'metadata': None,
            'solve_challenge': None,
            'challenge': None,
            'difficulty': None,
        }

        # Test not seed
        msg = message.Hello(**msg_kwargs)
        self.peer_session._react_to_hello(msg)
        self.assertEqual(listener.call_count, 0)
        listener.reset_mock()

        # Choose one seed
        chosen_seed = random.choice(tuple(self.peer_session.p2p_service.seeds))
        msg_kwargs['port'] = chosen_seed[1]
        self.peer_session.address = chosen_seed[0]

        # Test with seed, default version (0)
        msg = message.Hello(**msg_kwargs)
        self.peer_session._react_to_hello(msg)
        self.assertEqual(listener.call_count, 0)
        listener.reset_mock()

        # Test with seed, newer version
        version = semantic_version.Version(golem.__version__).next_patch()
        msg_kwargs['client_ver'] = str(version)
        msg = message.Hello(**msg_kwargs)
        self.peer_session._react_to_hello(msg)
        listener.assert_called_once_with(
            signal='golem.p2p',
            event='new_version',
            version=version,
            sender=mock.ANY,
        )
        listener.reset_mock()

    def test_disconnect(self):
        conn = mock.MagicMock()
        peer_session = PeerSession(conn)
        peer_session.p2p_service = mock.MagicMock()
        peer_session.dropped = mock.MagicMock()
        peer_session.send = mock.MagicMock()
        peer_session.conn = mock.Mock()

        peer_session.conn.opened = False
        peer_session.disconnect(message.Disconnect.REASON.ProtocolVersion)
        assert not peer_session.dropped.called
        assert not peer_session.send.called

        peer_session.conn.opened = True
        peer_session.disconnect(message.Disconnect.REASON.ProtocolVersion)
        assert peer_session.dropped.called
        assert peer_session.send.called

        peer_session.send.called = False
        peer_session.disconnect(message.Disconnect.REASON.ProtocolVersion)
        assert not peer_session.send.called

    def test_dropped(self):
        conn = mock.MagicMock()
        peer_session = PeerSession(conn)
        peer_session.p2p_service = mock.MagicMock()

        peer_session.dropped()
        assert peer_session.p2p_service.remove_peer.called
        assert not peer_session.p2p_service.remove_pending_conn.called

    def test_react_to_stop_gossip(self):
        conn = mock.MagicMock()
        conf = mock.MagicMock()
        conf.opt_peer_num = 10

        node = Node(node_name='node', key='ffffffff')
        keys_auth = KeysAuth(self.path, 'priv_key', 'password')

        peer_session = PeerSession(conn)
        peer_session.p2p_service = P2PService(node, conf, keys_auth, False)
        peer_session.key_id = "NEW KEY_ID"
        peer_session._react_to_stop_gossip(message.StopGossip())

    def test_interpret(self):
        conn = mock.MagicMock()
        peer_session = PeerSession(conn)
        peer_session.key_id = "KEY_ID"
        msg = message.StopGossip()
        peer_session.interpret(msg)
        assert peer_session.p2p_service.set_last_message.called

    def test_react_to_get_tasks(self):
        conn = mock.MagicMock()
        peer_session = PeerSession(conn)
        peer_session.p2p_service.get_own_tasks_headers = mock.Mock()
        peer_session.p2p_service.get_others_tasks_headers = mock.Mock()
        peer_session.send = mock.MagicMock()

        peer_session.p2p_service.get_own_tasks_headers.return_value = []
        peer_session.p2p_service.get_others_tasks_headers.return_value = []
        peer_session._react_to_get_tasks(mock.Mock())
        assert not peer_session.send.called

        peer_session.p2p_service.get_own_tasks_headers.return_value = list(
            range(0, 100))
        peer_session.p2p_service.get_others_tasks_headers.return_value = list()
        peer_session._react_to_get_tasks(mock.Mock())

        sent_tasks = peer_session.send.call_args_list[0][0][0].tasks
        assert len(sent_tasks) <= TASK_HEADERS_LIMIT
        assert len(sent_tasks) == len(set(sent_tasks))

        peer_session.p2p_service.get_own_tasks_headers.return_value = list(
            range(0, TASK_HEADERS_LIMIT - 1))
        peer_session.p2p_service.get_others_tasks_headers.return_value = list(
            range(0, TASK_HEADERS_LIMIT - 1))
        peer_session._react_to_get_tasks(mock.Mock())
        sent_tasks = peer_session.send.call_args_list[0][0][0].tasks
        assert len(sent_tasks) <= TASK_HEADERS_LIMIT
        assert len(sent_tasks) == len(set(sent_tasks))

    def test_react_to_get_tasks_none_list(self):
        conn = mock.MagicMock()
        peer_session = PeerSession(conn)
        peer_session.p2p_service.get_own_tasks_headers = mock.Mock()
        peer_session.p2p_service.get_others_tasks_headers = mock.Mock()
        peer_session.send = mock.MagicMock()

        peer_session.p2p_service.get_own_tasks_headers.return_value = None
        peer_session.p2p_service.get_others_tasks_headers.return_value = list(
            range(0, 10))
        peer_session._react_to_get_tasks(mock.Mock())
        sent_tasks = peer_session.send.call_args_list[0][0][0].tasks
        assert len(sent_tasks) <= TASK_HEADERS_LIMIT
        assert len(sent_tasks) == len(set(sent_tasks))

        peer_session.p2p_service.get_own_tasks_headers.return_value = list(
            range(0, 10))
        peer_session.p2p_service.get_others_tasks_headers.return_value = None
        peer_session._react_to_get_tasks(mock.Mock())
        sent_tasks = peer_session.send.call_args_list[0][0][0].tasks
        assert len(sent_tasks) <= TASK_HEADERS_LIMIT
        assert len(sent_tasks) == len(set(sent_tasks))

    def test_react_to_get_tasks_ratio(self):
        conn = mock.MagicMock()
        peer_session = PeerSession(conn)
        peer_session.p2p_service.get_own_tasks_headers = mock.Mock()
        peer_session.p2p_service.get_others_tasks_headers = mock.Mock()
        peer_session.send = mock.MagicMock()

        peer_session.p2p_service.get_own_tasks_headers.return_value = list(
            range(0, 50))
        peer_session.p2p_service.get_others_tasks_headers.return_value = list(
            range(51, 100))
        peer_session._react_to_get_tasks(mock.Mock())
        sent_tasks = peer_session.send.call_args_list[0][0][0].tasks

        my_tasks = list(filter(lambda x: x in (0, 50), sent_tasks))
        other_tasks = list(filter(lambda x: x in (50, 100), sent_tasks))

        assert len(my_tasks) <= int(TASK_HEADERS_LIMIT / 2)
        assert len(other_tasks) <= int(TASK_HEADERS_LIMIT / 2)
        assert len(sent_tasks) <= TASK_HEADERS_LIMIT
        assert len(sent_tasks) == len(set(sent_tasks))

    @mock.patch('golem.network.p2p.peersession.PeerSession._send_peers')
    def test_react_to_get_peers(self, send_mock):
        msg = message.p2p.GetPeers()
        self.peer_session._react_to_get_peers(msg)
        send_mock.assert_called_once_with()

    @mock.patch('golem.network.p2p.p2pservice.P2PService.find_node')
    @mock.patch('golem.network.p2p.peersession.PeerSession.send')
    def test_send_peers(self, send_mock, find_mock):
        node = p2p_factories.Node()
        find_mock.return_value = [
            {
                'address': node.prv_addr,
                'port': node.prv_port,
                'node_name': node.node_name,
                'node': node,
            },
        ]
        self.peer_session._send_peers()
        find_mock.assert_called_once_with(
            node_key_id=None,
            alpha=mock.ANY,
        )
        send_mock.assert_called_once_with(mock.ANY)
        msg = send_mock.call_args[0][0]
        self.assertEqual(msg.peers[0]['node'], node.to_dict())

    @mock.patch('golem.network.p2p.p2pservice.P2PService.try_to_add_peer')
    def test_react_to_peers(self, add_peer_mock):
        node = p2p_factories.Node()
        peers = [
            {
                'address': node.prv_addr,
                'port': node.prv_port,
                'node_name': node.node_name,
                'node': node.to_dict(),
            },
        ]
        msg = message.p2p.Peers(peers=copy.deepcopy(peers))
        self.peer_session._react_to_peers(msg)
        peers[0]['node'] = Node.from_dict(peers[0]['node'])
        add_peer_mock.assert_called_once_with(peers[0])

    @mock.patch('golem.network.p2p.peersession.PeerSession.send')
    def test_send_remove_task(self, send_mock):
        self.peer_session.send_remove_task("some random string")
        send_mock.assert_called()
        assert isinstance(send_mock.call_args[0][0], message.RemoveTask)

    def _gen_data_for_test_react_to_remove_task(self):
        keys_auth = KeysAuth(self.path, 'priv_key', 'password')
        previous_ka = self.peer_session.p2p_service.keys_auth
        self.peer_session.p2p_service.keys_auth = keys_auth

        # Unknown task owner
        client = mock.MagicMock()
        client.datadir = self.path
        task_server = task_server_factory.TaskServer(client=client,)
        self.peer_session.p2p_service.task_server = task_server
        peer_mock = mock.MagicMock()
        self.peer_session.p2p_service.peers["ABC"] = peer_mock

        task_id = "test_{}".format(uuid.uuid4())
        msg = message.RemoveTask(task_id=task_id)
        msg.serialize(sign_func=keys_auth.sign)
        assert keys_auth.verify(msg.sig, msg.get_short_hash(), keys_auth.key_id)
        return msg, task_id, previous_ka

    def test_react_to_remove_task_unknown_task_owner(self):
        msg, task_id, previous_ka = \
            self._gen_data_for_test_react_to_remove_task()
        with self.assertNoLogs(logger, level="INFO"):
            self.peer_session._react_to_remove_task(msg)
        self.peer_session.p2p_service.keys_auth = previous_ka

    def test_react_to_remove_task_wrong_task_owner(self):
        msg, task_id, previous_ka = \
            self._gen_data_for_test_react_to_remove_task()
        th_mock = mock.MagicMock()
        th_mock.task_owner_key_id = "UNKNOWNKEY"
        task_server = self.peer_session.p2p_service.task_server
        task_server.task_keeper.task_headers[task_id] = th_mock
        with self.assertLogs(logger, level="INFO") as log:
            self.peer_session._react_to_remove_task(msg)
        assert "Someone tries to remove task header: " in log.output[0]
        assert task_id in log.output[0]
        assert task_server.task_keeper.task_headers[task_id] == th_mock
        self.peer_session.p2p_service.keys_auth = previous_ka

    def test_react_to_remove_task_broadcast(self):
        msg, task_id, previous_ka = \
            self._gen_data_for_test_react_to_remove_task()
        th_mock = mock.MagicMock()
        keys_auth = self.peer_session.p2p_service.keys_auth
        th_mock.task_owner_key_id = keys_auth.key_id
        task_server = self.peer_session.p2p_service.task_server
        task_server.task_keeper.task_headers[task_id] = th_mock
        msg.serialize()
        with self.assertNoLogs(logger, level="INFO"):
            self.peer_session._react_to_remove_task(msg)
        assert task_server.task_keeper.task_headers.get(task_id) is None
        peer_mock = self.peer_session.p2p_service.peers["ABC"]
        arg = peer_mock.send.call_args[0][0]
        assert isinstance(arg, message.RemoveTaskContainer)
        assert arg.remove_tasks == [msg]
        self.peer_session.p2p_service.keys_auth = previous_ka

    def test_react_to_remove_task_no_broadcast(self):
        msg, task_id, previous_ka = \
            self._gen_data_for_test_react_to_remove_task()
        with self.assertNoLogs(logger, level="INFO"):
            self.peer_session._react_to_remove_task(msg)
        peer_mock = self.peer_session.p2p_service.peers["ABC"]
        peer_mock.send.assert_not_called()
        self.peer_session.p2p_service.keys_auth = previous_ka

    @mock.patch('golem.network.p2p.peersession.PeerSession.send')
    def test_send_want_start_task_session(self, mock_send):
        node = p2p_factories.Node()
        super_node = p2p_factories.Node()
        self.peer_session.send_want_to_start_task_session(node, "CONN_ID",
                                                          super_node)
        msg = mock_send.call_args[0][0]
        assert isinstance(msg, message.WantToStartTaskSession)
        assert isinstance(msg.node_info, dict)
        assert isinstance(msg.super_node_info, dict)

        self.peer_session._react_to_want_to_start_task_session(msg)

    @mock.patch('golem.network.p2p.peersession.PeerSession.send')
    def test_send_want_start_task_session_with_supernode_none(self, mock_send):
        node = p2p_factories.Node()
        self.peer_session.send_want_to_start_task_session(node, "CONN_ID", None)

        msg = mock_send.call_args[0][0]
        assert isinstance(msg, message.WantToStartTaskSession)
        assert isinstance(msg.node_info, dict)
        assert msg.super_node_info is None

        self.peer_session._react_to_want_to_start_task_session(msg)

    @mock.patch('golem.network.p2p.peersession.PeerSession.send')
    def test_set_task_session(self, mock_send):
        node = p2p_factories.Node()
        super_node = p2p_factories.Node()
        self.peer_session.send_set_task_session("KEY_ID", node, "CONN_ID",
                                                super_node)
        msg = mock_send.call_args[0][0]
        assert isinstance(msg, message.SetTaskSession)
        assert isinstance(msg.node_info, dict)
        assert isinstance(msg.super_node_info, dict)
        assert msg.key_id == "KEY_ID"

        self.peer_session._react_to_set_task_session(msg)

    @mock.patch('golem.network.p2p.peersession.PeerSession.send')
    def test_set_task_session_with_supernode_none(self, mock_send):
        node = p2p_factories.Node()
        self.peer_session.send_set_task_session("KEY_ID", node, "CONN_ID", None)
        msg = mock_send.call_args[0][0]
        assert isinstance(msg, message.SetTaskSession)
        assert isinstance(msg.node_info, dict)
        assert msg.super_node_info is None
        assert msg.key_id == "KEY_ID"

        self.peer_session._react_to_set_task_session(msg)


class TestPeerSessionInfo(unittest.TestCase):

    def test(self):

        session = PeerSession(mock.MagicMock())

        session.unknown_property = False
        session_info = PeerSessionInfo(session)

        simple_attributes = [
            'address', 'port',
            'verified', 'degree',
            'key_id', 'node_name',
            'listen_port', 'conn_id'
        ]
        attributes = simple_attributes + ['node_info']

        for attr in attributes:
            assert hasattr(session_info, attr)
        assert not hasattr(session_info, 'unknown_property')

        simplified = session_info.get_simplified_repr()
        for attr in simple_attributes:
            simplified[attr]
        with self.assertRaises(KeyError):
            simplified["node_id"]<|MERGE_RESOLUTION|>--- conflicted
+++ resolved
@@ -54,16 +54,11 @@
             )
         client = mock.MagicMock()
         client.datadir = self.path
-<<<<<<< HEAD
         with mock.patch(
                 'golem.network.concent.handlers_library.HandlersLibrary'
                 '.register_handler',):
             self.peer_session.p2p_service.task_server = \
-                taskserver_factories.TaskServer(client=client)
-=======
-        self.peer_session.p2p_service.task_server = \
-            task_server_factory.TaskServer(client=client)
->>>>>>> 5f188b44
+                task_server_factory.TaskServer(client=client)
 
     def __setup_handshake_server_test(self, send_mock) -> message.Hello:
         self.peer_session.conn.server.node = node = p2p_factories.Node()
