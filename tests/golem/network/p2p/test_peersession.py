from random import random

from golem.appconfig import CommonConfig
from mock import MagicMock

<<<<<<< HEAD
from golem.network.p2p.peersession import PeerSession, logger, PeerSessionInfo
from golem.core.keysauth import EllipticalKeysAuth
from golem.tools.testwithappconfig import TestWithKeysAuth
=======
from golem.core.keysauth import EllipticalKeysAuth, KeysAuth
from golem.network.p2p.node import Node
from golem.network.p2p.p2pservice import P2PService
from golem.network.p2p.peersession import PeerSession, logger, P2P_PROTOCOL_ID
from golem.network.transport.message import MessageHello
>>>>>>> dfba212b
from golem.tools.assertlogs import LogTestCase
from golem.tools.testwithappconfig import TestWithKeysAuth


class TestPeerSession(TestWithKeysAuth, LogTestCase):

    def test_init(self):
        ps = PeerSession(MagicMock())
        self.assertIsInstance(ps, PeerSession)

    def test_encrypt_decrypt(self):
        ps = PeerSession(MagicMock())
        ps2 = PeerSession(MagicMock())

        EllipticalKeysAuth._keys_dir = self.path
        ek = EllipticalKeysAuth(random())
        ek2 = EllipticalKeysAuth(random())
        ps.p2p_service.encrypt = ek.encrypt
        ps.p2p_service.decrypt = ek.decrypt
        ps.key_id = ek2.key_id
        ps2.p2p_service.encrypt = ek2.encrypt
        ps2.p2p_service.decrypt = ek2.decrypt
        ps2.key_id = ek.key_id

        data = "abcdefghijklm" * 1000
        self.assertEqual(ps2.decrypt(ps.encrypt(data)), data)
        self.assertEqual(ps.decrypt(ps2.encrypt(data)), data)
        with self.assertLogs(logger, level=1) as l:
            self.assertEqual(ps2.decrypt(data), data)
        self.assertTrue(any(["not encrypted" in log for log in l.output]))

<<<<<<< HEAD

class TestPeerSessionInfo(unittest.TestCase):

    def test(self):
        attributes = PeerSessionInfo.attributes
        session = MagicMock()

        for attr in attributes:
            setattr(session, attr, True)

        session.unknown_property = False
        session_info = PeerSessionInfo(session)

        for attr in attributes:
            assert hasattr(session_info, attr)
        assert not hasattr(session_info, 'unknown_property')
=======
    def test_react_to_hello(self):

        conn = MagicMock()
        conf = MagicMock()

        node = Node(node_name='node', key='ffffffff')
        keys_auth = KeysAuth()
        keys_auth.key = node.key
        keys_auth.key_id = node.key

        peer_session = PeerSession(conn)
        peer_session.p2p_service = P2PService(node, conf, keys_auth, False)
        peer_session.p2p_service.metadata_manager = MagicMock()
        peer_session.send = MagicMock()
        peer_session.disconnect = MagicMock()
        peer_session._solve_challenge = MagicMock()

        def create_verify(value):
            def verify(*args):
                return value
            return verify

        key_id = 'deadbeef'
        peer_info = MagicMock()
        peer_info.key = key_id
        msg = MessageHello(port=1, node_name='node2', client_key_id=key_id, node_info=peer_info,
                           proto_id=-1)

        peer_session.verify = create_verify(False)
        peer_session._react_to_hello(msg)
        peer_session.disconnect.assert_called_with(PeerSession.DCRUnverified)

        peer_session.verify = create_verify(True)
        peer_session._react_to_hello(msg)
        peer_session.disconnect.assert_called_with(PeerSession.DCRProtocolVersion)

        msg.proto_id = P2P_PROTOCOL_ID

        peer_session._react_to_hello(msg)
        assert key_id in peer_session.p2p_service.peers
        assert peer_session.p2p_service.peers[key_id]

        peer_session.p2p_service.peers[key_id] = MagicMock()
        conn.opened = True
        peer_session.key_id = None

        peer_session._react_to_hello(msg)
        peer_session.disconnect.assert_called_with(PeerSession.DCRDuplicatePeers)
>>>>>>> dfba212b
<|MERGE_RESOLUTION|>--- conflicted
+++ resolved
@@ -1,19 +1,13 @@
+import unittest
 from random import random
 
-from golem.appconfig import CommonConfig
 from mock import MagicMock
 
-<<<<<<< HEAD
-from golem.network.p2p.peersession import PeerSession, logger, PeerSessionInfo
-from golem.core.keysauth import EllipticalKeysAuth
-from golem.tools.testwithappconfig import TestWithKeysAuth
-=======
 from golem.core.keysauth import EllipticalKeysAuth, KeysAuth
 from golem.network.p2p.node import Node
 from golem.network.p2p.p2pservice import P2PService
-from golem.network.p2p.peersession import PeerSession, logger, P2P_PROTOCOL_ID
+from golem.network.p2p.peersession import PeerSession, logger, P2P_PROTOCOL_ID, PeerSessionInfo
 from golem.network.transport.message import MessageHello
->>>>>>> dfba212b
 from golem.tools.assertlogs import LogTestCase
 from golem.tools.testwithappconfig import TestWithKeysAuth
 
@@ -45,24 +39,6 @@
             self.assertEqual(ps2.decrypt(data), data)
         self.assertTrue(any(["not encrypted" in log for log in l.output]))
 
-<<<<<<< HEAD
-
-class TestPeerSessionInfo(unittest.TestCase):
-
-    def test(self):
-        attributes = PeerSessionInfo.attributes
-        session = MagicMock()
-
-        for attr in attributes:
-            setattr(session, attr, True)
-
-        session.unknown_property = False
-        session_info = PeerSessionInfo(session)
-
-        for attr in attributes:
-            assert hasattr(session_info, attr)
-        assert not hasattr(session_info, 'unknown_property')
-=======
     def test_react_to_hello(self):
 
         conn = MagicMock()
@@ -111,4 +87,20 @@
 
         peer_session._react_to_hello(msg)
         peer_session.disconnect.assert_called_with(PeerSession.DCRDuplicatePeers)
->>>>>>> dfba212b
+
+
+class TestPeerSessionInfo(unittest.TestCase):
+
+    def test(self):
+        attributes = PeerSessionInfo.attributes
+        session = MagicMock()
+
+        for attr in attributes:
+            setattr(session, attr, True)
+
+        session.unknown_property = False
+        session_info = PeerSessionInfo(session)
+
+        for attr in attributes:
+            assert hasattr(session_info, attr)
+        assert not hasattr(session_info, 'unknown_property')