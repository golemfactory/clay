--- conflicted
+++ resolved
@@ -472,13 +472,12 @@
         assert SocketAddress(address, prv_port) in result
         assert SocketAddress(address, pub_port) in result
 
-<<<<<<< HEAD
     @mock.patch('golem.network.p2p.p2pservice.PERFORMANCE_STATS', (1, 2, 3, 4))
     def test_get_performance_percentile_rank(self):
         self.assertEqual(self.service.get_performance_percentile_rank(0), 0.0)
         self.assertEqual(self.service.get_performance_percentile_rank(2), 0.5)
         self.assertEqual(self.service.get_performance_percentile_rank(4), 1.0)
-=======
+
     def test_disconnect_random_peers_no_peers(self):
         self.service.config_desc.opt_peer_num = 10
         with mock.patch.object(self.service, 'remove_peer') as remove_mock:
@@ -507,5 +506,4 @@
 
         removed_peers = set(peers) - set(self.service.peers.values())
         for p in removed_peers:
-            p.disconnect.assert_called_once_with(Disconnect.REASON.Refresh)
->>>>>>> 904e6de1
+            p.disconnect.assert_called_once_with(Disconnect.REASON.Refresh)