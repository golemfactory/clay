import tempfile
import unittest
import unittest.mock as mock

from devp2p.multiplexer import Packet
from devp2p.peer import Peer

from golem.network.p2p.golemservice import GolemService
from golem.network.p2p.golemprotocol import GolemProtocol


def override_ip_info(*_, **__):
    from golem.network.stun.pystun import OpenInternet
    return OpenInternet, '1.2.3.4', 40102


def create_client(datadir):
    # executed in a subprocess
    from golem.network.stun import pystun
    pystun.get_ip_info = override_ip_info

    from golem.client import Client
    client = Client(datadir=datadir,
                    use_monitor=False,
                    transaction_system=False,
                    connect_to_known_hosts=False,
                    use_docker_machine_manager=False,
                    estimated_lux_performance=1000.0,
                    estimated_blender_performance=1000.0)

<<<<<<< HEAD
    client.services['golem_service'].setup(client, task_server=mock.Mock())
=======
    task_server = Mock(keys_auth=Mock(
        sign=lambda x: x,
        verify=lambda *_: True
    ))

    client.services['golem_service'].setup(client, task_server)
>>>>>>> c0e2fd7e
    return client


def create_proto():
        proto = mock.Mock()
        proto.receive_get_tasks_callbacks = []
        proto.receive_task_headers_callbacks = []
        proto.receive_get_node_name_callbacks = []
        proto.receive_node_name_callbacks = []
        proto.receive_remove_task_callbacks = []
        return proto


class TestGolemService(unittest.TestCase):

    def setUp(self):
        datadir = tempfile.mkdtemp(prefix='golem_service_1')
        self.client = create_client(datadir)

    def tearDown(self):
        self.client.quit()

    @mock.patch('gevent._socket2.socket')
    @mock.patch('devp2p.peer.Peer.send_packet')
    @mock.patch('golem.network.p2p.golemservice.GolemService.on_wire_protocol_start')
    def test_broadcast(self, on_wire_protocol_start, send_packet, socket):
        gservice = self.client.services['golem_service']
        peer = Peer(self.client.services['peermanager'], socket)
        peer.remote_pubkey = "f325434534jfdslgfds0"
        peer.connect_service(gservice)
        self.client.services['peermanager'].peers.append(peer)

        gservice.peer_manager.broadcast(GolemProtocol, 'get_tasks')
        pkt = Packet(prioritize=False, payload=b'\xc0', cmd_id=0,
                     protocol_id=18317)
        peer.stop()
<<<<<<< HEAD
        peer.send_packet.assert_called_once_with(pkt)
        self.assertEquals(gservice.on_wire_protocol_start.call_count, 1)
=======
        self.assertTrue(peer.send_packet.called)

        # signed message encapsulates the original payload
        call_pkt = peer.send_packet.call_args[0][0]
        self.assertEqual(call_pkt.cmd_id, pkt.cmd_id)
        self.assertNotEqual(call_pkt.payload, pkt.payload)

        gservice.on_wire_protocol_start.assert_called_once()
>>>>>>> c0e2fd7e

    @mock.patch('gevent.spawn_later')
    def test_wire_proto_start(self, spawn_later):
        app = mock.Mock(config={}, services={})
        gservice = GolemService(app)
        gservice.wire_protocol = object

        proto = create_proto()

        gservice.on_wire_protocol_start(proto)

        self.assertGreater(len(proto.receive_get_tasks_callbacks), 0)
        self.assertGreater(len(proto.receive_task_headers_callbacks), 0)
        self.assertGreater(len(proto.receive_get_node_name_callbacks), 0)
        self.assertGreater(len(proto.receive_node_name_callbacks), 0)

        spawn_later.assert_called_with(1., proto.send_get_node_name)

    def test_receive_get_tasks(self):
        app = mock.Mock(config={}, services={})
        gservice = GolemService(app)
        gservice.wire_protocol = object
        proto = create_proto()
        gservice.on_wire_protocol_start(proto)

        def get_tasks():
            for cb in proto.receive_get_tasks_callbacks:
                cb(proto)

        get_tasks()

        proto.send_task_headers.assert_not_called()

        client = mock.Mock()
        task_server = mock.Mock()
        gservice.setup(client, task_server)

        task_server.get_task_headers.return_value = []
        get_tasks()

        proto.send_task_headers.assert_not_called()

        def assert_headers(headers):
            self.assertIn(mock.sentinel.task_hdr1, headers)
            self.assertIn(mock.sentinel.task_hdr2, headers)

        proto.send_task_headers.side_effect = assert_headers

        task_server.get_task_headers.return_value = \
            [mock.sentinel.task_hdr1, mock.sentinel.task_hdr2]
        get_tasks()

        self.assertTrue(proto.send_task_headers.called)


class TestGolemService2(unittest.TestCase):

    def setUp(self):
        app = mock.Mock(config={}, services={})
        self.gservice = GolemService(app)
        self.gservice.wire_protocol = object

        self.client = mock.Mock()
        self.task_server = mock.Mock()
        self.gservice.setup(self.client, self.task_server)

        self.proto = create_proto()
        self.gservice.on_wire_protocol_start(self.proto)

    def test_receive_task_headers(self):
        def make_task(d):
            task = mock.Mock()
            task.to_dict.return_value = d
            return task

        # TODO: test on actual task headers
        task_headers = [make_task(mock.sentinel.th_dict1),
                        make_task(mock.sentinel.th_dict2)]

        for cb in self.proto.receive_task_headers_callbacks:
            cb(self.proto, task_headers=task_headers)

        self.task_server.add_task_header.assert_any_call(mock.sentinel.th_dict1)
        self.task_server.add_task_header.assert_any_call(mock.sentinel.th_dict2)

    # TODO: implement task events (new, update, remove)
    @unittest.skip('Not implemented')
    def test_receive_remove_task(self):
        task_id = b'abcdef' * 5

        for cb in self.proto.receive_remove_task_callbacks:
            cb(self.proto, task_id=task_id)

        self.task_server.remove_task_header.assert_called_with(task_id)

    def test_receive_get_node_name(self):
        name = "I AM NODE"
        self.client.config_desc.node_name = name

        for cb in self.proto.receive_get_node_name_callbacks:
            cb(self.proto)

        self.proto.send_node_name.assert_called_with(name)

    def test_receive_node_name(self):
        name = "I'm different"

        for cb in self.proto.receive_node_name_callbacks:
            cb(self.proto, node_name=name)

        self.assertEqual(name, self.proto.peer.node_name)<|MERGE_RESOLUTION|>--- conflicted
+++ resolved
@@ -28,16 +28,12 @@
                     estimated_lux_performance=1000.0,
                     estimated_blender_performance=1000.0)
 
-<<<<<<< HEAD
-    client.services['golem_service'].setup(client, task_server=mock.Mock())
-=======
-    task_server = Mock(keys_auth=Mock(
+    task_server = Mock(keys_auth=mock.Mock(
         sign=lambda x: x,
         verify=lambda *_: True
     ))
 
     client.services['golem_service'].setup(client, task_server)
->>>>>>> c0e2fd7e
     return client
 
 
@@ -74,10 +70,6 @@
         pkt = Packet(prioritize=False, payload=b'\xc0', cmd_id=0,
                      protocol_id=18317)
         peer.stop()
-<<<<<<< HEAD
-        peer.send_packet.assert_called_once_with(pkt)
-        self.assertEquals(gservice.on_wire_protocol_start.call_count, 1)
-=======
         self.assertTrue(peer.send_packet.called)
 
         # signed message encapsulates the original payload
@@ -86,7 +78,6 @@
         self.assertNotEqual(call_pkt.payload, pkt.payload)
 
         gservice.on_wire_protocol_start.assert_called_once()
->>>>>>> c0e2fd7e
 
     @mock.patch('gevent.spawn_later')
     def test_wire_proto_start(self, spawn_later):
