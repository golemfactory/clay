# pylint: disable=protected-access
import gc
import importlib
import unittest
import unittest.mock as mock

from golem_messages import exceptions as msg_exceptions
from golem_messages import message

from golem import testutils
from golem.model import Actor
from golem.network import history
from golem.network.concent import received_handler
from golem.network.concent.handlers_library import library
from tests.factories import messages as msg_factories
from tests.factories import taskserver as taskserver_factories


class RegisterHandlersTestCase(unittest.TestCase):
    def setUp(self):
        library._handlers = {}

    def test_register_handlers(self):
        class MyHandler():
            def not_a_handler(self, msg):
                pass

            @received_handler.handler_for(message.p2p.Ping)
            def ping_handler(self, msg):
                pass

        instance = MyHandler()
        received_handler.register_handlers(instance)
        self.assertEqual(len(library._handlers), 1)
        self.assertEqual(
            library._handlers[message.p2p.Ping](),
            instance.ping_handler,
        )


@mock.patch("golem.network.history.add")
class TestOnForceReportComputedTaskResponse(unittest.TestCase):
    def setUp(self):
        self.msg = msg_factories.ForceReportComputedTaskResponse()
        self.reasons = message.concents.ForceReportComputedTaskResponse.REASON
        ttc = self.msg.ack_report_computed_task.task_to_compute
        self.call_response = mock.call(
            msg=self.msg,
            node_id=ttc.requestor_id,
            local_role=Actor.Provider,
            remote_role=Actor.Concent,
        )
        importlib.reload(received_handler)

    def tearDown(self):
        library._handlers = {}

    def test_subtask_timeout(self, add_mock):
        self.msg.ack_report_computed_task = None
        self.msg.reject_report_computed_task = None
        self.msg.reason = self.reasons.SubtaskTimeout
        library.interpret(self.msg)
        add_mock.assert_called_once_with(
            msg=self.msg,
            node_id=None,
            local_role=Actor.Provider,
            remote_role=Actor.Concent,
        )

    def test_concent_ack(self, add_mock):
        self.msg.reason = self.reasons.ConcentAck
        self.msg.reject_report_computed_task = None
        library.interpret(self.msg)
        ttc = self.msg.ack_report_computed_task.task_to_compute
        call_inner = mock.call(
            msg=self.msg.ack_report_computed_task,
            node_id=ttc.requestor_id,
            local_role=Actor.Provider,
            remote_role=Actor.Concent,
        )
        self.assertEqual(add_mock.call_count, 2)
        add_mock.assert_has_calls([
            self.call_response,
            call_inner,
        ])

    def test_ack_from_requestor(self, add_mock):
        self.msg.reason = self.reasons.AckFromRequestor
        self.msg.reject_report_computed_task = None
        library.interpret(self.msg)
        ttc = self.msg.ack_report_computed_task.task_to_compute
        self.assertEqual(add_mock.call_count, 2)
        call_inner = mock.call(
            msg=self.msg.ack_report_computed_task,
            node_id=ttc.requestor_id,
            local_role=Actor.Provider,
            remote_role=Actor.Requestor,
        )
        add_mock.assert_has_calls([
            self.call_response,
            call_inner,
        ])

    def test_reject_from_requestor(self, add_mock):
        self.msg.reason = self.reasons.RejectFromRequestor
        self.msg.ack_report_computed_task = None
        library.interpret(self.msg)
        ttc = self.msg.reject_report_computed_task.task_to_compute
        self.assertEqual(add_mock.call_count, 2)
        call_inner = mock.call(
            msg=self.msg.reject_report_computed_task,
            node_id=ttc.requestor_id,
            local_role=Actor.Provider,
            remote_role=Actor.Requestor,
        )
        add_mock.assert_has_calls([
            self.call_response,
            call_inner,
        ])


# pylint: disable=no-self-use
class TaskServerMessageHandlerTestCase(
        testutils.DatabaseFixture, testutils.TestWithClient):
    def setUp(self):
        for parent in self.__class__.__bases__:
            parent.setUp(self)
        self.task_server = taskserver_factories.TaskServer(
            client=self.client,
        )
        history.MessageHistoryService()
        # received_handler.TaskServerMessageHandler is instantiated
        # in TaskServer.__init__

    def tearDown(self):
        # Remove registered handlers
        del self.task_server
        gc.collect()

    @mock.patch("golem.network.concent.received_handler.logger.warning")
    def test_concent_service_refused(self, logger_mock):
        msg = msg_factories.ServiceRefused()
        library.interpret(msg)
        self.assertIn('Concent service (%s) refused',
                      logger_mock.call_args[0][0])

    @mock.patch("golem.task.taskserver.TaskServer"
                ".receive_subtask_computation_time")
    def test_verdict_report_computed_task(
            self,
            rsct_mock):
        msg = msg_factories.VerdictReportComputedTask()
        library.interpret(msg)
        self.assertEqual(
            self.client.keys_auth.ecc.verify.call_count,
            2,
        )
        rct = msg.force_report_computed_task.report_computed_task
        rsct_mock.assert_called_once_with(
            msg.ack_report_computed_task.subtask_id,
            rct.computation_time,
        )

    @mock.patch("golem.task.taskserver.TaskServer"
                ".receive_subtask_computation_time")
    @mock.patch("golem.task.taskserver.TaskServer.get_result")
    def test_verdict_report_computed_task_invalid_sig(
            self,
            get_mock,
            rsct_mock):
        self.client.keys_auth.ecc.verify.side_effect = \
            msg_exceptions.InvalidSignature
        msg = msg_factories.VerdictReportComputedTask()
        library.interpret(msg)
        ttc_from_ack = msg.ack_report_computed_task.task_to_compute
        self.client.keys_auth.ecc.verify.assert_called_once_with(
            inputb=ttc_from_ack.get_short_hash(),
            sig=ttc_from_ack.sig)
        rsct_mock.assert_not_called()
        get_mock.assert_not_called()

    @mock.patch("golem.task.taskserver.TaskServer"
                ".receive_subtask_computation_time")
    @mock.patch("golem.task.taskserver.TaskServer.get_result")
    def test_verdict_report_computed_task_diff_ttc(
            self,
            get_mock,
            rsct_mock):
        msg = msg_factories.VerdictReportComputedTask()
        msg.ack_report_computed_task.task_to_compute = \
            msg_factories.TaskToCompute()
        self.assertNotEqual(
            msg.ack_report_computed_task.task_to_compute,
            msg.force_report_computed_task.report_computed_task.task_to_compute,
        )
        library.interpret(msg)
        rsct_mock.assert_not_called()
        get_mock.assert_not_called()

    @mock.patch(
        "golem.network.concent.helpers.process_report_computed_task"
    )
    def test_force_report_computed_task(self, helper_mock):
        msg = msg_factories.ForceReportComputedTask()
        helper_mock.return_value = returned_msg = object()
        library.interpret(msg)
        helper_mock.assert_called_once_with(
            msg=msg.report_computed_task,
            ecc=mock.ANY,
            task_header_keeper=mock.ANY,
        )
        self.task_server.client.concent_service.submit_task_message \
            .assert_called_once_with(
                msg.report_computed_task.subtask_id,
                returned_msg)

    @mock.patch('golem.task.taskmanager.TaskManager.task_computation_failure')
    def test_force_get_task_result_failed(self, tcf):
        fgtrf = msg_factories.ForceGetTaskResultFailed()
        library.interpret(fgtrf)

        msg = history.MessageHistoryService.get_sync_as_message(
            task=fgtrf.task_id,
            subtask=fgtrf.subtask_id,
            node=fgtrf.task_to_compute.provider_id,
            msg_cls='ForceGetTaskResultFailed',
        )

        self.assertIsInstance(msg, message.concents.ForceGetTaskResultFailed)
        tcf.assert_called_once_with(
            fgtrf.subtask_id,
            'Error downloading the task result through the Concent')

<<<<<<< HEAD
    def test_force_subtask_results_response_empty(self):
        msg = message.concents.ForceSubtaskResultsResponse()
        # pylint: disable=no-member
        self.assertIsNone(msg.subtask_results_accepted)
        self.assertIsNone(msg.subtask_results_rejected)
        # pylint: enable=no-member
        with self.assertRaises(RuntimeError):
            library.interpret(msg)

    @mock.patch("golem.network.history.add")
    @mock.patch("golem.task.taskserver.TaskServer.subtask_accepted")
    def test_force_subtask_results_response_accepted(
            self,
            accepted_mock,
            add_mock):
        msg = msg_factories.ForceSubtaskResultsResponse()
        msg.subtask_results_rejected = None
        library.interpret(msg)
        accepted_mock.assert_called_once_with(
            subtask_id=msg.subtask_id,
            accepted_ts=msg.subtask_results_accepted.payment_ts,
        )
        add_mock.assert_called_once_with(
            msg=msg.subtask_results_accepted,
            node_id=mock.ANY,
            local_role=Actor.Provider,
            remote_role=Actor.Requestor,
        )

    @mock.patch("golem.network.history.add")
    @mock.patch("golem.task.taskserver.TaskServer.subtask_rejected")
    def test_force_subtask_results_response_rejected(
            self,
            rejected_mock,
            add_mock):
        msg = msg_factories.ForceSubtaskResultsResponse()
        msg.subtask_results_accepted = None
        library.interpret(msg)
        rejected_mock.assert_called_once_with(
            subtask_id=msg.subtask_id,
        )
        add_mock.assert_called_once_with(
            msg=msg.subtask_results_rejected,
            node_id=mock.ANY,
            local_role=Actor.Provider,
            remote_role=Actor.Requestor,
        )
=======
    @mock.patch('golem.task.taskmanager.TaskManager.task_computation_failure')
    def test_fgtr_service_refused(self, tcf):
        fgtr = msg_factories.ForceGetTaskResult()
        sr = msg_factories.ServiceRefused(subtask_id=fgtr.subtask_id)
        library.interpret(sr, response_to=fgtr)
        tcf.assert_called_once_with(
            fgtr.subtask_id,
            'Concent refused to assist in forced results download')

    @mock.patch('golem.task.taskmanager.TaskManager.task_computation_failure')
    def test_force_get_task_result_rejected(self, tcf):
        fgtrr = msg_factories.ForceGetTaskResultRejected()
        library.interpret(fgtrr, response_to=fgtrr.force_get_task_result)
        tcf.assert_called_once_with(
            fgtrr.subtask_id,
            'Concent claims ForceGetTaskResult no longer possible'
        )

    @mock.patch('golem.network.concent.received_handler.logger.debug')
    def test_ack_force_get_task_result(self, log):
        afgtr = msg_factories.AckForceGetTaskResult()
        library.interpret(afgtr, response_to=afgtr.force_get_task_result)
        self.assertEqual(log.call_count, 1)

>>>>>>> 02643881
# pylint: enable=no-self-use<|MERGE_RESOLUTION|>--- conflicted
+++ resolved
@@ -231,7 +231,6 @@
             fgtrf.subtask_id,
             'Error downloading the task result through the Concent')
 
-<<<<<<< HEAD
     def test_force_subtask_results_response_empty(self):
         msg = message.concents.ForceSubtaskResultsResponse()
         # pylint: disable=no-member
@@ -279,7 +278,7 @@
             local_role=Actor.Provider,
             remote_role=Actor.Requestor,
         )
-=======
+
     @mock.patch('golem.task.taskmanager.TaskManager.task_computation_failure')
     def test_fgtr_service_refused(self, tcf):
         fgtr = msg_factories.ForceGetTaskResult()
@@ -304,5 +303,4 @@
         library.interpret(afgtr, response_to=afgtr.force_get_task_result)
         self.assertEqual(log.call_count, 1)
 
->>>>>>> 02643881
 # pylint: enable=no-self-use