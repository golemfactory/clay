--- conflicted
+++ resolved
@@ -67,9 +67,6 @@
         msg.eth_account = encode_hex(addr)
 
         res = helpers.process_report_computed_task(msg, ecc, mock.Mock())
-<<<<<<< HEAD
-        self.assertIsInstance(res, message.concents.RejectReportComputedTask)
-=======
         assert isinstance(res, message.concents.RejectReportComputedTask)
 
     def test_payment_to_zero(self):
@@ -79,5 +76,4 @@
         msg.eth_account = '0x' + 40 * '0'
 
         res = helpers.process_report_computed_task(msg, ecc, mock.Mock())
-        assert isinstance(res, message.concents.RejectReportComputedTask)
->>>>>>> 395ea606
+        assert isinstance(res, message.concents.RejectReportComputedTask)