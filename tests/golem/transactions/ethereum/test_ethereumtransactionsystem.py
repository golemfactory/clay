from ethereum import keys
from mock import patch

from golem.tools.testwithdatabase import TestWithDatabase
from golem.transactions.ethereum.ethereumtransactionsystem import EthereumTransactionSystem

PRIV_KEY = '\7' * 32


class TestEthereumTransactionSystem(TestWithDatabase):
    def test_init(self):
        e = EthereumTransactionSystem(self.tempdir, PRIV_KEY)
        self.assertIsInstance(e, EthereumTransactionSystem)
        assert type(e.get_payment_address()) is str

    def test_invalid_private_key(self):
        with self.assertRaises(ValueError):
            EthereumTransactionSystem(self.tempdir, "not a private key")

    def test_wrong_address_in_pay_for_task(self):
        addr = keys.privtoaddr(PRIV_KEY)
        e = EthereumTransactionSystem(self.tempdir, PRIV_KEY)
        assert e.get_payment_address() == '0x' + addr.encode('hex')
        e.pay_for_task("xyz", [])

    def test_get_balance(self):
        e = EthereumTransactionSystem(self.tempdir, PRIV_KEY)
<<<<<<< HEAD
        assert e.get_balance() == (0, 0, 0)

    def test_stop(self):

        pkg = 'golem.ethereum.'

        def init(self, *args, **kwargs):
            self.rpcport = 65001
            self._NodeProcess__ps = None

        with patch(pkg + 'paymentprocessor.PaymentProcessor.start'), \
            patch(pkg + 'paymentprocessor.PaymentProcessor.stop'), \
            patch(pkg + 'paymentmonitor.PaymentMonitor.start'), \
            patch(pkg + 'paymentmonitor.PaymentMonitor.stop'), \
            patch(pkg + 'node.NodeProcess.start'), \
            patch(pkg + 'node.NodeProcess.stop'), \
            patch(pkg + 'node.NodeProcess.__init__', init), \
            patch('web3.Web3.__init__', init), \
            patch('web3.providers.rpc.HTTPProvider.__init__', init):

            e = EthereumTransactionSystem(self.tempdir, PRIV_KEY)

            assert e._EthereumTransactionSystem__proc.start.called
            assert e._EthereumTransactionSystem__monitor.start.called
            assert e._EthereumTransactionSystem__eth_node.node.start.called

            e.stop()

            assert not e._EthereumTransactionSystem__proc.stop.called
            assert not e._EthereumTransactionSystem__monitor.stop.called
            assert e._EthereumTransactionSystem__eth_node.node.stop.called

            e._EthereumTransactionSystem__eth_node.node.stop.called = False
            e._EthereumTransactionSystem__proc._loopingCall.running = True
            e._EthereumTransactionSystem__monitor._loopingCall.running = True

            e.stop()

            assert e._EthereumTransactionSystem__proc.stop.called
            assert e._EthereumTransactionSystem__monitor.stop.called
            assert e._EthereumTransactionSystem__eth_node.node.stop.called
=======
        assert e.get_balance() == (None, None, None)
>>>>>>> d34d2ba7
<|MERGE_RESOLUTION|>--- conflicted
+++ resolved
@@ -25,8 +25,7 @@
 
     def test_get_balance(self):
         e = EthereumTransactionSystem(self.tempdir, PRIV_KEY)
-<<<<<<< HEAD
-        assert e.get_balance() == (0, 0, 0)
+        assert e.get_balance() == (None, None, None)
 
     def test_stop(self):
 
@@ -35,6 +34,7 @@
         def init(self, *args, **kwargs):
             self.rpcport = 65001
             self._NodeProcess__ps = None
+            self.testnet = True
 
         with patch(pkg + 'paymentprocessor.PaymentProcessor.start'), \
             patch(pkg + 'paymentprocessor.PaymentProcessor.stop'), \
@@ -43,7 +43,6 @@
             patch(pkg + 'node.NodeProcess.start'), \
             patch(pkg + 'node.NodeProcess.stop'), \
             patch(pkg + 'node.NodeProcess.__init__', init), \
-            patch('web3.Web3.__init__', init), \
             patch('web3.providers.rpc.HTTPProvider.__init__', init):
 
             e = EthereumTransactionSystem(self.tempdir, PRIV_KEY)
@@ -66,7 +65,4 @@
 
             assert e._EthereumTransactionSystem__proc.stop.called
             assert e._EthereumTransactionSystem__monitor.stop.called
-            assert e._EthereumTransactionSystem__eth_node.node.stop.called
-=======
-        assert e.get_balance() == (None, None, None)
->>>>>>> d34d2ba7
+            assert e._EthereumTransactionSystem__eth_node.node.stop.called