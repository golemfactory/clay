--- conflicted
+++ resolved
@@ -117,75 +117,6 @@
         self.pp.get_ether_from_faucet()
         donate.assert_called_once_with(self.addr)
 
-<<<<<<< HEAD
-    @freeze_time(timestamp_to_datetime(10000))
-    def test_payment_deadline(self):
-        a1 = urandom(20)
-        a2 = urandom(20)
-        a3 = urandom(20)
-
-        self.sci.get_eth_balance.return_value = 100 * denoms.ether
-
-        now = int(time.time())
-        self.pp.add(Payment.create(subtask="p1", payee=a1, value=1))
-        assert check_deadline(self.pp.deadline, now + self.pp.DEFAULT_DEADLINE)
-
-        self.pp.add(
-            Payment.create(subtask="p2", payee=a2, value=1), deadline=20000)
-        assert check_deadline(self.pp.deadline, now + self.pp.DEFAULT_DEADLINE)
-
-        self.pp.add(
-            Payment.create(
-                subtask="p3",
-                payee=a2,
-                value=1),
-            deadline=1)
-        assert check_deadline(self.pp.deadline, now + 1)
-
-        self.pp.add(Payment.create(subtask="p4", payee=a3, value=1))
-        assert check_deadline(self.pp.deadline, now + 1)
-
-        self.pp.add(
-            Payment.create(
-                subtask="p5",
-                payee=a3,
-                value=1),
-            deadline=1)
-        assert check_deadline(self.pp.deadline, now + 1)
-
-        self.pp.add(
-            Payment.create(
-                subtask="p6",
-                payee=a3,
-                value=1),
-            deadline=0)
-        assert check_deadline(self.pp.deadline, now)
-
-        self.pp.add(
-            Payment.create(subtask="p7", payee=a3, value=1), deadline=-1)
-        assert check_deadline(self.pp.deadline, now - 1)
-
-    @freeze_time(timestamp_to_datetime(10000))
-    def test_payment_deadline_not_reached(self):
-        a1 = urandom(20)
-
-        self.sci.get_eth_balance.return_value = 100 * denoms.ether
-
-        now = int(time.time())
-        inf = now + 12 * 30 * 24 * 60 * 60
-        deadline = self.pp.deadline
-        assert self.pp.deadline > inf
-        assert not self.pp.sendout()
-        assert self.pp.deadline == deadline
-
-        p = Payment.create(subtask="p1", payee=a1, value=1111)
-        self.pp.add(p, deadline=1111)
-        assert check_deadline(self.pp.deadline, now + 1111)
-        assert not self.pp.sendout()
-        assert check_deadline(self.pp.deadline, now + 1111)
-
-=======
->>>>>>> 82391bef
     def test_monitor_progress(self):
         inprogress = self.pp._inprogress
 
@@ -438,10 +369,6 @@
         self.assertFalse(self.pp.get_gnt_from_faucet())
         self.sci.request_gnt_from_faucet.assert_called_once()
 
-<<<<<<< HEAD
-    @freeze_time(timestamp_to_datetime(10000))
-=======
->>>>>>> 82391bef
     def test_batch_transfer(self):
         deadline = self.pp.DEFAULT_DEADLINE
         self.pp.CLOSURE_TIME_DELAY = 0
@@ -452,7 +379,7 @@
         assert not self.pp.sendout()
         self.sci.batch_transfer.assert_not_called()
 
-        ts1 = 123
+        ts1 = 1230000
         ts2 = ts1 + 2 * deadline
         p1 = make_awaiting_payment(ts=ts1)
         p2 = make_awaiting_payment(ts=ts2)
@@ -621,16 +548,16 @@
         self.pp.DEFAULT_DEADLINE = 0
         self.pp.CLOSURE_TIME_DELAY = 0
 
-        p1 = make_awaiting_payment(value=1, ts=3)
-        p2 = make_awaiting_payment(value=2, ts=2)
-        p3 = make_awaiting_payment(value=3, ts=1)
+        p1 = make_awaiting_payment(value=1, ts=300000)
+        p2 = make_awaiting_payment(value=2, ts=200000)
+        p3 = make_awaiting_payment(value=3, ts=100000)
         self.pp.add(p1)
         self.pp.add(p2)
         self.pp.add(p3)
 
-        with freeze_time(timestamp_to_datetime(2)):
-            self.pp.sendout()
-            self.sci.batch_transfer.assert_called_with([p3, p2], 2)
+        with freeze_time(timestamp_to_datetime(200000)):
+            self.pp.sendout()
+            self.sci.batch_transfer.assert_called_with([p3, p2], 200000)
 
 
 class FaucetTest(unittest.TestCase):
