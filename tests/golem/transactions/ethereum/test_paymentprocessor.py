import json
from os import urandom
import random
import requests
import rlp
import time
from twisted.internet.task import Clock
import unittest
import unittest.mock as mock

from ethereum import tester, processblock
from ethereum.processblock import apply_transaction
from ethereum.transactions import Transaction
from ethereum.utils import denoms, privtoaddr

from golem.ethereum import Client
from golem.ethereum.contracts import TestGNT
from golem.ethereum.node import Faucet
from golem.ethereum.paymentprocessor import PaymentProcessor
from golem.model import Payment, PaymentStatus
from golem.testutils import DatabaseFixture
from golem.utils import encode_hex, decode_hex

SYNC_TEST_INTERVAL = 0.01
TEST_GNT_ABI = json.loads(TestGNT.ABI)

# FIXME: upgrade to pyethereum 2.x
setattr(processblock, 'unicode', str)


def wait_for(condition, timeout, step=0.1):
    for _ in range(int(timeout / step)):
        if condition():
            return True
        time.sleep(step)
    return False


def check_deadline(deadline, expected):
    return expected <= deadline <= expected + 1


class PaymentStatusTest(unittest.TestCase):
    def test_status(self):
        s = PaymentStatus(1)
        assert s == PaymentStatus.awaiting

    def test_status2(self):
        s = PaymentStatus.awaiting
        assert s == PaymentStatus.awaiting


class PaymentProcessorInternalTest(DatabaseFixture):
    """ In this suite we test internal logic of PaymentProcessor. The final
        Ethereum transactions are not inspected.
    """
    def setUp(self):
        DatabaseFixture.setUp(self)
        self.privkey = urandom(32)
        self.addr = privtoaddr(self.privkey)
        self.client = mock.MagicMock(spec=Client)
        self.client.web3 = mock.MagicMock()
        self.client.get_balance.return_value = 0
        self.client.send.side_effect = lambda tx: '0x' + encode_hex(tx.hash)
        self.nonce = random.randint(0, 9999)
        self.client.get_transaction_count.return_value = self.nonce
        # FIXME: PaymentProcessor should be started and stopped!
        self.pp = PaymentProcessor(self.client, self.privkey)
        self.pp._loopingCall.clock = Clock()  # Disable looping call.

    def test_eth_balance(self):
        expected_balance = random.randint(0, 2**128 - 1)
        self.client.get_balance.return_value = expected_balance
        b = self.pp.eth_balance()
        assert b == expected_balance
        b = self.pp.eth_balance()
        assert b == expected_balance
        addr_hex = '0x' + encode_hex(self.addr)
        self.client.get_balance.assert_called_once_with(addr_hex)

    def test_gnt_balance(self):
        expected_balance = random.randint(0, 2**128 - 1)
        v = '0x{:x}'.format(expected_balance)
        self.client.call.return_value = v
        b = self.pp.gnt_balance()
        assert b == expected_balance
        self.client.call.return_value = '0xaa'
        b = self.pp.gnt_balance()
        assert b == expected_balance
        self.assertEquals(self.client.call.call_count, 1)

    def test_eth_balance_refresh(self):
        expected_balance = random.randint(0, 2**128 - 1)
        self.client.get_balance.return_value = expected_balance
        b = self.pp.eth_balance()
        assert b == expected_balance
        addr_hex = '0x' + encode_hex(self.addr)
        self.client.get_balance.assert_called_once_with(addr_hex)
        b = self.pp.eth_balance(refresh=True)
        assert b == expected_balance
        assert self.client.get_balance.call_count == 2

    def test_eth_balance_refresh_increase(self):
        expected_balance = random.randint(0, 2**127 - 1)
        self.client.get_balance.return_value = expected_balance
        b = self.pp.eth_balance(refresh=True)
        assert b == expected_balance
        addr_hex = '0x' + encode_hex(self.addr)
        self.client.get_balance.assert_called_once_with(addr_hex)

        expected_balance += random.randint(0, 2**127 - 1)
        self.client.get_balance.return_value = expected_balance
        assert self.pp.eth_balance() == b
        b = self.pp.eth_balance(refresh=True)
        assert b == expected_balance
        assert self.client.get_balance.call_count == 2

    def test_balance_refresh_decrease(self):
        expected_balance = random.randint(0, 2**127 - 1)
        self.client.get_balance.return_value = expected_balance
        b = self.pp.eth_balance(refresh=True)
        assert b == expected_balance
        addr_hex = '0x' + encode_hex(self.addr)
        self.client.get_balance.assert_called_once_with(addr_hex)

        expected_balance -= random.randint(0, expected_balance)
        assert expected_balance >= 0
        self.client.get_balance.return_value = expected_balance
        b = self.pp.eth_balance(refresh=True)
        assert b == expected_balance
        assert self.client.get_balance.call_count == 2

    def test_available_eth_zero(self):
        assert self.pp._eth_available() == 0

    def test_available_eth_nonzero(self):
        eth = random.randint(0, 10 * denoms.ether)
        self.client.get_balance.return_value = eth
        assert self.pp._eth_available() == eth

    def test_add_failure(self):
        a1 = urandom(20)
        a2 = urandom(20)
        p1 = Payment.create(subtask="p1", payee=a1, value=1)
        p2 = Payment.create(subtask="p2", payee=a2, value=2)

        assert p1.status is PaymentStatus.awaiting
        assert p2.status is PaymentStatus.awaiting

        self.client.get_balance.return_value = 0
        assert self.pp.add(p1) is False
        assert self.pp.add(p2) is False
        addr_hex = '0x' + encode_hex(self.addr)
        self.client.get_balance.assert_called_once_with(addr_hex)

        assert p1.status is PaymentStatus.awaiting
        assert p2.status is PaymentStatus.awaiting

    def test_add_invalid_payment_status(self):
        a1 = urandom(20)
        p1 = Payment.create(subtask="p1", payee=a1, value=1, status=PaymentStatus.confirmed)
        assert p1.status is PaymentStatus.confirmed

        with self.assertRaises(RuntimeError):
            self.pp.add(p1)

    @mock.patch('requests.get')
    def test_faucet(self, get):
        response = mock.Mock(spec=requests.Response)
        response.status_code = 200
        pp = PaymentProcessor(self.client, self.privkey, faucet=True)
        pp.get_ether_from_faucet()
        assert get.call_count == 1
        assert encode_hex(self.addr) in get.call_args[0][0]

    def test_gnt_faucet(self):
        self.client.call.return_value = '0x00'
        pp = PaymentProcessor(self.client, self.privkey, faucet=True)
        pp.get_gnt_from_faucet()
        assert self.client.send.call_count == 1
        tx = self.client.send.call_args[0][0]
        assert tx.nonce == self.nonce
        assert len(tx.data) == 4

    def test_faucet_gimme_money(self):
        assert self.pp.eth_balance() == 0
        value = 12 * denoms.ether
        Faucet.gimme_money(self.client, self.addr, value)

    def test_payment_aggregation(self):
        a1 = urandom(20)
        a2 = urandom(20)
        a3 = urandom(20)

        self.client.get_balance.return_value = 100 * denoms.ether
        self.client.call.return_value = hex(100 * denoms.ether)[:-1]

        assert self.pp.add(Payment.create(subtask="p1", payee=a1, value=1))
        assert self.pp.add(Payment.create(subtask="p2", payee=a2, value=1))
        assert self.pp.add(Payment.create(subtask="p3", payee=a2, value=1))
        assert self.pp.add(Payment.create(subtask="p4", payee=a3, value=1))
        assert self.pp.add(Payment.create(subtask="p5", payee=a3, value=1))
        assert self.pp.add(Payment.create(subtask="p6", payee=a3, value=1))

        self.pp.deadline = int(time.time())
        assert self.pp.sendout()
        assert self.client.send.call_count == 1
        tx = self.client.send.call_args[0][0]
        assert tx.value == 0
        assert len(tx.data) == 4 + 2*32 + 3*32  # Id + array abi + bytes32[3]

    def test_payment_deadline(self):
        a1 = urandom(20)
        a2 = urandom(20)
        a3 = urandom(20)

        self.client.get_balance.return_value = 100 * denoms.ether
        self.client.call.return_value = hex(100 * denoms.ether)[:-1]

        now = int(time.time())
        assert self.pp.add(Payment.create(subtask="p1", payee=a1, value=1))
        assert check_deadline(self.pp.deadline, now + self.pp.DEFAULT_DEADLINE)

        assert self.pp.add(Payment.create(subtask="p2", payee=a2, value=1), deadline=20000)
        assert check_deadline(self.pp.deadline, now + self.pp.DEFAULT_DEADLINE)

        assert self.pp.add(Payment.create(subtask="p3", payee=a2, value=1), deadline=1)
        assert check_deadline(self.pp.deadline, now + 1)

        assert self.pp.add(Payment.create(subtask="p4", payee=a3, value=1))
        assert check_deadline(self.pp.deadline, now + 1)

        assert self.pp.add(Payment.create(subtask="p5", payee=a3, value=1), deadline=1)
        assert check_deadline(self.pp.deadline, now + 1)

        assert self.pp.add(Payment.create(subtask="p6", payee=a3, value=1), deadline=0)
        assert check_deadline(self.pp.deadline, now)

        assert self.pp.add(Payment.create(subtask="p7", payee=a3, value=1), deadline=-1)
        assert check_deadline(self.pp.deadline, now - 1)

    def test_payment_deadline_not_reached(self):
        a1 = urandom(20)

        self.client.get_balance.return_value = 100 * denoms.ether
        self.client.call.return_value = hex(100 * denoms.ether)[:-1]

        now = int(time.time())
        inf = now + 12*30*24*60*60
        deadline = self.pp.deadline
        assert self.pp.deadline > inf
        assert not self.pp.sendout()
        assert self.pp.deadline == deadline

        p = Payment.create(subtask="p1", payee=a1, value=1111)
        assert self.pp.add(p, deadline=1111)
        assert check_deadline(self.pp.deadline, now + 1111)
        assert not self.pp.sendout()
        assert check_deadline(self.pp.deadline, now + 1111)

    def test_wait_until_synchronized(self):
        PaymentProcessor.SYNC_CHECK_INTERVAL = SYNC_TEST_INTERVAL
        pp = PaymentProcessor(self.client, self.privkey, faucet=False)

        self.client.get_peer_count.return_value = 4
        self.client.is_syncing.return_value = False
        self.assertTrue( pp.wait_until_synchronized())

    def test_synchronized(self):
        I = PaymentProcessor.SYNC_CHECK_INTERVAL
        PaymentProcessor.SYNC_CHECK_INTERVAL = SYNC_TEST_INTERVAL
        pp = PaymentProcessor(self.client, self.privkey, faucet=False)
        syncing_status = {'startingBlock': '0x384',
                          'currentBlock': '0x386',
                          'highestBlock': '0x454'}
        combinations = ((0, False),
                        (0, syncing_status),
                        (1, False),
                        (1, syncing_status),
                        (65, syncing_status),
                        (65, False))

        self.client.web3.eth.syncing.return_value=\
            {'currentBlock': 123, 'highestBlock': 1234}

        for c in combinations:
            print("Subtest {}".format(c))
            # Allow reseting the status.
            time.sleep(1.5 * PaymentProcessor.SYNC_CHECK_INTERVAL)
            self.client.get_peer_count.return_value = 0
            self.client.is_syncing.return_value = False
            assert not pp.is_synchronized()
            time.sleep(1.5 * PaymentProcessor.SYNC_CHECK_INTERVAL)
            self.client.get_peer_count.return_value = c[0]
            self.client.is_syncing.return_value = c[1]
            assert not pp.is_synchronized()  # First time is always no.
            time.sleep(1.5 * PaymentProcessor.SYNC_CHECK_INTERVAL)
            assert pp.is_synchronized() == (c[0] and not c[1])
        PaymentProcessor.SYNC_CHECK_INTERVAL = I

    def test_synchronized_unstable(self):
        I = PaymentProcessor.SYNC_CHECK_INTERVAL
        PaymentProcessor.SYNC_CHECK_INTERVAL = SYNC_TEST_INTERVAL
        pp = PaymentProcessor(self.client, self.privkey, faucet=False)
        syncing_status = {'startingBlock': '0x0',
                          'currentBlock': '0x1',
                          'highestBlock': '0x4096'}

        self.client.get_peer_count.return_value = 1
        self.client.is_syncing.return_value = False
        assert not pp.is_synchronized()
        time.sleep(1.5 * PaymentProcessor.SYNC_CHECK_INTERVAL)
        self.client.get_peer_count.return_value = 1
        self.client.is_syncing.return_value = syncing_status
        assert not pp.is_synchronized()
        time.sleep(1.5 * PaymentProcessor.SYNC_CHECK_INTERVAL)
        assert not pp.is_synchronized()

        self.client.get_peer_count.return_value = 1
        self.client.is_syncing.return_value = False
        assert not pp.is_synchronized()
        time.sleep(1.5 * PaymentProcessor.SYNC_CHECK_INTERVAL)
        assert not pp.is_synchronized()
        time.sleep(1.5 * PaymentProcessor.SYNC_CHECK_INTERVAL)
        assert pp.is_synchronized()
        time.sleep(1.5 * PaymentProcessor.SYNC_CHECK_INTERVAL)
        self.client.get_peer_count.return_value = 0
        self.client.is_syncing.return_value = False
        assert not pp.is_synchronized()
        time.sleep(1.5 * PaymentProcessor.SYNC_CHECK_INTERVAL)
        self.client.get_peer_count.return_value = 2
        self.client.is_syncing.return_value = False
        assert not pp.is_synchronized()
        time.sleep(1.5 * PaymentProcessor.SYNC_CHECK_INTERVAL)
        assert pp.is_synchronized()
        time.sleep(1.5 * PaymentProcessor.SYNC_CHECK_INTERVAL)
        self.client.get_peer_count.return_value = 2
        self.client.is_syncing.return_value = syncing_status
        assert not pp.is_synchronized()
        PaymentProcessor.SYNC_CHECK_INTERVAL = I

    def test_monitor_progress(self):
        a1 = urandom(20)

        inprogress = self.pp._inprogress

        # Give 1 ETH and 99 GNT
        balance_eth = 1 * denoms.ether
        balance_gnt = 99 * denoms.ether
        self.client.get_balance.return_value = balance_eth
        self.client.call.return_value = hex(balance_gnt)

        assert self.pp._gnt_reserved() == 0
        assert self.pp._gnt_available() == balance_gnt
        assert self.pp._eth_reserved() == 0
        assert self.pp._eth_available() == balance_eth

        gnt_value = 10**17
        p = Payment.create(subtask="p1", payee=a1, value=gnt_value)
        assert self.pp.add(p)
        assert self.pp._gnt_reserved() == gnt_value
        assert self.pp._gnt_available() == balance_gnt - gnt_value
        assert self.pp._eth_reserved() == PaymentProcessor.SINGLE_PAYMENT_ETH_COST
        assert self.pp._eth_available() == balance_eth - PaymentProcessor.SINGLE_PAYMENT_ETH_COST

        self.pp.deadline = int(time.time())
        assert self.pp.sendout()
        assert self.client.send.call_count == 1
        tx = self.client.send.call_args[0][0]
        assert tx.value == 0
        assert len(tx.data) == 4 + 2*32 + 32  # Id + array abi + bytes32[1]

        assert len(inprogress) == 1
        assert tx.hash in inprogress
        assert inprogress[tx.hash] == [p]

        # Check payment status in the Blockchain
        self.client.get_transaction_receipt.return_value = None
        self.client.call.return_value = hex(balance_gnt - gnt_value)
        self.pp.monitor_progress()
        assert len(inprogress) == 1
        assert tx.hash in inprogress
        assert inprogress[tx.hash] == [p]
        assert self.pp.gnt_balance(True) == balance_gnt - gnt_value
        assert self.pp._gnt_reserved() == 0
        assert self.pp._gnt_available() == balance_gnt - gnt_value
        assert self.pp._eth_reserved() == PaymentProcessor.SINGLE_PAYMENT_ETH_COST
        assert self.pp._eth_available() == balance_eth - PaymentProcessor.SINGLE_PAYMENT_ETH_COST

        self.pp.monitor_progress()
        assert len(inprogress) == 1
        assert self.pp._gnt_reserved() == 0
        assert self.pp._gnt_available() == balance_gnt - gnt_value
        assert self.pp._eth_reserved() == PaymentProcessor.SINGLE_PAYMENT_ETH_COST
        assert self.pp._eth_available() == balance_eth - PaymentProcessor.SINGLE_PAYMENT_ETH_COST

        receipt = {'blockNumber': 8214, 'blockHash': '0x' + 64*'f', 'gasUsed': 55001}
        self.client.get_transaction_receipt.return_value = receipt
        self.pp.monitor_progress()
        self.assertEqual(len(inprogress), 0)
        self.assertEqual(p.status, PaymentStatus.confirmed)
        self.assertEqual(p.details.block_number, 8214)
        self.assertEqual(p.details.block_hash, 64*'f')
        self.assertEqual(p.details.fee, 55001 * self.pp.GAS_PRICE)
        self.assertEqual(self.pp._gnt_reserved(), 0)


class PaymentProcessorFunctionalTest(DatabaseFixture):
    """ In this suite we test Ethereum state changes done by PaymentProcessor.
    """
    def setUp(self):
        DatabaseFixture.setUp(self)
        self.state = tester.state()
        gnt_evm_addr = self.state.evm(decode_hex(TestGNT.INIT_HEX))
        gnt_addr = encode_hex(gnt_evm_addr)
        print('gnt_addr %s', gnt_addr)
        self.state.mine()
        self.gnt = tester.ABIContract(self.state, TEST_GNT_ABI, gnt_addr)
        PaymentProcessor.TESTGNT_ADDR = decode_hex(gnt_addr)
        self.privkey = tester.k1
        self.client = mock.MagicMock(spec=Client)
        self.client.get_peer_count.return_value = 0
        self.client.is_syncing.return_value = False
        self.client.get_transaction_count.side_effect = \
            lambda a: self.state.block.get_nonce(decode_hex(a))
        self.client.get_balance.side_effect = \
            lambda a: self.state.block.get_balance(decode_hex(a))

        def call(_from, to, data, **kw):
            # pyethereum does not have direct support for non-mutating calls.
            # The implementation just copies the state and discards it after.
            # Here we apply real transaction, but with gas price 0.
            # We assume the transaction does not modify the state, but nonce
            # will be bumped no matter what.
            _from = decode_hex(_from[2:])
            data = decode_hex(data[2:])
            nonce = self.state.block.get_nonce(_from)
            value = kw.get('value', 0)
            tx = Transaction(nonce, 0, 100000, to, value, data)
            assert _from == tester.a1
            tx.sign(tester.k1)
            block = kw['block']
            assert block == 'pending'
            success, output = apply_transaction(self.state.block, tx)
            assert success
            return '0x' + encode_hex(output)

        def send(tx):
            success, _ = apply_transaction(self.state.block, tx)
            assert success  # What happens in real RPC eth_send?
            return '0x' + encode_hex(tx.hash)

        self.client.call.side_effect = call
        self.client.send.side_effect = send
        self.pp = PaymentProcessor(self.client, self.privkey)
        self.clock = Clock()
        self.pp._loopingCall.clock = self.clock

    # FIXME: what is the purpose of this test?
    def test_initial_eth_balance(self):
        # ethereum.tester assigns this amount to predefined accounts.
        assert self.pp.eth_balance() == 1000000000000000000000000

    def check_synchronized(self):
        assert not self.pp.is_synchronized()
        self.client.get_peer_count.return_value = 1
        assert not self.pp.is_synchronized()
        I = PaymentProcessor.SYNC_CHECK_INTERVAL = SYNC_TEST_INTERVAL
        assert self.pp.SYNC_CHECK_INTERVAL == SYNC_TEST_INTERVAL
        time.sleep(1.5 * PaymentProcessor.SYNC_CHECK_INTERVAL)
        assert not self.pp.is_synchronized()
        time.sleep(1.5 * PaymentProcessor.SYNC_CHECK_INTERVAL)
        assert self.pp.is_synchronized()
        PaymentProcessor.SYNC_CHECK_INTERVAL = I

    def test_synchronized(self):
        self.pp.start()
        self.check_synchronized()
        self.pp.stop()

    def test_gnt_faucet(self, *_):
        self.pp._PaymentProcessor__faucet = True
        self.pp._run()
        assert self.pp.eth_balance() > 0
        assert self.pp.gnt_balance() == 0
        self.check_synchronized()
        self.state.mine()
        self.clock.advance(60)
        self.pp._run()
        assert self.pp.gnt_balance(True) == 1000 * denoms.ether

    def test_single_payment(self, *_):
        self.pp._run()
        self.gnt.create(sender=self.privkey)
        self.state.mine()
        self.check_synchronized()
        assert self.pp.gnt_balance() == 1000 * denoms.ether

        payee = urandom(20)
        b = self.pp.gnt_balance()
        # FIXME: Big values does not fit into the database
        value = random.randint(0, b / 1000)
        p1 = Payment.create(subtask="p1", payee=payee, value=value)
        assert self.pp._gnt_available() == b
        assert self.pp._gnt_reserved() == 0
        self.pp.add(p1)
        assert self.pp._gnt_available() == b - value
        assert self.pp._gnt_reserved() == value

        # Sendout.
        self.pp.deadline = int(time.time())
        self.pp._run()
        assert self.pp.gnt_balance(True) == b - value
        assert self.pp._gnt_available() == b - value
        assert self.pp._gnt_reserved() == 0

        assert self.gnt.balanceOf(payee) == value
        assert self.gnt.balanceOf(tester.a1) == self.pp._gnt_available()

        # Confirm.
        assert self.pp.gnt_balance(True) == b - value
        assert self.pp._gnt_reserved() == 0

    def test_get_ether(self, *_):
        def exception(*_):
            raise Exception

        def failure(*_):
            return False

        def success(*_):
            return True

<<<<<<< HEAD
        self.pp.monitor_progress = mock.Mock()
        self.pp.synchronized = lambda *_: True
        self.pp.sendout = mock.Mock()
=======
        self.pp.monitor_progress = Mock()
        self.pp.is_synchronized = lambda *_: True
        self.pp.sendout = Mock()
>>>>>>> c0e2fd7e

        self.pp.get_gnt_from_faucet = failure
        self.pp.get_ether_from_faucet = failure

        self.pp._run()
        assert not self.pp._waiting_for_faucet
        assert not self.pp.monitor_progress.called
        assert not self.pp.sendout.called

        self.pp.get_ether_from_faucet = success

        self.pp._run()
        assert not self.pp._waiting_for_faucet
        assert not self.pp.monitor_progress.called
        assert not self.pp.sendout.called

        self.pp.get_gnt_from_faucet = success

        self.pp._run()
        assert not self.pp._waiting_for_faucet
        assert self.pp.monitor_progress.called
        assert self.pp.sendout.called

    def test_no_gnt_available(self):
        self.pp.start()
        self.gnt.create(sender=self.privkey)
        self.state.mine()
        self.check_synchronized()
        assert self.pp.gnt_balance() == 1000 * denoms.ether

        payee = urandom(20)
        b = self.pp.gnt_balance()
        value = int(b / 5 - 100)
        for i in range(5):
            subtask_id = 's{}'.format(i)
            p = Payment.create(subtask=subtask_id, payee=payee, value=value)
            assert self.pp.add(p)

        q = Payment.create(subtask='F', payee=payee, value=value)
        assert not self.pp.add(q)<|MERGE_RESOLUTION|>--- conflicted
+++ resolved
@@ -531,15 +531,9 @@
         def success(*_):
             return True
 
-<<<<<<< HEAD
         self.pp.monitor_progress = mock.Mock()
-        self.pp.synchronized = lambda *_: True
+        self.pp.is_synchronized = lambda *_: True
         self.pp.sendout = mock.Mock()
-=======
-        self.pp.monitor_progress = Mock()
-        self.pp.is_synchronized = lambda *_: True
-        self.pp.sendout = Mock()
->>>>>>> c0e2fd7e
 
         self.pp.get_gnt_from_faucet = failure
         self.pp.get_ether_from_faucet = failure
