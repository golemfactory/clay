import shutil
import time
from os import makedirs, path

<<<<<<< HEAD
import gnr.node
import jsonpickle as json
=======

import jsonpickle
from mock import Mock

from apps.blender.task.blenderrendertask import BlenderRenderTaskBuilder
>>>>>>> aed52d19

from golem.clientconfigdescriptor import ClientConfigDescriptor
from golem.core.common import get_golem_path, timeout_to_deadline
from golem.docker.image import DockerImage
from golem.node import OptNode
from golem.resource.dirmanager import DirManager
from golem.task.localcomputer import LocalComputer
from golem.task.taskbase import result_types
from golem.task.taskcomputer import DockerTaskThread
from golem.task.taskserver import TaskServer
from golem.task.tasktester import TaskTester
from golem.testutils import TempDirFixture


from test_docker_image import DockerTestCase


class TestDockerBlenderTask(TempDirFixture, DockerTestCase):

    CYCLES_TASK_FILE = "docker-blender-cycles-task.json"
    BLENDER_TASK_FILE = "docker-blender-render-task.json"

    def setUp(self):
        TempDirFixture.setUp(self)
        DockerTestCase.setUp(self)

        self.error_msg = None
        self.dirs_to_remove = []
        self.node = None

        self._send_task_failed = TaskServer.send_task_failed

    def tearDown(self):
        if self.node and self.node.client:
            self.node.client.quit()
        for dir in self.dirs_to_remove:
            shutil.rmtree(dir)

        TaskServer.send_task_failed = self._send_task_failed

        DockerTestCase.tearDown(self)
        TempDirFixture.tearDown(self)

    def _load_test_task_definition(self, task_file):
        task_file = path.join(path.dirname(__file__), task_file)
        with open(task_file, "r") as f:
            task_def = json.loads(f.read())

        # Replace $GOLEM_DIR in paths in task definition by get_golem_path()
        golem_dir = get_golem_path()

        def set_root_dir(p):
            return p.replace("$GOLEM_DIR", golem_dir)

        task_def.resources = set(set_root_dir(p) for p in task_def.resources)
        task_def.main_scene_file = set_root_dir(task_def.main_scene_file)
        task_def.main_program_file = set_root_dir(task_def.main_program_file)
        return task_def

    def _create_test_task(self, task_file=CYCLES_TASK_FILE):
        task_def = self._load_test_task_definition(task_file)
        node_name = "0123456789abcdef"
        dir_manager = DirManager(self.path)
        task_builder = BlenderRenderTaskBuilder(node_name, task_def, self.tempdir, dir_manager)
        render_task = task_builder.build()
        render_task.__class__._update_task_preview = lambda self_: ()
        return render_task

    def _run_docker_task(self, render_task, timeout=60*5):
        task_id = render_task.header.task_id
        extra_data = render_task.query_extra_data(1.0)
        ctd = extra_data.ctd
        ctd.deadline = timeout_to_deadline(timeout)

        # Create the computing node
        self.node = OptNode(datadir=self.path)
        self.node.client.ranking = Mock()
        self.node.client.start = Mock()
        self.node.client.p2pservice = Mock()
        self.node.initialize()

        ccd = ClientConfigDescriptor()
        ccd.estimated_blender_performance = 2000.0
        ccd.estimated_lux_performance = 2000.0

        task_server = TaskServer(Mock(), ccd, Mock(), self.node.client,
                                 use_docker_machine_manager=False)
        task_computer = task_server.task_computer

        resource_dir = task_computer.resource_manager.get_resource_dir(task_id)
        temp_dir = task_computer.resource_manager.get_temporary_dir(task_id)
        self.dirs_to_remove.append(resource_dir)
        self.dirs_to_remove.append(temp_dir)

        # Copy the task resources
        all_resources = render_task.task_resources.copy()
        all_resources.add(render_task.main_program_file)
        common_prefix = path.commonprefix(all_resources)
        common_prefix = path.dirname(common_prefix)

        for res_file in all_resources:
            dest_file = path.join(resource_dir,
                                  path.relpath(res_file, common_prefix))
            dest_dirname = path.dirname(dest_file)
            if not path.exists(dest_dirname):
                makedirs(dest_dirname)
            shutil.copyfile(res_file, dest_file)

        def send_task_failed(self_, subtask_id, task_id, error_msg, *args):
            self.error_msg = error_msg

        TaskServer.send_task_failed = send_task_failed

        # Start task computation
        task_computer.task_given(ctd)
        result = task_computer.resource_given(ctd.task_id)
        self.assertTrue(result)

        # Thread for task computation should be created by now
        task_thread = None
        with task_computer.lock:
            if task_computer.current_computations:
                task_thread = task_computer.current_computations[0]

        if task_thread:
            started = time.time()
            while task_thread.is_alive():
                if time.time() - started >= 60:
                    task_thread.end_comp()
                    break
                time.sleep(1)
                task_computer.run()

        started = time.time()
        while task_computer.counting_task:
            if time.time() - started >= 5:
                raise Exception("Computation timed out")
            time.sleep(0.1)

        return task_thread, self.error_msg, temp_dir

    def _run_docker_test_task(self, render_task, timeout=60*5):
        render_task.deadline = timeout_to_deadline(timeout)
        task_computer = TaskTester(render_task, self.path, Mock(), Mock())
        task_computer.run()
        task_computer.tt.join(60.0)
        return task_computer.tt

    def _run_docker_local_comp_task(self, render_task, timeout=60*5):
        render_task.deadline = timeout_to_deadline(timeout)
        local_computer = LocalComputer(render_task, self.tempdir, Mock(), Mock(),
                                       render_task.query_extra_data_for_test_task)
        local_computer.run()
        local_computer.tt.join(60)
        return local_computer.tt

    def _test_blender_subtask(self, task_file):
        task = self._create_test_task(task_file)
        task_thread, error_msg, out_dir = self._run_docker_task(task)
        self.assertIsInstance(task_thread, DockerTaskThread)
        self.assertIsNone(error_msg)

        # Check the number and type of result files:
        result = task_thread.result
        self.assertEqual(result["result_type"], result_types["files"])
        self.assertGreaterEqual(len(result["data"]), 3)
        self.assertTrue(
            any(path.basename(f) == DockerTaskThread.STDOUT_FILE for f in result["data"]))
        self.assertTrue(
            any(path.basename(f) == DockerTaskThread.STDERR_FILE for f in result["data"]))
        self.assertTrue(
            any(f.endswith(".png") for f in result["data"]))

    def test_blender_test(self):
        render_task = self._create_test_task()
        tt = self._run_docker_test_task(render_task)
        result, mem = tt.result
        assert mem > 0

        tt = self._run_docker_local_comp_task(render_task)
        assert tt.result is not None

    def test_blender_render_subtask(self):
        self._test_blender_subtask(self.BLENDER_TASK_FILE)

    def test_blender_cycles_subtask(self):
        self._test_blender_subtask(self.CYCLES_TASK_FILE)

    def test_blender_subtask_timeout(self):
        task = self._create_test_task()
        task_thread, error_msg, out_dir = \
            self._run_docker_task(task, timeout=1)
        self.assertIsInstance(task_thread, DockerTaskThread)
        self.assertIsInstance(task_thread.error_msg, str)
        self.assertTrue(task_thread.error_msg.startswith("Task timed out"))

    def test_wrong_image_repository_specified(self):
        task = self._create_test_task()
        task.header.docker_images = [DockerImage("%$#@!!!")]
        task_thread, error_msg, out_dir = self._run_docker_task(task)
        if task_thread:
            self.assertIsNone(task_thread.result)
        self.assertIsInstance(error_msg, str)

    def test_wrong_image_id_specified(self):
        task = self._create_test_task()
        image = task.header.docker_images[0]
        task.header.docker_images = [
            DockerImage(image.repository, image_id="%$#@!!!")]
        task_thread, error_msg, out_dir = self._run_docker_task(task)
        if task_thread:
            self.assertIsNone(task_thread.result)
        self.assertIsInstance(error_msg, str)

    def test_blender_subtask_script_error(self):
        task = self._create_test_task()
        # Replace the main script source with another script that will
        # produce errors when run in the task environment:
        task.src_code = 'main :: IO()\nmain = putStrLn "Hello, Haskell World"\n'
        task.main_program_file = path.join(
            path.join(get_golem_path(), "golem"), "node.py")
        task.task_resources = {task.main_program_file, task.main_scene_file}
        task_thread, error_msg, out_dir = self._run_docker_task(task)
        self.assertIsInstance(task_thread, DockerTaskThread)
        self.assertIsInstance(error_msg, str)
        self.assertTrue(error_msg.startswith("Subtask computation failed"))

    def test_blender_scene_file_error(self):
        task = self._create_test_task()
        # Replace scene file with some other, non-blender file:
        task.main_scene_file = task.main_program_file
        task_thread, error_msg, out_dir = self._run_docker_task(task)
        self.assertIsInstance(task_thread, DockerTaskThread)
        self.assertIsInstance(error_msg, str)<|MERGE_RESOLUTION|>--- conflicted
+++ resolved
@@ -2,17 +2,10 @@
 import time
 from os import makedirs, path
 
-<<<<<<< HEAD
-import gnr.node
 import jsonpickle as json
-=======
-
-import jsonpickle
 from mock import Mock
 
 from apps.blender.task.blenderrendertask import BlenderRenderTaskBuilder
->>>>>>> aed52d19
-
 from golem.clientconfigdescriptor import ClientConfigDescriptor
 from golem.core.common import get_golem_path, timeout_to_deadline
 from golem.docker.image import DockerImage
@@ -24,8 +17,6 @@
 from golem.task.taskserver import TaskServer
 from golem.task.tasktester import TaskTester
 from golem.testutils import TempDirFixture
-
-
 from test_docker_image import DockerTestCase
 
 
