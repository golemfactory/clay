import shutil
import time
from os import makedirs, path

import jsonpickle as json
from mock import Mock

from apps.blender.task.blenderrendertask import BlenderRenderTaskBuilder, BlenderRenderTask
from apps.core.task.coretaskstate import AdvanceVerificationOptions
from golem.clientconfigdescriptor import ClientConfigDescriptor
from golem.core.common import get_golem_path, timeout_to_deadline
from golem.docker.image import DockerImage
from golem.node import OptNode
from golem.resource.dirmanager import DirManager
from golem.task.localcomputer import LocalComputer
from golem.task.taskbase import result_types, TaskHeader
from golem.task.taskcomputer import DockerTaskThread
from golem.task.taskserver import TaskServer
from golem.task.tasktester import TaskTester
from golem.testutils import TempDirFixture
from golem.tools.appveyor import appveyor_skip
from test_docker_image import DockerTestCase


@appveyor_skip
class TestDockerBlenderTask(TempDirFixture, DockerTestCase):

    CYCLES_TASK_FILE = "docker-blender-cycles-task.json"
    BLENDER_TASK_FILE = "docker-blender-render-task.json"

    def setUp(self):
        TempDirFixture.setUp(self)
        DockerTestCase.setUp(self)

        self.error_msg = None
        self.dirs_to_remove = []
        self.node = None

        self._send_task_failed = TaskServer.send_task_failed

    def tearDown(self):
        if self.node and self.node.client:
            self.node.client.quit()
        for dir in self.dirs_to_remove:
            shutil.rmtree(dir)

        TaskServer.send_task_failed = self._send_task_failed

        DockerTestCase.tearDown(self)
        TempDirFixture.tearDown(self)

    def _load_test_task_definition(self, task_file):
        task_file = path.join(path.dirname(__file__), task_file)
        with open(task_file, "r") as f:
            task_def = json.loads(f.read())

        # Replace $GOLEM_DIR in paths in task definition by get_golem_path()
        golem_dir = get_golem_path()

        def set_root_dir(p):
            return p.replace("$GOLEM_DIR", golem_dir)

        task_def.resources = set(set_root_dir(p) for p in task_def.resources)
        task_def.main_scene_file = set_root_dir(task_def.main_scene_file)
        task_def.main_program_file = set_root_dir(task_def.main_program_file)
        return task_def

    def _create_test_task(self, task_file=CYCLES_TASK_FILE):
        task_def = self._load_test_task_definition(task_file)
        node_name = "0123456789abcdef"
        dir_manager = DirManager(self.path)
        task_builder = BlenderRenderTaskBuilder(node_name, task_def, self.tempdir, dir_manager)
        render_task = task_builder.build()
        render_task.__class__._update_task_preview = lambda self_: ()
        return render_task

    def _run_docker_task(self, render_task, timeout=60*5):
        task_id = render_task.header.task_id
        ctd = render_task.query_extra_data(1.0)
        ctd.deadline = timeout_to_deadline(timeout)

        # Create the computing node
        self.node = OptNode(datadir=self.path)
        self.node.client.ranking = Mock()
        self.node.client.start = Mock()
        self.node.client.p2pservice = Mock()
        self.node.client.monitor = Mock()
        self.node.initialize()

        ccd = ClientConfigDescriptor()
        ccd.estimated_blender_performance = 2000.0
        ccd.estimated_lux_performance = 2000.0

        task_server = TaskServer(Mock(), ccd, Mock(), self.node.client,
                                 use_docker_machine_manager=False)
        task_computer = task_server.task_computer

        resource_dir = task_computer.resource_manager.get_resource_dir(task_id)
        temp_dir = task_computer.resource_manager.get_temporary_dir(task_id)
        self.dirs_to_remove.append(resource_dir)
        self.dirs_to_remove.append(temp_dir)

        # Copy the task resources
        all_resources = list(render_task.task_resources)
        common_prefix = path.commonprefix(all_resources)
        common_prefix = path.dirname(common_prefix)

        for res_file in all_resources:
            dest_file = path.join(resource_dir,
                                  path.relpath(res_file, common_prefix))
            dest_dirname = path.dirname(dest_file)
            if not path.exists(dest_dirname):
                makedirs(dest_dirname)
            shutil.copyfile(res_file, dest_file)

        def send_task_failed(self_, subtask_id, task_id, error_msg, *args):
            self.error_msg = error_msg

        TaskServer.send_task_failed = send_task_failed

        # Start task computation
        task_computer.task_given(ctd)
        result = task_computer.resource_given(ctd.task_id)

        assert result

        # Thread for task computation should be created by now
        task_thread = None
        with task_computer.lock:
            if task_computer.current_computations:
                task_thread = task_computer.current_computations[0]

        self.assertTrue(result)

        if task_thread:
            started = time.time()
            while task_thread.is_alive():
                if time.time() - started >= 60:
                    task_thread.end_comp()
                    break
                time.sleep(1)
                task_computer.run()

        started = time.time()
        while task_computer.counting_task:
            if time.time() - started >= 5:
                raise Exception("Computation timed out")
            time.sleep(0.1)

        return task_thread, self.error_msg, temp_dir

    def _run_docker_test_task(self, render_task, timeout=60*5):
        render_task.deadline = timeout_to_deadline(timeout)
        task_computer = TaskTester(render_task, self.path, Mock(), Mock())
        task_computer.run()
        task_computer.tt.join(60.0)
        return task_computer.tt

    def _run_docker_local_comp_task(self, render_task, timeout=60*5):
        render_task.deadline = timeout_to_deadline(timeout)
        local_computer = LocalComputer(render_task, self.tempdir, Mock(), Mock(),
                                       render_task.query_extra_data_for_test_task)
        local_computer.run()
        local_computer.tt.join(60)
        return local_computer.tt

    def _test_blender_subtask(self, task_file):
        task = self._create_test_task(task_file)
        task_thread, error_msg, out_dir = self._run_docker_task(task)
        assert isinstance(task_thread, DockerTaskThread)
        assert not error_msg

        # Check the number and type of result files:
        result = task_thread.result
        assert result["result_type"] == result_types["files"]
        assert len(result["data"]) >= 3
        assert any(path.basename(f) == DockerTaskThread.STDOUT_FILE for f in result["data"])
        assert any(path.basename(f) == DockerTaskThread.STDERR_FILE for f in result["data"])
        assert any(f.endswith(".png") for f in result["data"])

    def test_blender_test(self):
        render_task = self._create_test_task()
        tt = self._run_docker_test_task(render_task)
        result, mem = tt.result
        assert mem > 0

        tt = self._run_docker_local_comp_task(render_task)
        assert tt.result

    def test_build(self):
        """ Test building docker blender task """
        from golem.network.p2p.node import Node
        node_name = "some_node"
        task_def = self._load_test_task_definition(self.CYCLES_TASK_FILE)
        dir_manager = DirManager(self.path)
        builder = BlenderRenderTaskBuilder(node_name, task_def, self.tempdir, dir_manager)
        task = builder.build()
        assert isinstance(task, BlenderRenderTask)
        assert not task.compositing
        assert not task.use_frames
        assert len(task.frames_given) == 10
        assert isinstance(task.preview_file_path, basestring)
        assert not task.preview_updaters
        assert task.scale_factor == 0.33
        assert task.src_code
        assert isinstance(task.header, TaskHeader)
        assert task.header.task_id == '7220aa01-ad45-4fb4-b199-ba72b37a1f0c'
        assert task.header.task_owner_key_id == ''
        assert task.header.task_owner_address == ''
        assert task.header.task_owner_port == 0
        assert isinstance(task.header.task_owner, Node)
        assert task.header.subtask_timeout == 1200
        assert task.header.node_name == 'some_node'
        assert task.header.resource_size > 0
        assert task.header.environment == 'BLENDER'
        assert task.header.estimated_memory == 0
        assert task.header.min_version == '0.3'
        assert task.header.docker_images[0].repository == 'golemfactory/blender'
        assert task.header.docker_images[0].tag == '1.3'
        assert task.header.max_price == 10.2
        assert not task.header.signature
        assert task.undeletable == []
        assert task.listeners == []
<<<<<<< HEAD
        assert len(task.task_resources) == 2
        assert any(resource.endswith('docker_blendertask.py')
                   for resource in task.task_resources)
        assert any(resource.endswith('scene-Helicopter-27-cycles.blend')
                   for resource in task.task_resources)
=======
        assert len(task.task_resources) == 1
        assert task.task_resources[0].endswith('scene-Helicopter-27-cycles.blend')
>>>>>>> 9ef06b37
        assert task.total_tasks == 6
        assert task.last_task == 0
        assert task.num_tasks_received == 0
        assert task.subtasks_given == {}
        assert task.num_failed_subtasks == 0
        assert task.full_task_timeout == 14400
        assert task.counting_nodes == {}
        assert task.stdout == {}
        assert task.stderr == {}
        assert task.results == {}
        assert task.res_files == {}
        assert path.isdir(task.tmp_dir)
        assert isinstance(task.verification_options, AdvanceVerificationOptions)
        assert task.verification_options.type == 'forFirst'

    def test_blender_render_subtask(self):
        self._test_blender_subtask(self.BLENDER_TASK_FILE)

    def test_blender_cycles_subtask(self):
        self._test_blender_subtask(self.CYCLES_TASK_FILE)

    def test_blender_subtask_timeout(self):
        task = self._create_test_task()

        task_thread, error_msg, out_dir = \
            self._run_docker_task(task, timeout=1)
        assert isinstance(task_thread, DockerTaskThread)
        assert isinstance(task_thread.error_msg, str)
        assert task_thread.error_msg.startswith("Task timed out")

    def test_wrong_image_repository_specified(self):
        task = self._create_test_task()
        task.header.docker_images = [DockerImage("%$#@!!!")]
        task_thread, error_msg, out_dir = self._run_docker_task(task)
        if task_thread:
            assert not task_thread.result
        assert isinstance(error_msg, str)

    def test_wrong_image_id_specified(self):
        task = self._create_test_task()
        image = task.header.docker_images[0]
        task.header.docker_images = [
            DockerImage(image.repository, image_id="%$#@!!!")]
        task_thread, error_msg, out_dir = self._run_docker_task(task)
        if task_thread:
            assert not task_thread.result
        assert isinstance(error_msg, str)

    def test_blender_subtask_script_error(self):
        task = self._create_test_task()
        # Replace the main script source with another script that will
        # produce errors when run in the task environment:
        task.src_code = 'main :: IO()\nmain = putStrLn "Hello, Haskell World"\n'
        task.main_program_file = path.join(
            path.join(get_golem_path(), "golem"), "node.py")
        task.task_resources = {task.main_program_file, task.main_scene_file}
        task_thread, error_msg, out_dir = self._run_docker_task(task)
        assert isinstance(task_thread, DockerTaskThread)
        assert isinstance(error_msg, str)
        assert error_msg.startswith("Subtask computation failed")

    def test_blender_scene_file_error(self):
        task = self._create_test_task()
        # Replace scene file with some other, non-blender file:
        task.main_scene_file = task.main_program_file
        task_thread, error_msg, out_dir = self._run_docker_task(task)
        assert isinstance(task_thread, DockerTaskThread)
        assert isinstance(error_msg, str)<|MERGE_RESOLUTION|>--- conflicted
+++ resolved
@@ -221,16 +221,9 @@
         assert not task.header.signature
         assert task.undeletable == []
         assert task.listeners == []
-<<<<<<< HEAD
-        assert len(task.task_resources) == 2
-        assert any(resource.endswith('docker_blendertask.py')
-                   for resource in task.task_resources)
-        assert any(resource.endswith('scene-Helicopter-27-cycles.blend')
-                   for resource in task.task_resources)
-=======
         assert len(task.task_resources) == 1
         assert task.task_resources[0].endswith('scene-Helicopter-27-cycles.blend')
->>>>>>> 9ef06b37
+
         assert task.total_tasks == 6
         assert task.last_task == 0
         assert task.num_tasks_received == 0
