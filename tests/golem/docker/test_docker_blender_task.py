import shutil
import time
from os import makedirs, path


import jsonpickle
from mock import Mock

from apps.blender.task.blenderrendertask import BlenderRenderTaskBuilder

from golem.clientconfigdescriptor import ClientConfigDescriptor
from golem.core.common import get_golem_path, timeout_to_deadline
from golem.docker.image import DockerImage
from golem.node import OptNode
from golem.resource.dirmanager import DirManager
from golem.task.localcomputer import LocalComputer
from golem.task.taskbase import result_types
from golem.task.taskcomputer import DockerTaskThread
from golem.task.taskserver import TaskServer
from golem.task.tasktester import TaskTester
from golem.testutils import TempDirFixture


from test_docker_image import DockerTestCase


class TestDockerBlenderTask(TempDirFixture, DockerTestCase):

    CYCLES_TASK_FILE = "docker-blender-cycles-task.json"
    BLENDER_TASK_FILE = "docker-blender-render-task.json"

    def setUp(self):
        TempDirFixture.setUp(self)
        DockerTestCase.setUp(self)

        self.error_msg = None
        self.dirs_to_remove = []
        self.node = None

        self._send_task_failed = TaskServer.send_task_failed

    def tearDown(self):
        if self.node and self.node.client:
            self.node.client.quit()
        for dir in self.dirs_to_remove:
            shutil.rmtree(dir)

        TaskServer.send_task_failed = self._send_task_failed

        DockerTestCase.tearDown(self)
        TempDirFixture.tearDown(self)

    def _load_test_task_definition(self, task_file):
        task_file = path.join(path.dirname(__file__), task_file)
        with open(task_file, "r") as f:
            task_def = jsonpickle.decode(f.read())

        # Replace $GOLEM_DIR in paths in task definition by get_golem_path()
        golem_dir = get_golem_path()

        def set_root_dir(p):
            return p.replace("$GOLEM_DIR", golem_dir)

        task_def.resources = set(set_root_dir(p) for p in task_def.resources)
        task_def.main_scene_file = set_root_dir(task_def.main_scene_file)
        task_def.main_program_file = set_root_dir(task_def.main_program_file)
        return task_def

    def _create_test_task(self, task_file=CYCLES_TASK_FILE):
        task_def = self._load_test_task_definition(task_file)
        node_name = "0123456789abcdef"
        dir_manager = DirManager(self.path)
        task_builder = BlenderRenderTaskBuilder(node_name, task_def, self.tempdir, dir_manager)
        render_task = task_builder.build()
        render_task.__class__._update_task_preview = lambda self_: ()
        return render_task

    def _run_docker_task(self, render_task, timeout=60*5):
        task_id = render_task.header.task_id
        extra_data = render_task.query_extra_data(1.0)
        ctd = extra_data.ctd
        ctd.deadline = timeout_to_deadline(timeout)

        # Create the computing node
        self.node = OptNode(datadir=self.path)
        self.node.client.ranking = Mock()
        self.node.client.start = Mock()
        self.node.client.p2pservice = Mock()
        self.node.initialize()

        ccd = ClientConfigDescriptor()
        ccd.estimated_blender_performance = 2000.0
        ccd.estimated_lux_performance = 2000.0

        task_server = TaskServer(Mock(), ccd, Mock(), self.node.client,
                                 use_docker_machine_manager=False)
        task_computer = task_server.task_computer

        resource_dir = task_computer.resource_manager.get_resource_dir(task_id)
        temp_dir = task_computer.resource_manager.get_temporary_dir(task_id)
        self.dirs_to_remove.append(resource_dir)
        self.dirs_to_remove.append(temp_dir)

        # Copy the task resources
        all_resources = list(render_task.task_resources)
        all_resources.append(render_task.main_program_file)
        common_prefix = path.commonprefix(all_resources)
        common_prefix = path.dirname(common_prefix)

        for res_file in all_resources:
            dest_file = path.join(resource_dir,
                                  path.relpath(res_file, common_prefix))
            dest_dirname = path.dirname(dest_file)
            if not path.exists(dest_dirname):
                makedirs(dest_dirname)
            shutil.copyfile(res_file, dest_file)

        def send_task_failed(self_, subtask_id, task_id, error_msg, *args):
            self.error_msg = error_msg

        TaskServer.send_task_failed = send_task_failed

        # Start task computation
        task_computer.task_given(ctd)
        result = task_computer.resource_given(ctd.task_id)
        self.assertTrue(result)

        # Thread for task computation should be created by now
        task_thread = None
        with task_computer.lock:
            if task_computer.current_computations:
                task_thread = task_computer.current_computations[0]

        if task_thread:
            started = time.time()
            while task_thread.is_alive():
                if time.time() - started >= 60:
                    task_thread.end_comp()
                    break
                time.sleep(1)
                task_computer.run()

        started = time.time()
        while task_computer.counting_task:
            if time.time() - started >= 5:
                raise Exception("Computation timed out")
            time.sleep(0.1)

        return task_thread, self.error_msg, temp_dir

    def _run_docker_test_task(self, render_task, timeout=60*5):
        render_task.deadline = timeout_to_deadline(timeout)
        task_computer = TaskTester(render_task, self.path, Mock(), Mock())
        task_computer.run()
        task_computer.tt.join(60.0)
        return task_computer.tt

    def _run_docker_local_comp_task(self, render_task, timeout=60*5):
        render_task.deadline = timeout_to_deadline(timeout)
        local_computer = LocalComputer(render_task, self.tempdir, Mock(), Mock(),
                                       render_task.query_extra_data_for_test_task)
        local_computer.run()
        local_computer.tt.join(60)
        return local_computer.tt

    def _test_blender_subtask(self, task_file):
        task = self._create_test_task(task_file)
        task_thread, error_msg, out_dir = self._run_docker_task(task)
        self.assertIsInstance(task_thread, DockerTaskThread)
        self.assertIsNone(error_msg)

        # Check the number and type of result files:
        result = task_thread.result
        self.assertEqual(result["result_type"], result_types["files"])
        self.assertGreaterEqual(len(result["data"]), 3)
        self.assertTrue(
            any(path.basename(f) == DockerTaskThread.STDOUT_FILE for f in result["data"]))
        self.assertTrue(
            any(path.basename(f) == DockerTaskThread.STDERR_FILE for f in result["data"]))
        self.assertTrue(
            any(f.endswith(".png") for f in result["data"]))

    def test_blender_test(self):
        render_task = self._create_test_task()
        tt = self._run_docker_test_task(render_task)
        result, mem = tt.result
        assert mem > 0

        tt = self._run_docker_local_comp_task(render_task)
        assert tt.result is not None

    def test_blender_render_subtask(self):
        self._test_blender_subtask(self.BLENDER_TASK_FILE)

    def test_blender_cycles_subtask(self):
        self._test_blender_subtask(self.CYCLES_TASK_FILE)

    def test_blender_subtask_timeout(self):
        task = self._create_test_task()
        task_thread, error_msg, out_dir = \
            self._run_docker_task(task, timeout=1)
        self.assertIsInstance(task_thread, DockerTaskThread)
        self.assertIsInstance(task_thread.error_msg, str)
        self.assertTrue(task_thread.error_msg.startswith("Task timed out"))

    def test_wrong_image_repository_specified(self):
        task = self._create_test_task()
        task.header.docker_images = [DockerImage("%$#@!!!")]
        task_thread, error_msg, out_dir = self._run_docker_task(task)
        if task_thread:
            self.assertIsNone(task_thread.result)
        self.assertIsInstance(error_msg, str)

    def test_wrong_image_id_specified(self):
        task = self._create_test_task()
        image = task.header.docker_images[0]
        task.header.docker_images = [
            DockerImage(image.repository, image_id="%$#@!!!")]
        task_thread, error_msg, out_dir = self._run_docker_task(task)
        if task_thread:
            self.assertIsNone(task_thread.result)
        self.assertIsInstance(error_msg, str)

    def test_blender_subtask_script_error(self):
        task = self._create_test_task()
        # Replace the main script source with another script that will
        # produce errors when run in the task environment:
        task.src_code = 'main :: IO()\nmain = putStrLn "Hello, Haskell World"\n'
        task.main_program_file = path.join(
<<<<<<< HEAD
            path.join(get_golem_path(), "gnr"), "node.py")
        task.task_resources = [task.main_program_file, task.main_scene_file]
=======
            path.join(get_golem_path(), "golem"), "node.py")
        task.task_resources = {task.main_program_file, task.main_scene_file}
>>>>>>> aed52d19
        task_thread, error_msg, out_dir = self._run_docker_task(task)
        self.assertIsInstance(task_thread, DockerTaskThread)
        self.assertIsInstance(error_msg, str)
        self.assertTrue(error_msg.startswith("Subtask computation failed"))

    def test_blender_scene_file_error(self):
        task = self._create_test_task()
        # Replace scene file with some other, non-blender file:
        task.main_scene_file = task.main_program_file
        task_thread, error_msg, out_dir = self._run_docker_task(task)
        self.assertIsInstance(task_thread, DockerTaskThread)
        self.assertIsInstance(error_msg, str)<|MERGE_RESOLUTION|>--- conflicted
+++ resolved
@@ -227,13 +227,8 @@
         # produce errors when run in the task environment:
         task.src_code = 'main :: IO()\nmain = putStrLn "Hello, Haskell World"\n'
         task.main_program_file = path.join(
-<<<<<<< HEAD
-            path.join(get_golem_path(), "gnr"), "node.py")
-        task.task_resources = [task.main_program_file, task.main_scene_file]
-=======
             path.join(get_golem_path(), "golem"), "node.py")
         task.task_resources = {task.main_program_file, task.main_scene_file}
->>>>>>> aed52d19
         task_thread, error_msg, out_dir = self._run_docker_task(task)
         self.assertIsInstance(task_thread, DockerTaskThread)
         self.assertIsInstance(error_msg, str)
