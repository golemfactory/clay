--- conflicted
+++ resolved
@@ -7,11 +7,7 @@
 from typing import Optional, Dict
 from unittest import mock, TestCase, skipIf
 
-<<<<<<< HEAD
-from golem.core.common import is_osx
-=======
 from golem.core.common import is_osx, is_windows
->>>>>>> 10aebd5a
 from golem.docker.commands.docker_machine import DockerMachineCommandHandler
 from golem.docker.config import DOCKER_VM_NAME as VM_NAME, DEFAULTS
 from golem.docker.hypervisor.docker_for_mac import DockerForMac
@@ -491,7 +487,7 @@
 
     @mock.patch('golem.docker.hypervisor.dummy.local_client')
     def test_get_port_mapping(self, local_client):
-        container_ip = '127.0.0.1' if is_osx() else '172.17.0.2'
+        container_ip = '172.17.0.2'
         local_client().inspect_container.return_value = {
             'NetworkSettings': {
                 'Networks': {
