--- conflicted
+++ resolved
@@ -11,13 +11,8 @@
         {
           "py/object": "golem.docker.image.DockerImage",
           "repository": "golemfactory/blender",
-<<<<<<< HEAD
-          "tag": "1.5",
-          "name": "golemfactory/blender:1.5",
-=======
           "tag": "1.9",
           "name": "golemfactory/blender:1.9",
->>>>>>> a0a72c71
           "id": null
         }
       ],
@@ -60,13 +55,8 @@
     {
       "py/object": "golem.docker.image.DockerImage",
       "repository": "golemfactory/blender",
-<<<<<<< HEAD
-      "tag": "1.5",
-      "name": "golemfactory/blender:1.5",
-=======
       "tag": "1.9",
       "name": "golemfactory/blender:1.9",
->>>>>>> a0a72c71
       "id": null
     }
   ],
