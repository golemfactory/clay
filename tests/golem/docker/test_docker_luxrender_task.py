import json
import logging
import os
from os import makedirs, path, remove
import shutil

from mock import Mock
import pytest

from apps.lux.task.luxrendertask import LuxRenderTaskBuilder, LuxTask
from golem.clientconfigdescriptor import ClientConfigDescriptor
from golem.core.common import get_golem_path, timeout_to_deadline
from golem.core.fileshelper import find_file_with_ext
from golem.core.simpleserializer import DictSerializer
from golem.node import OptNode

from golem.task.taskbase import ResultType
from golem.resource.dirmanager import DirManager
from golem.task.localcomputer import LocalComputer

from golem.task.taskcomputer import DockerTaskThread
from golem.task.taskserver import TaskServer
from golem.task.tasktester import TaskTester
from golem.testutils import TempDirFixture
from golem.tools.ci import ci_skip

from .test_docker_image import DockerTestCase

# Make peewee logging less verbose
logging.getLogger("peewee").setLevel("INFO")


# TODO: extract code common to this class and TestDockerBlenderTask
# to a superclass

def change_file_location(filepath, newfilepath):
    if os.path.exists(newfilepath):
        os.remove(newfilepath)

    new_file_dir = os.path.dirname(newfilepath)
    if not os.path.exists(new_file_dir):
        os.makedirs(new_file_dir)

    shutil.copy(filepath, newfilepath)
    return newfilepath

@ci_skip
class TestDockerLuxrenderTask(TempDirFixture, DockerTestCase):

    TASK_FILE = "docker-luxrender-test-task.json"

    def setUp(self):
        TempDirFixture.setUp(self)
        DockerTestCase.setUp(self)
        self.error_msg = None
        self.dirs_to_remove = []
        self.files_to_remove = []
        self.node = None
        self._send_task_failed = TaskServer.send_task_failed

    def tearDown(self):
        if self.node and self.node.client:
            self.node.client.quit()
        for f in self.files_to_remove:
            if path.isfile(f):
                remove(f)
        for dir_ in self.dirs_to_remove:
            if path.isdir(dir_):
                shutil.rmtree(dir_)
        TaskServer.send_task_failed = self._send_task_failed

        DockerTestCase.tearDown(self)
        TempDirFixture.tearDown(self)

    def _test_task_definition(self):
        task_file = path.join(path.dirname(__file__), self.TASK_FILE)
        with open(task_file, "r") as f:
            task_def = DictSerializer.load(json.loads(f.read()))

        # Replace $GOLEM_DIR in paths in task definition by get_golem_path()
        golem_dir = get_golem_path()

        def set_root_dir(p, new_root_dir=golem_dir):
            return p.replace("$GOLEM_DIR", new_root_dir)

        task_def.resources = set(set_root_dir(p) for p in task_def.resources)
        task_def.main_scene_file = set_root_dir(task_def.main_scene_file)
        task_def.main_program_file = set_root_dir(task_def.main_program_file)
        task_def.output_file = set_root_dir(task_def.output_file, self.tempdir)

        return task_def

    def _test_task(self) -> LuxTask:
        task_def = self._test_task_definition()
        node_name = "0123456789abcdef"
        dir_manager = DirManager(self.path)
        task_builder = LuxRenderTaskBuilder(node_name, task_def, self.tempdir,
                                            dir_manager)
        render_task = task_builder.build()
        render_task.__class__._update_task_preview = lambda self_: ()
        render_task.max_pending_client_results = 5
        return render_task

    def _run_docker_task(self, render_task, timeout=60*5):
        task_id = render_task.header.task_id
        extra_data = render_task.query_extra_data(1.0)
        ctd = extra_data.ctd
        ctd['deadline'] = timeout_to_deadline(timeout)

        # Create the computing node
        self.node = OptNode(datadir=self.path, use_docker_machine_manager=False)
        self.node.client.start = Mock()
        self.node._run()

        ccd = ClientConfigDescriptor()

        task_server = TaskServer(Mock(), ccd, Mock(), self.node.client,
                                 use_docker_machine_manager=False)
        task_server.task_keeper.task_headers[task_id] = render_task.header
        task_computer = task_server.task_computer

        resource_dir = task_computer.resource_manager.get_resource_dir(task_id)
        temp_dir = task_computer.resource_manager.get_temporary_dir(task_id)
        self.dirs_to_remove.append(resource_dir)
        self.dirs_to_remove.append(temp_dir)

        # Copy the task resources
        common_prefix = path.commonprefix(render_task.task_resources)
        common_prefix = path.dirname(common_prefix)

        for res_file in render_task.task_resources:
            dest_file = path.join(resource_dir,
                                  res_file[len(common_prefix) + 1:])
            dest_dirname = path.dirname(dest_file)
            if not path.exists(dest_dirname):
                makedirs(dest_dirname)
            shutil.copyfile(res_file, dest_file)

        def send_task_failed(self_, subtask_id, task_id, error_msg, *args):
            self.error_msg = error_msg

        TaskServer.send_task_failed = send_task_failed

        # Start task computation
        task_computer.task_given(ctd)
        result = task_computer.resource_given(ctd['task_id'])
        self.assertTrue(result)

        # Thread for task computation should be created by now
        with task_computer.lock:
            task_thread = task_computer.counting_thread

        if task_thread:
            task_thread.join(60.0)

        return task_thread, self.error_msg, temp_dir

    def _extract_results(self, computer, task: LuxTask, subtask_id):
        """
        Since the local computer use temp dir, you should copy files
        out of there before you use local computer again.
        Otherwise the files would get overwritten
        (during the verification process).
        This is a problem only in test suite.
        In real life provider and requestor are separate machines
        :param computer:
        :param task:
        :return:
        """
        dirname = os.path.dirname(computer.tt.result['data'][0])

        dane = computer.tt.result['data']

        flm = find_file_with_ext(dirname, [".flm"])
        png = find_file_with_ext(dirname, [".png"])
        exr = find_file_with_ext(dirname, [".exr"])

        assert path.isfile(flm)

        if task.output_format == "exr":
            path.isfile(exr)
        else:
            assert path.isfile(png)


        test_file = task._LuxTask__get_test_flm()
        shutil.copy(flm, test_file)

        self.dirs_to_remove.append(path.dirname(test_file))
        assert path.isfile(task._LuxTask__get_test_flm())

        # copy to new location
        new_file_dir = path.join(path.dirname(test_file), subtask_id)

        new_flm_file = change_file_location(
            test_file, path.join(new_file_dir, "newflmfile.flm"))

        if task.output_format == "exr":
            new_file = change_file_location(
                exr, path.join(new_file_dir, "newexrfile.exr"))
        else:
            new_file = change_file_location(
                png, path.join(new_file_dir, "newpngfile.png"))

        return new_flm_file, new_file

    @pytest.mark.slow
    def test_luxrender_real_task_png(self):
        task = self._test_task()
        task.output_format = "png"
        task.res_y = 200
        task.res_x = 200
        task.haltspp = 20
        # 1) to make it deterministic,
        # 2) depending on the kernel, small cropwindow can generate darker img,
        # this is a know issue in lux:
        # http: // www.luxrender.net / forum / viewtopic.php?f = 16 & t = 13389
        task.random_crop_window_for_verification = (0.05, 0.95, 0.05, 0.95)
        self._test_luxrender_real_task(task)

    @pytest.mark.slow
    def test_luxrender_real_task_exr(self):
        task = self._test_task()
        task.output_format = "exr"
        task.res_y = 200
        task.res_x = 200
        task.haltspp = 20
        # 1) to make it deterministic,
        # 2) depending on the kernel, small cropwindow can generate darker img,
        # this is a known issue in lux:
        # http: // www.luxrender.net / forum / viewtopic.php?f = 16 & t = 13389
        task.random_crop_window_for_verification = (0.05, 0.95, 0.05, 0.95)
        self._test_luxrender_real_task(task)

    def _test_luxrender_real_task(self, task: LuxTask):
        ctd = task.query_extra_data(10000).ctd
        # act
        computer = LocalComputer(
            task,
            self.tempdir,
            Mock(),
            Mock(),
            lambda: ctd,
        )

        computer.run()
        computer.tt.join()

        new_flm_file, new_preview_file = self._extract_results(computer, task,
                                                               ctd['subtask_id'])  # noqa

        task.create_reference_data_for_task_validation()

        # assert good results - should pass
        self.assertEqual(task.num_tasks_received, 0)
        task.computation_finished(ctd['subtask_id'],
                                  [new_flm_file, new_preview_file],
                                  result_type=ResultType.FILES)

<<<<<<< HEAD
        is_subtask_verified = task.verify_subtask(ctd.subtask_id)
=======

        is_subtask_verified = task.verify_subtask(ctd['subtask_id'])
>>>>>>> 237b3ea7
        self.assertTrue(is_subtask_verified)
        self.assertEqual(task.num_tasks_received, 1)

        # assert bad results - should fail
        bad_flm_file = path.join(path.dirname(new_flm_file), "badfile.flm")
        ctd = task.query_extra_data(10000).ctd
        task.computation_finished(ctd['subtask_id'],
                                  [bad_flm_file, new_preview_file],
                                  result_type=ResultType.FILES)

        self.assertFalse(task.verify_subtask(ctd['subtask_id']))
        self.assertEqual(task.num_tasks_received, 1)

    def test_run_stats(self):
        results = []
        return

        # todo GG
        # FIXME Unreachable code
        for i in range(0, 10):
            task = self._test_task()
            task.output_format = "png"
            task.res_y = 200
            task.res_x = 200
            task.haltspp = 20
            # 1) to make it deterministic,
            # 2) depending on the kernel, small cropwindow can generate darker
            # img, this is a know issue in lux:
            # http://www.luxrender.net/forum/viewtopic.php?f=16&t=13389
            task.random_crop_window_for_verification = (0.05, 0.95, 0.05, 0.95)
            ctd = task.query_extra_data(10000).ctd

            # act
            computer = LocalComputer(
                task,
                self.tempdir,
                Mock(),
                Mock(),
                lambda: ctd,
            )

            computer.run()
            computer.tt.join()

            new_flm_file, new_png_file = self._extract_results(computer, task,
                                                               ctd['subtask_id'])  # noqa

            task.create_reference_data_for_task_validation()

            # assert good results - should pass
            self.assertEqual(task.num_tasks_received, 0)
            task.computation_finished(ctd['subtask_id'],
                                      [new_flm_file, new_png_file],
                                      result_type=ResultType.FILES)

            result = task.verify_subtask(ctd['subtask_id'])
            # self.assertEqual(task.num_tasks_received, 1)
            # print i, task.num_tasks_received
            results.append(result)
            print(i, result)

        from collections import Counter
        stats = Counter(results)
        print(results)
        print(stats)

    def test_luxrender_TaskTester_should_pass(self):
        task = self._test_task()

        computer = TaskTester(task, self.tempdir, Mock(), Mock())
        computer.run()
        computer.tt.join(60.0)

        dirname = os.path.dirname(computer.tt.result[0]['data'][0])
        flm = find_file_with_ext(dirname, [".flm"])
        png = find_file_with_ext(dirname, [".png"])

        assert path.isfile(flm)
        assert path.isfile(png)

    def test_luxrender_subtask(self):
        task = self._test_task()
        task_thread, error_msg, out_dir = self._run_docker_task(task)
        self.assertIsInstance(task_thread, DockerTaskThread)
        self.assertIsNone(error_msg)

        # Check the number and type of result files:
        result = task_thread.result
        self.assertEqual(result["result_type"], ResultType.FILES)
        self.assertGreaterEqual(len(result["data"]), 3)
        self.assertTrue(
            any(path.basename(f) == DockerTaskThread.STDOUT_FILE
                for f in result["data"]))
        self.assertTrue(
            any(path.basename(f) == DockerTaskThread.STDERR_FILE
                for f in result["data"]))
        self.assertTrue(
            any(f.endswith(".flm") for f in result["data"]))<|MERGE_RESOLUTION|>--- conflicted
+++ resolved
@@ -105,7 +105,7 @@
         task_id = render_task.header.task_id
         extra_data = render_task.query_extra_data(1.0)
         ctd = extra_data.ctd
-        ctd['deadline'] = timeout_to_deadline(timeout)
+        ctd.deadline = timeout_to_deadline(timeout)
 
         # Create the computing node
         self.node = OptNode(datadir=self.path, use_docker_machine_manager=False)
@@ -257,12 +257,9 @@
                                   [new_flm_file, new_preview_file],
                                   result_type=ResultType.FILES)
 
-<<<<<<< HEAD
+
+        is_subtask_verified = task.verify_subtask(ctd['subtask_id'])
         is_subtask_verified = task.verify_subtask(ctd.subtask_id)
-=======
-
-        is_subtask_verified = task.verify_subtask(ctd['subtask_id'])
->>>>>>> 237b3ea7
         self.assertTrue(is_subtask_verified)
         self.assertEqual(task.num_tasks_received, 1)
 
