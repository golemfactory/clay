--- conflicted
+++ resolved
@@ -29,148 +29,9 @@
     TASK_CLASS = LuxTask
     TASK_BUILDER_CLASS = LuxRenderTaskBuilder
 
-<<<<<<< HEAD
-    def setUp(self):
-        TempDirFixture.setUp(self)
-        DockerTestCase.setUp(self)
-        self.error_msg = None
-        self.dirs_to_remove = []
-        self.files_to_remove = []
-        self.node = None
-        self._send_task_failed = TaskServer.send_task_failed
-
-    def tearDown(self):
-        if self.node and self.node.client:
-            self.node.client.quit()
-        for f in self.files_to_remove:
-            if path.isfile(f):
-                remove(f)
-        for dir_ in self.dirs_to_remove:
-            if path.isdir(dir_):
-                shutil.rmtree(dir_)
-        TaskServer.send_task_failed = self._send_task_failed
-
-        DockerTestCase.tearDown(self)
-        TempDirFixture.tearDown(self)
-
-    def _test_task_definition(self):
-        task_file = path.join(path.dirname(__file__), self.TASK_FILE)
-        with open(task_file, "r") as f:
-            task_def = DictSerializer.load(json.loads(f.read()))
-
-        # Replace $GOLEM_DIR in paths in task definition by get_golem_path()
-        golem_dir = get_golem_path()
-
-        def set_root_dir(p, new_root_dir=golem_dir):
-            return p.replace("$GOLEM_DIR", new_root_dir)
-
-        task_def.resources = set(set_root_dir(p) for p in task_def.resources)
-        task_def.main_scene_file = set_root_dir(task_def.main_scene_file)
-        task_def.main_program_file = set_root_dir(task_def.main_program_file)
-        task_def.output_file = set_root_dir(task_def.output_file, self.tempdir)
-
-        return task_def
-
-    def _test_task(self) -> LuxTask:
-        LuxTask.VERIFICATION_QUEUE._reset()
-        task_def = self._test_task_definition()
-        node_name = "0123456789abcdef"
-        dir_manager = DirManager(self.path)
-        task_builder = LuxRenderTaskBuilder(node_name, task_def, self.tempdir,
-                                            dir_manager)
-        render_task = task_builder.build()
-        render_task.__class__._update_task_preview = lambda self_: ()
-        render_task.max_pending_client_results = 5
-        return render_task
-
-    def _run_docker_task(self, render_task, timeout=60*5):
-        task_id = render_task.header.task_id
-        extra_data = render_task.query_extra_data(1.0)
-        ctd = extra_data.ctd
-        ctd['deadline'] = timeout_to_deadline(timeout)
-
-        # Create the computing node
-        self.node = Node(
-            datadir=self.path,
-            app_config=Mock(),
-            config_desc=ClientConfigDescriptor(),
-            config_args=ClientConfigDescriptor(),
-            use_docker_manager=False,
-        )
-        with mock.patch('golem.client.EthereumTransactionSystem'):
-            self.node.client = self.node._client_factory(Mock())
-        self.node.client.start = Mock()
-        self.node._run()
-
-        ccd = ClientConfigDescriptor()
-
-        with mock.patch(
-                "golem.network.concent.handlers_library"
-                ".HandlersLibrary"
-                ".register_handler"):
-            task_server = TaskServer(
-                node=Mock(),
-                config_desc=ccd,
-                client=self.node.client,
-                use_docker_manager=False
-            )
-        task_server.create_and_set_result_package = Mock()
-        task_server.task_keeper.task_headers[task_id] = render_task.header
-        task_computer = task_server.task_computer
-
-        resource_dir = task_computer.resource_manager.get_resource_dir(task_id)
-        temp_dir = task_computer.resource_manager.get_temporary_dir(task_id)
-        self.dirs_to_remove.append(resource_dir)
-        self.dirs_to_remove.append(temp_dir)
-
-        # Copy the task resources
-        common_prefix = path.commonprefix(render_task.task_resources)
-        common_prefix = path.dirname(common_prefix)
-
-        for res_file in render_task.task_resources:
-            dest_file = path.join(resource_dir,
-                                  res_file[len(common_prefix) + 1:])
-            dest_dirname = path.dirname(dest_file)
-            if not path.exists(dest_dirname):
-                makedirs(dest_dirname)
-            shutil.copyfile(res_file, dest_file)
-
-        def send_task_failed(_, __, ___, error_msg):
-            self.error_msg = error_msg
-
-        TaskServer.send_task_failed = send_task_failed
-
-        # Start task computation
-        task_computer.task_given(ctd)
-        result = task_computer.resource_given(ctd['task_id'])
-        self.assertTrue(result)
-
-        # Thread for task computation should be created by now
-        with task_computer.lock:
-            task_thread = task_computer.counting_thread
-
-        if task_thread:
-            task_thread.join(60.0)
-
-        return task_thread, self.error_msg, temp_dir
-
-    def _change_file_location(self, filepath, newfilepath):
-        if os.path.exists(newfilepath):
-            os.remove(newfilepath)
-
-        new_file_dir = os.path.dirname(newfilepath)
-        if not os.path.exists(new_file_dir):
-            os.makedirs(new_file_dir)
-
-        shutil.copy(filepath, newfilepath)
-        return newfilepath
-
-    def _extract_results(self, computer, task, subtask_id):
-=======
     def _extract_results(
             self, computer: LocalComputer, task: LuxTask, subtask_id: str) \
             -> Tuple[Path, Path]:
->>>>>>> cc6f6166
         """
         Since the local computer use temp dir, you should copy files
         out of there before you use local computer again.
