import logging
from pathlib import Path

import os
from os import path
from unittest import mock
from unittest.mock import Mock

from apps.dummy.task.dummytask import DummyTaskBuilder, DummyTask
from golem.core.common import get_golem_path
from golem.core.fileshelper import find_file_with_ext
from golem.resource.dirmanager import symlink_or_copy, \
    rmlink_or_rmtree
from golem.task.localcomputer import LocalComputer
from golem.task.taskbase import ResultType
from golem.task.taskcomputer import DockerTaskThread
from golem.task.tasktester import TaskTester
from golem.tools.ci import ci_skip
from .test_docker_task import DockerTaskTestCase

# Make peewee logging less verbose
logging.getLogger("peewee").setLevel("INFO")


@ci_skip
class TestDockerDummyTask(DockerTaskTestCase[DummyTask, DummyTaskBuilder]):

    TASK_FILE = "docker-dummy-test-task.json"
    TASK_CLASS = DummyTask
    TASK_BUILDER_CLASS = DummyTaskBuilder

    @classmethod
    def setUpClass(cls):
        super().setUpClass()
        data_dir = os.path.join(get_golem_path(),
                                "apps",
                                "dummy",
                                "test_data")
        code_dir = os.path.join(get_golem_path(),
                                "apps",
                                "dummy",
                                "resources",
                                "code_dir")
        cls.test_tmp = os.path.join(get_golem_path(),
                                    "apps",
                                    "dummy",
                                    "test_tmp")
        os.mkdir(cls.test_tmp)

        cls.code_link = os.path.join(cls.test_tmp, "code")
        cls.data_link = os.path.join(cls.test_tmp, "data")

        symlink_or_copy(code_dir, cls.code_link)
        symlink_or_copy(data_dir, cls.data_link)

    @classmethod
    def tearDownClass(cls):
        rmlink_or_rmtree(cls.code_link)
        rmlink_or_rmtree(cls.data_link)
        os.rmdir(cls.test_tmp)

<<<<<<< HEAD
    def _test_task_definition(self) -> DummyTaskDefinition:
        task_file = path.join(path.dirname(__file__), self.TASK_FILE)
        with open(task_file, "r") as f:
            task_def = DictSerializer.load(json.loads(f.read()))  # type: DummyTaskDefinition

        # Replace $GOLEM_DIR in paths in task definition by get_golem_path()
        golem_dir = get_golem_path()

        def set_root_dir(p):
            return p.replace("$GOLEM_DIR", golem_dir)

        task_def.resources = set(set_root_dir(p) for p in task_def.resources)
        task_def.main_program_file = set_root_dir(task_def.main_program_file)
        task_def.shared_data_files = [set_root_dir(x)
                                      for x in task_def.shared_data_files]
        task_def.code_dir = set_root_dir(task_def.code_dir)

        return task_def

    def _test_task(self) -> DummyTask:
        DummyTask.VERIFICATION_QUEUE._reset()
        task_def = self._test_task_definition()
        node_name = "0123456789abcdef"
        dir_manager = DirManager(self.path)
        task_builder = DummyTaskBuilder(node_name, task_def, self.tempdir,
                                        dir_manager)
        task = task_builder.build()  # type: DummyTask
        task.max_pending_client_results = 5
        return task

    def _run_docker_task(self, task: DummyTask, timeout=60 * 5):
        task_id = task.header.task_id
        extra_data = task.query_extra_data(1.0)
        ctd = extra_data.ctd
        ctd['deadline'] = timeout_to_deadline(timeout)

        # Create the computing node
        self.node = Node(
            datadir=self.path,
            app_config=Mock(),
            config_desc=ClientConfigDescriptor(),
            config_args=ClientConfigDescriptor(),
            use_docker_manager=False,
        )
        with mock.patch('golem.client.EthereumTransactionSystem'):
            self.node.client = self.node._client_factory(Mock())
        self.node.client.start = Mock()
        self.node._run()

        ccd = ClientConfigDescriptor()

        with mock.patch(
                "golem.network.concent.handlers_library"
                ".HandlersLibrary"
                ".register_handler"):
            task_server = TaskServer(
                node=Mock(),
                config_desc=ccd,
                client=self.node.client,
                use_docker_manager=False
            )
        task_server.task_keeper.task_headers[task_id] = task.header
        task_computer = task_server.task_computer

        resource_dir = task_computer.resource_manager.get_resource_dir(task_id)
        temp_dir = task_computer.resource_manager.get_temporary_dir(task_id)
        self.dirs_to_remove.append(resource_dir)
        self.dirs_to_remove.append(temp_dir)

        # Copy the task resources - data
        td = task.task_definition
        if len(td.shared_data_files) > 1:
            common_data_prefix = path.commonprefix(td.shared_data_files)
            common_data_prefix = path.dirname(common_data_prefix)
        else:
            common_data_prefix = path.dirname(
                next(iter(td.shared_data_files)))  # first elem of set

        for res_file in td.shared_data_files:
            dest_file = path.join(resource_dir,
                                  "data",
                                  res_file[len(common_data_prefix) + 1:])
            dest_dirname = path.dirname(dest_file)
            if not path.exists(dest_dirname):
                makedirs(dest_dirname)
            shutil.copyfile(res_file, dest_file)

        for res_file in td.code_files:
            dest_file = path.join(resource_dir,
                                  "code",
                                  res_file)
            dest_dirname = path.dirname(dest_file)
            if not path.exists(dest_dirname):
                makedirs(dest_dirname)
            shutil.copyfile(os.path.join(td.code_dir, res_file), dest_file)

        def send_task_failed(_, __, ___, error_msg):
            self.error_msg = error_msg

        TaskServer.send_task_failed = send_task_failed

        # Start task computation
        task_computer.task_given(ctd)
        result = task_computer.resource_given(ctd['task_id'])
        self.assertTrue(result)

        # Thread for task computation should be created by now
        with task_computer.lock:
            task_thread = task_computer.counting_thread

        if task_thread:
            task_thread.join(60.0)

        return task_thread, self.error_msg, temp_dir

    def _change_file_location(self, filepath, newfilepath):
        if os.path.exists(newfilepath):
            os.remove(newfilepath)

        new_file_dir = os.path.dirname(newfilepath)
        if not os.path.exists(new_file_dir):
            os.makedirs(new_file_dir)

        shutil.copy(filepath, newfilepath)
        return newfilepath

    def _extract_results(self, computer: LocalComputer, task: DummyTask,
                         subtask_id):
=======
    def _extract_results(self, computer: LocalComputer, subtask_id: str) \
            -> Path:
>>>>>>> cc6f6166
        """
        Since the local computer uses temp dir, you should copy files out of
        there before you use local computer again.
        Otherwise the files would get overwritten (during the verification
        process).
        This is a problem only in test suite. In real life provider and
        requestor are separate machines
        """
        assert isinstance(computer.tt, DockerTaskThread)
        dirname = path.dirname(computer.tt.result['data'][0])
        result = Path(find_file_with_ext(dirname, [".result"]))
        self.assertTrue(result.is_file())

        new_file_dir = result.parent / subtask_id
        new_result = self._copy_file(result, new_file_dir / "new.result")

        return new_result

    @mock.patch('apps.core.task.verifier.deadline_to_timeout')
    def test_dummy_real_task(self, mock_dtt):
        mock_dtt.return_value = 1.0

        task = self._get_test_task()
        ctd = task.query_extra_data(1.0).ctd

        print(ctd)
        print(type(ctd))

        computer = LocalComputer(
            root_path=self.tempdir,
            success_callback=Mock(),
            error_callback=Mock(),
            compute_task_def=ctd,
            resources=task.task_resources,
        )

        computer.run()
        computer.tt.join()

        output = self._extract_results(computer, ctd['subtask_id'])

        task.create_reference_data_for_task_validation()

        # assert good results - should pass
        self.assertEqual(task.num_tasks_received, 0)
        task.computation_finished(ctd['subtask_id'], [str(output)],
                                  result_type=ResultType.FILES,
                                  verification_finished_=lambda: None)

        is_subtask_verified = task.verify_subtask(ctd['subtask_id'])
        self.assertTrue(is_subtask_verified)
        self.assertEqual(task.num_tasks_received, 1)

        # assert bad results - should fail
        bad_output = output.parent / "badfile.result"
        ctd = task.query_extra_data(10000.).ctd
        task.computation_finished(ctd['subtask_id'], [str(bad_output)],
                                  result_type=ResultType.FILES,
                                  verification_finished_=lambda: None)

        self.assertFalse(task.verify_subtask(ctd['subtask_id']))
        self.assertEqual(task.num_tasks_received, 1)

    def test_dummytask_TaskTester_should_pass(self):
        task = self._get_test_task()

        computer = TaskTester(task, self.tempdir, Mock(), Mock())
        computer.run()
        computer.tt.join(60.0)

        dirname = os.path.dirname(computer.tt.result[0]['data'][0])
        result = find_file_with_ext(dirname, [".result"])

        assert path.isfile(result)

    def test_dummy_subtask(self):
        task = self._get_test_task()
        task_thread = self._run_task(task)
        self.assertIsInstance(task_thread, DockerTaskThread)
        self.assertEqual(task_thread.error_msg, '')

        # Check the number and type of result files:
        result = task_thread.result
        self.assertEqual(result["result_type"], ResultType.FILES)
        self.assertGreaterEqual(len(result["data"]), 3)
        self.assertTrue(any(path.basename(f) == DockerTaskThread.STDOUT_FILE
                            for f in result["data"]))
        self.assertTrue(any(path.basename(f) == DockerTaskThread.STDERR_FILE
                            for f in result["data"]))
        self.assertTrue(any(f.endswith(DummyTask.RESULT_EXT) and "out" in f
                            for f in result["data"]))<|MERGE_RESOLUTION|>--- conflicted
+++ resolved
@@ -59,139 +59,8 @@
         rmlink_or_rmtree(cls.data_link)
         os.rmdir(cls.test_tmp)
 
-<<<<<<< HEAD
-    def _test_task_definition(self) -> DummyTaskDefinition:
-        task_file = path.join(path.dirname(__file__), self.TASK_FILE)
-        with open(task_file, "r") as f:
-            task_def = DictSerializer.load(json.loads(f.read()))  # type: DummyTaskDefinition
-
-        # Replace $GOLEM_DIR in paths in task definition by get_golem_path()
-        golem_dir = get_golem_path()
-
-        def set_root_dir(p):
-            return p.replace("$GOLEM_DIR", golem_dir)
-
-        task_def.resources = set(set_root_dir(p) for p in task_def.resources)
-        task_def.main_program_file = set_root_dir(task_def.main_program_file)
-        task_def.shared_data_files = [set_root_dir(x)
-                                      for x in task_def.shared_data_files]
-        task_def.code_dir = set_root_dir(task_def.code_dir)
-
-        return task_def
-
-    def _test_task(self) -> DummyTask:
-        DummyTask.VERIFICATION_QUEUE._reset()
-        task_def = self._test_task_definition()
-        node_name = "0123456789abcdef"
-        dir_manager = DirManager(self.path)
-        task_builder = DummyTaskBuilder(node_name, task_def, self.tempdir,
-                                        dir_manager)
-        task = task_builder.build()  # type: DummyTask
-        task.max_pending_client_results = 5
-        return task
-
-    def _run_docker_task(self, task: DummyTask, timeout=60 * 5):
-        task_id = task.header.task_id
-        extra_data = task.query_extra_data(1.0)
-        ctd = extra_data.ctd
-        ctd['deadline'] = timeout_to_deadline(timeout)
-
-        # Create the computing node
-        self.node = Node(
-            datadir=self.path,
-            app_config=Mock(),
-            config_desc=ClientConfigDescriptor(),
-            config_args=ClientConfigDescriptor(),
-            use_docker_manager=False,
-        )
-        with mock.patch('golem.client.EthereumTransactionSystem'):
-            self.node.client = self.node._client_factory(Mock())
-        self.node.client.start = Mock()
-        self.node._run()
-
-        ccd = ClientConfigDescriptor()
-
-        with mock.patch(
-                "golem.network.concent.handlers_library"
-                ".HandlersLibrary"
-                ".register_handler"):
-            task_server = TaskServer(
-                node=Mock(),
-                config_desc=ccd,
-                client=self.node.client,
-                use_docker_manager=False
-            )
-        task_server.task_keeper.task_headers[task_id] = task.header
-        task_computer = task_server.task_computer
-
-        resource_dir = task_computer.resource_manager.get_resource_dir(task_id)
-        temp_dir = task_computer.resource_manager.get_temporary_dir(task_id)
-        self.dirs_to_remove.append(resource_dir)
-        self.dirs_to_remove.append(temp_dir)
-
-        # Copy the task resources - data
-        td = task.task_definition
-        if len(td.shared_data_files) > 1:
-            common_data_prefix = path.commonprefix(td.shared_data_files)
-            common_data_prefix = path.dirname(common_data_prefix)
-        else:
-            common_data_prefix = path.dirname(
-                next(iter(td.shared_data_files)))  # first elem of set
-
-        for res_file in td.shared_data_files:
-            dest_file = path.join(resource_dir,
-                                  "data",
-                                  res_file[len(common_data_prefix) + 1:])
-            dest_dirname = path.dirname(dest_file)
-            if not path.exists(dest_dirname):
-                makedirs(dest_dirname)
-            shutil.copyfile(res_file, dest_file)
-
-        for res_file in td.code_files:
-            dest_file = path.join(resource_dir,
-                                  "code",
-                                  res_file)
-            dest_dirname = path.dirname(dest_file)
-            if not path.exists(dest_dirname):
-                makedirs(dest_dirname)
-            shutil.copyfile(os.path.join(td.code_dir, res_file), dest_file)
-
-        def send_task_failed(_, __, ___, error_msg):
-            self.error_msg = error_msg
-
-        TaskServer.send_task_failed = send_task_failed
-
-        # Start task computation
-        task_computer.task_given(ctd)
-        result = task_computer.resource_given(ctd['task_id'])
-        self.assertTrue(result)
-
-        # Thread for task computation should be created by now
-        with task_computer.lock:
-            task_thread = task_computer.counting_thread
-
-        if task_thread:
-            task_thread.join(60.0)
-
-        return task_thread, self.error_msg, temp_dir
-
-    def _change_file_location(self, filepath, newfilepath):
-        if os.path.exists(newfilepath):
-            os.remove(newfilepath)
-
-        new_file_dir = os.path.dirname(newfilepath)
-        if not os.path.exists(new_file_dir):
-            os.makedirs(new_file_dir)
-
-        shutil.copy(filepath, newfilepath)
-        return newfilepath
-
-    def _extract_results(self, computer: LocalComputer, task: DummyTask,
-                         subtask_id):
-=======
     def _extract_results(self, computer: LocalComputer, subtask_id: str) \
             -> Path:
->>>>>>> cc6f6166
         """
         Since the local computer uses temp dir, you should copy files out of
         there before you use local computer again.
