--- conflicted
+++ resolved
@@ -25,11 +25,7 @@
             DockerEnvironmentMock(additional_images=["aaa"])
 
         de = DockerEnvironmentMock(additional_images=[
-<<<<<<< HEAD
-            DockerImage("golemfactory/blender", tag="1.5")])
-=======
             DockerImage("golemfactory/blender", tag="1.9")])
->>>>>>> a0a72c71
         self.assertTrue(de.check_support())
         self.assertTrue(de.check_docker_images())
 
