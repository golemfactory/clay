# pylint: disable=protected-access
import asyncio
import time
from pathlib import Path
from unittest import mock

from golem_messages.message import ComputeTaskDef
from golem_task_api import ProviderAppClient, TaskApiService
from twisted.internet import defer
from twisted.trial.unittest import TestCase as TwistedTestCase

from golem.clientconfigdescriptor import ClientConfigDescriptor
from golem.core.common import install_reactor
from golem.core.deferred import deferred_from_future
from golem.core.statskeeper import IntStatsKeeper
from golem.envs import Runtime
from golem.envs.docker.cpu import DockerCPUEnvironment, DockerCPUConfig
from golem.task.envmanager import EnvironmentManager
from golem.task.taskcomputer import NewTaskComputer
from golem.testutils import TempDirFixture
from golem.tools.testwithreactor import uninstall_reactor


class NewTaskComputerTestBase(TwistedTestCase, TempDirFixture):

    def setUp(self):
<<<<<<< HEAD
        def enabled(env_id):
            return env_id == DockerCPUEnvironment.ENV_ID

        self.env_manager = mock.Mock(spec=EnvironmentManager)
        self.env_manager.enabled.side_effect = enabled
        self.task_finished_callback = mock.Mock()
=======
        super().setUp()
        self.env_manager = mock.Mock(spec=EnvironmentManager)
>>>>>>> 0ed64286
        self.stats_keeper = mock.Mock(spec=IntStatsKeeper)
        self.work_dir = self.new_path
        self.task_computer = NewTaskComputer(
            env_manager=self.env_manager,
            work_dir=self.work_dir,
            stats_keeper=self.stats_keeper
        )

    @property
    def task_id(self):
        return 'test_task'

    @property
    def subtask_id(self):
        return 'test_subtask'

    @property
    def subtask_params(self):
        return {'test_param': 'test_value'}

    @property
    def env_id(self):
        return 'test_env'

    @property
    def prereq_dict(self):
        return {'test_prereq': 'test_value'}

    @property
    def performance(self):
        return 2137

    @property
    def subtask_timeout(self):
        return 3600

    @property
    def task_deadline(self):
        return int(time.time()) + 3600

    @property
    def subtask_deadline(self):
        return int(time.time()) + 3600

    def _get_task_header(self, **kwargs):
        return mock.Mock(
            task_id=kwargs.get('task_id') or self.task_id,
            environment=kwargs.get('env_id') or self.env_id,
            environment_prerequisites=(
                kwargs.get('prereq_dict') or self.prereq_dict),
            subtask_timeout=(
                kwargs.get('subtask_timeout') or self.subtask_timeout),
            deadline=kwargs.get('task_deadline') or self.task_deadline
        )

    def _get_compute_task_def(self, **kwargs):
        return ComputeTaskDef(
            subtask_id=kwargs.get('subtask_id') or self.subtask_id,
            extra_data=kwargs.get('subtask_params') or self.subtask_params,
            performance=kwargs.get('performance') or self.performance,
            deadline=kwargs.get('subtask_deadline') or self.subtask_deadline
        )

    def _patch_async(self, name, *args, **kwargs):
        patcher = mock.patch(f'golem.task.taskcomputer.{name}', *args, **kwargs)
        self.addCleanup(patcher.stop)
        return patcher.start()

    def _assign_task(self, **kwargs):
        task_header = self._get_task_header(**kwargs)
        compute_task_def = self._get_compute_task_def(**kwargs)
        self.task_computer.task_given(task_header, compute_task_def)


@mock.patch('golem.task.taskcomputer.ProviderTimer')
class TestTaskGiven(NewTaskComputerTestBase):

    def test_ok(self, provider_timer):
        self.assertFalse(self.task_computer.has_assigned_task())
        self.assertIsNone(self.task_computer.assigned_task_id)
        self.assertIsNone(self.task_computer.assigned_subtask_id)
        self.assertIsNone(self.task_computer.get_current_computing_env())

        task_header = self._get_task_header()
        compute_task_def = self._get_compute_task_def()
        self.task_computer.task_given(task_header, compute_task_def)

        self.assertTrue(self.task_computer.has_assigned_task())
        self.assertEqual(self.task_computer.assigned_task_id, self.task_id)
        self.assertEqual(
            self.task_computer.assigned_subtask_id,
            self.subtask_id)
        self.assertEqual(
            self.task_computer.get_current_computing_env(),
            self.env_id)
        provider_timer.start.assert_called_once_with()
        self.assertTrue(self.task_computer.get_task_resources_dir().exists())

    def test_has_assigned_task(self, provider_timer):
        task_header = self._get_task_header()
        compute_task_def = self._get_compute_task_def()
        self.task_computer.task_given(task_header, compute_task_def)
        provider_timer.reset_mock()
        with self.assertRaises(AssertionError):
            self.task_computer.task_given(task_header, compute_task_def)
        provider_timer.start.assert_not_called()


class TestCompute(NewTaskComputerTestBase):

    @classmethod
    def setUpClass(cls):
        try:
            uninstall_reactor()  # Because other tests don't clean up
        except AttributeError:
            pass
        cls.loop = asyncio.new_event_loop()
        asyncio.set_event_loop(cls.loop)
        install_reactor()

    @classmethod
    def tearDownClass(cls) -> None:
        uninstall_reactor()
        asyncio.set_event_loop(None)

    def setUp(self):  # pylint: disable=arguments-differ
        super().setUp()
        self.runtime = mock.Mock(spec_set=Runtime)
        self.compute_future = asyncio.Future()
        self._patch_async(
            'NewTaskComputer._create_client_and_compute',
            side_effect=lambda: self.compute_future
        )
        self.task_dir = Path('task_dir')
        self._patch_async(
            'NewTaskComputer._get_task_dir',
            return_value=self.task_dir
        )
        self.provider_timer = self._patch_async('ProviderTimer')
        self.dispatcher = self._patch_async('dispatcher')
        self.logger = self._patch_async('logger')

    @defer.inlineCallbacks
    def test_no_assigned_task(self):
        with self.assertRaises(AssertionError):
            yield self.task_computer.compute()

    @defer.inlineCallbacks
    def test_ok(self):
        self._assign_task()
        self.compute_future.set_result('result.txt')

        result = yield self.task_computer.compute()

        self.assertEqual(result, self.task_dir / 'result.txt')
        self.stats_keeper.increase_stat.assert_called_once_with(
            'computed_tasks')
        self.dispatcher.send.assert_has_calls((
            mock.call(
                signal='golem.taskcomputer',
                event='subtask_finished',
                subtask_id=self.subtask_id,
                min_performance=self.performance,
            ), mock.call(
                signal='golem.monitor',
                event='computation_time_spent',
                success=True,
                value=self.subtask_timeout
            )
        ), any_order=True)
        self.provider_timer.finish.assert_called_once()
        self.assertFalse(self.task_computer.has_assigned_task())

    @defer.inlineCallbacks
    def test_task_interrupted(self):
        self._assign_task()

        deferred = self.task_computer.compute()
        self.task_computer.task_interrupted()
        result = yield deferred

        self.assertIsNone(result)
        self.logger.warning.assert_called_once()
        self.stats_keeper.increase_stat.assert_not_called()
        self.dispatcher.send.assert_has_calls((
            mock.call(
                signal='golem.taskcomputer',
                event='subtask_finished',
                subtask_id=self.subtask_id,
                min_performance=self.performance,
            ), mock.call(
                signal='golem.monitor',
                event='computation_time_spent',
                success=False,
                value=self.subtask_timeout
            )
        ), any_order=True)
        self.provider_timer.finish.assert_called_once()
        self.assertFalse(self.task_computer.has_assigned_task())

    @defer.inlineCallbacks
    def test_task_timed_out(self):
        # Subtask deadline already passed
        self._assign_task(subtask_deadline=time.time())
        self.compute_future = asyncio.sleep(10)

        result = yield self.task_computer.compute()

        self.assertIsNone(result)
        self.logger.error.assert_called_once()
        self.stats_keeper.increase_stat.assert_called_once_with(
            'tasks_with_timeout')
        self.dispatcher.send.assert_has_calls((
            mock.call(
                signal='golem.taskcomputer',
                event='subtask_finished',
                subtask_id=self.subtask_id,
                min_performance=self.performance,
            ), mock.call(
                signal='golem.monitor',
                event='computation_time_spent',
                success=False,
                value=self.subtask_timeout
            )
        ), any_order=True)
        self.provider_timer.finish.assert_called_once()
        self.assertFalse(self.task_computer.has_assigned_task())

    @defer.inlineCallbacks
    def test_task_error(self):
        self._assign_task()
        self.compute_future.set_exception(OSError)

        with self.assertRaises(OSError):
            yield self.task_computer.compute()

        self.logger.exception.assert_called_once()
        self.stats_keeper.increase_stat.assert_called_once_with(
            'tasks_with_errors')
        self.dispatcher.send.assert_has_calls((
            mock.call(
                signal='golem.taskcomputer',
                event='subtask_finished',
                subtask_id=self.subtask_id,
                min_performance=self.performance,
            ), mock.call(
                signal='golem.monitor',
                event='computation_time_spent',
                success=False,
                value=self.subtask_timeout
            )
        ), any_order=True)
        self.provider_timer.finish.assert_called_once()
        self.assertFalse(self.task_computer.has_assigned_task())


class TestCreateClientAndCompute(NewTaskComputerTestBase):

    @classmethod
    def setUpClass(cls):
        super().setUpClass()
        try:
            uninstall_reactor()  # Because other tests don't clean up
        except AttributeError:
            pass
        asyncio.set_event_loop(asyncio.new_event_loop())
        install_reactor()

    @classmethod
    def tearDownClass(cls):
        uninstall_reactor()
        asyncio.set_event_loop(None)
        super().tearDownClass()

    @defer.inlineCallbacks
    def test_client_client_and_compute(self):
        # Given
        service = mock.Mock(spec_set=TaskApiService)
        task_api_service_cls = self._patch_async('EnvironmentTaskApiService')
        task_api_service_cls.return_value = service

        client = mock.Mock(spec_set=ProviderAppClient)
        result_path = Path('test_result')

        compute_future = asyncio.Future()
        compute_future.set_result(result_path)
        client.compute.return_value = compute_future

        client_future = asyncio.Future()
        client_future.set_result(client)
        provider_app_client_cls = self._patch_async('ProviderAppClient')
        provider_app_client_cls.create.return_value = client_future

        # When
        self._assign_task()
        result_future = asyncio.ensure_future(
            self.task_computer._create_client_and_compute())
        result = yield deferred_from_future(result_future)

        # Then
        self.assertEqual(result, result_path)

        self.env_manager.environment.assert_called_once_with(self.env_id)
        self.env_manager.payload_builder.assert_called_once_with(self.env_id)
        self.env_manager.environment().parse_prerequisites\
            .assert_called_once_with(self.prereq_dict)

        task_api_service_cls.assert_called_once_with(
            env=self.env_manager.environment(),
            prereq=self.env_manager.environment().parse_prerequisites(),
            shared_dir=self.work_dir / self.env_id / self.task_id,
            payload_builder=self.env_manager.payload_builder()
        )
        provider_app_client_cls.create.assert_called_once_with(service)
        client.compute.assert_called_once_with(
            task_id=self.task_id,
            subtask_id=self.subtask_id,
            subtask_params=self.subtask_params
        )


class TestChangeConfig(NewTaskComputerTestBase):

    @defer.inlineCallbacks
    def test_computation_running(self):
        self.task_computer._computation = mock.Mock()
        work_dir = Path('test_dir')
        config_desc = ClientConfigDescriptor()
        with self.assertRaises(AssertionError):
            yield self.task_computer.change_config(config_desc, work_dir)

    @defer.inlineCallbacks
    def test_ok(self):
        work_dir = Path('test_dir')
        config_desc = ClientConfigDescriptor()
        config_desc.num_cores = 13
        config_desc.max_memory_size = 1024 * 1024

        yield self.task_computer.change_config(config_desc, work_dir)

        self.assertEqual(self.task_computer._work_dir, work_dir)
        self.env_manager.environment.assert_called_once_with(
            DockerCPUEnvironment.ENV_ID)
        self.env_manager.environment().update_config.assert_called_once_with(
            DockerCPUConfig(
                work_dirs=[Path('test_dir')],
                cpu_count=13,
                memory_mb=1024,
            )
        )<|MERGE_RESOLUTION|>--- conflicted
+++ resolved
@@ -24,17 +24,12 @@
 class NewTaskComputerTestBase(TwistedTestCase, TempDirFixture):
 
     def setUp(self):
-<<<<<<< HEAD
         def enabled(env_id):
             return env_id == DockerCPUEnvironment.ENV_ID
 
+        super().setUp()
         self.env_manager = mock.Mock(spec=EnvironmentManager)
         self.env_manager.enabled.side_effect = enabled
-        self.task_finished_callback = mock.Mock()
-=======
-        super().setUp()
-        self.env_manager = mock.Mock(spec=EnvironmentManager)
->>>>>>> 0ed64286
         self.stats_keeper = mock.Mock(spec=IntStatsKeeper)
         self.work_dir = self.new_path
         self.task_computer = NewTaskComputer(
