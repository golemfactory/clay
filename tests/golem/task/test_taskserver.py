import os
import random
import uuid
from collections import deque
from math import ceil
from unittest.mock import Mock, MagicMock, patch, ANY

from golem_messages.message import ComputeTaskDef
from requests import HTTPError

import golem
from golem import model
from golem import testutils
from golem.clientconfigdescriptor import ClientConfigDescriptor
from golem.core.common import timeout_to_deadline
from golem.core.keysauth import EllipticalKeysAuth
from golem.environments.environment import SupportStatus, UnsupportReason
from golem.network.hyperdrive.client import DEFAULT_HYPERDRIVE_PORT
from golem.network.p2p.node import Node
from golem.resource.dirmanager import DirManager
from golem.resource.hyperdrive.resource import ResourceError
from golem.resource.hyperdrive.resourcesmanager import HyperdriveResourceManager
from golem.task import tasksession
from golem.task.taskbase import TaskHeader, ResultType
from golem.task.taskserver import TASK_CONN_TYPES
from golem.task.taskserver import TaskServer, WaitingTaskResult, logger
from golem.task.tasksession import TaskSession
from golem.task.taskstate import TaskState
from golem.testutils import TestWithClient
from golem.tools.assertlogs import LogTestCase
from golem.tools.testwithreactor import TestDatabaseWithReactor


def get_example_task_header():
    return {
        "task_id": "uvw",
        "node_name": "ABC",
        "environment": "DEFAULT",
        "task_owner": dict(),
        "task_owner_port": 10101,
        "task_owner_key_id": "key",
        "task_owner_address": "10.10.10.10",
        "deadline": timeout_to_deadline(1201),
        "subtask_timeout": 120,
        "max_price": 20,
        "resource_size": 2 * 1024,
        "estimated_memory": 3 * 1024,
        "signature": None,
        "min_version": golem.__version__,
    }


def get_mock_task(task_id, subtask_id):
    task_mock = Mock()
    task_mock.header = TaskHeader.from_dict(get_example_task_header())
    task_mock.header.task_id = task_id
    task_mock.header.max_price = 1010
    task_mock.query_extra_data.return_value.ctd = ComputeTaskDef(
        task_id=task_id,
        subtask_id=subtask_id,
    )
    return task_mock


class TestTaskServer(LogTestCase, testutils.DatabaseFixture):  # noqa pylint: disable=too-many-public-methods

    def setUp(self):
        for parent in self.__class__.__bases__:
            parent.setUp(self)
        random.seed()
        self.ccd = ClientConfigDescriptor()
<<<<<<< HEAD
        self.client = Mock()
        self.client.datadir = os.path.join(self.path, "datadir")
        self.ts = TaskServer(
            node=Node(),
            config_desc=self.ccd,
            client=self.client,
            use_docker_machine_manager=False,
        )
=======
        with patch(
                'golem.network.concent.handlers_library.HandlersLibrary'
                '.register_handler',):
            self.ts = TaskServer(
                node=Node(),
                config_desc=self.ccd,
                client=self.client,
                use_docker_machine_manager=False,
            )
>>>>>>> cf90c05c

    def tearDown(self):
        LogTestCase.tearDown(self)
        testutils.DatabaseFixture.tearDown(self)

        if hasattr(self, "ts") and self.ts:
            self.ts.quit()

    @patch(
        'golem.network.concent.handlers_library.HandlersLibrary'
        '.register_handler',
    )
    @patch('golem.task.taskarchiver.TaskArchiver')
    def test_request(self, tar, *_):
        ccd = ClientConfigDescriptor()
        ccd.min_price = 10
        n = Node()
        ts = TaskServer(
            node=n,
            config_desc=ccd,
            client=self.client,
            use_docker_machine_manager=False,
            task_archiver=tar,
        )
        ts.verify_header_sig = lambda x: True
        self.ts = ts
        ts.client.get_suggested_addr.return_value = "10.10.10.10"
        ts.client.get_suggested_conn_reverse.return_value = False
        ts.client.get_requesting_trust.return_value = 0.3
        self.assertIsInstance(ts, TaskServer)
        self.assertIsNone(ts.request_task())
        n2 = Node()
        n2.prv_addr = "10.10.10.10"
        n2.port = 10101
        task_header = get_example_task_header()
        task_header["task_owner"] = n2
        ts.add_task_header(task_header)
        self.assertEqual(ts.request_task(), "uvw")
        assert ts.remove_task_header("uvw")
        task_header["task_owner_port"] = 0
        task_header["task_id"] = "uvw2"
        self.assertTrue(ts.add_task_header(task_header))
        self.assertIsNotNone(ts.task_keeper.task_headers["uvw2"])
        self.assertIsNone(ts.request_task())
        self.assertIsNone(ts.task_keeper.task_headers.get("uvw2"))
        assert not ts.remove_task_header("uvw2")

        # Task can be rejected for 3 reasons at this stage; in all cases
        # the task should be reported TaskArchiver listed as unsupported:
        # 1. Requestor's trust level is too low
        tar.reset_mock()
        ts.config_desc.requesting_trust = 0.5
        task_header = get_example_task_header()
        task_header["task_id"] = "uvw3"
        task_header["task_owner"] = n2
        ts.add_task_header(task_header)
        self.assertIsNone(ts.request_task())
        tar.add_support_status.assert_called_with(
            "uvw3",
            SupportStatus(
                False,
                {UnsupportReason.REQUESTOR_TRUST: 0.3}))
        assert ts.remove_task_header("uvw3")

        # 2. Task's max price is too low
        tar.reset_mock()
        ts.config_desc.requesting_trust = 0.0
        task_header = get_example_task_header()
        task_header["task_id"] = "uvw4"
        task_header["max_price"] = 1
        task_header["task_owner"] = n2
        ts.add_task_header(task_header)
        self.assertIsNone(ts.request_task())
        tar.add_support_status.assert_called_with(
            "uvw4",
            SupportStatus(
                False,
                {UnsupportReason.MAX_PRICE: 1}))
        assert ts.remove_task_header("uvw4")

        # 3. Requestor is on a black list.
        tar.reset_mock()
        ts.acl.disallow("key")
        task_header = get_example_task_header()
        task_header["task_id"] = "uvw5"
        task_header["task_owner"] = n2
        ts.add_task_header(task_header)
        self.assertIsNone(ts.request_task())
        tar.add_support_status.assert_called_with(
            "uvw5",
            SupportStatus(
                False,
                {UnsupportReason.DENY_LIST: "key"}))
        assert ts.remove_task_header("uvw5")

    @patch("golem.task.taskserver.Trust")
    def test_send_results(self, trust, *_):
        ccd = ClientConfigDescriptor()
        ccd.min_price = 11
        n = Node()
        ts = self.ts
        ts.verify_header_sig = lambda x: True
        ts.client.get_suggested_addr.return_value = "10.10.10.10"
        ts.client.get_requesting_trust.return_value = ts.max_trust
        results = {"data": "", "result_type": ResultType.DATA}
        task_header = get_example_task_header()
        task_header["task_id"] = "xyz"
        ts.add_task_header(task_header)
        ts.request_task()
        self.assertTrue(
            ts.send_results("xxyyzz", "xyz", results, 40, "10.10.10.10", 10101,
                            "key", n, "node_name"))
        ts.client.transaction_system.incomes_keeper.expect.reset_mock()
        self.assertTrue(
            ts.send_results("xyzxyz", "xyz", results, 40, "10.10.10.10", 10101,
                            "key", n, "node_name"))
        wtr = ts.results_to_send["xxyyzz"]
        self.assertIsInstance(wtr, WaitingTaskResult)
        self.assertEqual(wtr.subtask_id, "xxyyzz")
        self.assertEqual(wtr.result, "")
        self.assertEqual(wtr.result_type, ResultType.DATA)
        self.assertEqual(wtr.computing_time, 40)
        self.assertEqual(wtr.last_sending_trial, 0)
        self.assertEqual(wtr.delay_time, 0)
        self.assertEqual(wtr.owner_address, "10.10.10.10")
        self.assertEqual(wtr.owner_port, 10101)
        self.assertEqual(wtr.owner_key_id, "key")
        self.assertEqual(wtr.owner, n)
        self.assertEqual(wtr.already_sending, False)
        ts.client.transaction_system.incomes_keeper.expect.assert_called_once_with(
            sender_node_id="key",
            subtask_id="xyzxyz",
            value=1,
        )

        with self.assertLogs(logger, level='WARNING'):
            ts.subtask_rejected("aabbcc")
        self.assertIsNotNone(ts.task_keeper.task_headers.get("xyz"))

        prev_call_count = trust.PAYMENT.increase.call_count
        ts.client.transaction_system.incomes_keeper.received.assert_not_called()
        self.assertEqual(trust.PAYMENT.increase.call_count, prev_call_count)

        ctd = ComputeTaskDef()
        ctd['task_id'] = "xyz"
        ctd['subtask_id'] = "xxyyzz"
        ts.task_manager.comp_task_keeper.receive_subtask(ctd)
        model.Income.create(
            sender_node="key",
            task=ctd['task_id'],
            subtask=ctd['subtask_id'],
            value=1
        )

        from golem.model import Income
        ts.client.transaction_system. \
            incomes_keeper.received. \
            return_value = Income()

        prev_call_count = trust.PAYMENT.increase.call_count
        ts.increase_trust_payment("xyz")
        self.assertGreater(trust.PAYMENT.increase.call_count, prev_call_count)
        prev_call_count = trust.PAYMENT.decrease.call_count
        ts.decrease_trust_payment("xyz")
        self.assertGreater(trust.PAYMENT.decrease.call_count, prev_call_count)

    def test_connection_for_task_request_established(self, *_):
        ccd = ClientConfigDescriptor()
        ccd.min_price = 11
        ts = self.ts
        session = Mock()
        session.address = "10.10.10.10"
        session.port = 1020
        ts.conn_established_for_type[TASK_CONN_TYPES['task_request']](
            session, "abc", "nodename", "key", "xyz", 1010, 30, 3, 1, 2)
        self.assertEqual(session.task_id, "xyz")
        self.assertEqual(session.key_id, "key")
        self.assertEqual(session.conn_id, "abc")
        self.assertEqual(ts.task_sessions["xyz"], session)
        session.send_hello.assert_called_with()
        session.request_task.assert_called_with("nodename", "xyz", 1010, 30, 3,
                                                1, 2)

    def test_change_config(self, *_):
        ts = self.ts

        ccd2 = ClientConfigDescriptor()
        ccd2.task_session_timeout = 124
        ccd2.min_price = 0.0057
        ccd2.use_distributed_resource_management = 0
        ccd2.task_request_interval = 31
        # ccd2.use_waiting_ttl = False
        ccd2.waiting_for_task_timeout = 90
        ts.change_config(ccd2)
        self.assertEqual(ts.config_desc, ccd2)
        self.assertEqual(ts.last_message_time_threshold, 124)
        self.assertEqual(ts.task_keeper.min_price, 0.0057)
        self.assertEqual(ts.task_manager.use_distributed_resources, False)
        self.assertEqual(ts.task_computer.task_request_frequency, 31)
        self.assertEqual(ts.task_computer.waiting_for_task_timeout, 90)
        # self.assertEqual(ts.task_computer.use_waiting_ttl, False)

    def test_add_task_header(self, *_):
        keys_auth_2 = EllipticalKeysAuth(os.path.join(self.path, "2"))

        ts = self.ts

        task_header = get_example_task_header()
        task_header["task_id"] = "xyz"

        with self.assertRaises(Exception) as raised:
            ts.add_task_header(task_header)
            self.assertEqual(raised.exception.message, "Invalid signature")
            self.assertEqual(len(ts.get_others_tasks_headers()), 0)

        task_header["task_owner_key_id"] = keys_auth_2.key_id
        task_header["signature"] = keys_auth_2.sign(
            TaskHeader.dict_to_binary(task_header))

        self.assertIsNotNone(ts.add_task_header(task_header))
        self.assertEqual(len(ts.get_others_tasks_headers()), 1)

        task_header = get_example_task_header()
        task_header["task_id"] = "xyz_2"
        task_header["task_owner_key_id"] = keys_auth_2.key_id
        task_header["signature"] = keys_auth_2.sign(
            TaskHeader.dict_to_binary(task_header))

        self.assertIsNotNone(ts.add_task_header(task_header))
        self.assertEqual(len(ts.get_others_tasks_headers()), 2)

        self.assertIsNotNone(ts.add_task_header(task_header))
        self.assertEqual(len(ts.get_others_tasks_headers()), 2)

        new_header = dict(task_header)
        new_header["task_owner"]["pub_port"] = 9999
        new_header["signature"] = keys_auth_2.sign(
            TaskHeader.dict_to_binary(new_header))

        self.assertIsNotNone(ts.add_task_header(new_header))
        self.assertEqual(len(ts.get_others_tasks_headers()), 2)
        saved_task = next(th for th in ts.get_others_tasks_headers()
                          if th["task_id"] == "xyz_2")
        self.assertEqual(saved_task["signature"], new_header["signature"])

    def test_sync(self, *_):
        self.ts.sync_network()

    def test_forwarded_session_requests(self, *_):
        ts = self.ts
        ts.network = Mock()

        key_id = str(uuid.uuid4())
        conn_id = str(uuid.uuid4())
        subtask_id = str(uuid.uuid4())

        ts.add_forwarded_session_request(key_id, conn_id)
        self.assertEqual(len(ts.forwarded_session_requests), 1)

        ts.forwarded_session_requests[key_id]['time'] = 0
        ts._sync_forwarded_session_requests()
        self.assertEqual(len(ts.forwarded_session_requests), 0)

        ts.add_forwarded_session_request(key_id, conn_id)
        ts.forwarded_session_requests[key_id] = None
        ts._sync_forwarded_session_requests()
        self.assertEqual(len(ts.forwarded_session_requests), 0)

        session = MagicMock()
        session.address = '127.0.0.1'
        session.port = 65535

        ts.conn_established_for_type[TASK_CONN_TYPES['task_failure']](
            session, conn_id, key_id, subtask_id, "None"
        )
        self.assertEqual(ts.task_sessions[subtask_id], session)

    def test_retry_sending_task_result(self, *_):
        ts = self.ts
        ts.network = Mock()

        subtask_id = 'xxyyzz'
        wtr = Mock()
        wtr.already_sending = True

        ts.results_to_send[subtask_id] = wtr

        ts.retry_sending_task_result(subtask_id)
        self.assertFalse(wtr.already_sending)

    def test_send_waiting_results(self, *_):
        ts = self.ts
        ts.network = Mock()
        ts._mark_connected = Mock()
        ts.task_computer = Mock()
        ts.task_manager = Mock()
        ts.task_manager.check_timeouts.return_value = []
        ts.task_keeper = Mock()
        ts.task_connections_helper = Mock()
        ts._add_pending_request = Mock()

        subtask_id = 'xxyyzz'

        wtr = Mock()
        ts.results_to_send[subtask_id] = wtr

        wtr.already_sending = True
        wtr.last_sending_trial = 0
        wtr.delay_time = 0
        wtr.subtask_id = subtask_id
        wtr.address = '127.0.0.1'
        wtr.port = 10000

        ts.sync_network()
        ts._add_pending_request.assert_not_called()

        wtr.last_sending_trial = 0
        ts.retry_sending_task_result(subtask_id)

        ts.sync_network()
        self.assertEquals(ts._add_pending_request.call_count, 1)

        ts._add_pending_request.reset_mock()
        ts.task_sessions[subtask_id] = Mock()
        ts.task_sessions[subtask_id].last_message_time = float('infinity')

        ts.sync_network()
        ts._add_pending_request.assert_not_called()

        ts._add_pending_request.reset_mock()
        ts.results_to_send = dict()

        wtf = wtr

        ts.failures_to_send[subtask_id] = wtf
        ts.sync_network()
        ts._add_pending_request.assert_not_called()
        self.assertEqual(ts.failures_to_send, {})

        ts._add_pending_request.reset_mock()
        ts.task_sessions.pop(subtask_id)

        ts.failures_to_send[subtask_id] = wtf
        ts.sync_network()
        self.assertEquals(ts._add_pending_request.call_count, 1)
        self.assertEqual(ts.failures_to_send, {})

    def test_add_task_session(self, *_):
        ts = self.ts
        ts.network = Mock()

        session = Mock()
        subtask_id = 'xxyyzz'
        ts.add_task_session(subtask_id, session)
        self.assertIsNotNone(ts.task_sessions[subtask_id])

    def test_remove_task_session(self, *_):
        ts = self.ts
        ts.network = Mock()

        conn_id = str(uuid.uuid4())
        session = Mock()
        session.conn_id = conn_id

        ts.remove_task_session(session)
        ts.task_sessions['task'] = session
        ts.remove_task_session(session)

    def test_respond_to(self, *_):
        ts = self.ts
        ts.network = Mock()
        session = Mock()

        ts.respond_to('key_id', session, 'conn_id')
        self.assertTrue(session.dropped.called)

        session.dropped.called = False
        ts.response_list['conn_id'] = deque([lambda *_: lambda x: x])
        ts.respond_to('key_id', session, 'conn_id')
        self.assertFalse(session.dropped.called)

    def test_conn_for_task_failure_established(self, *_):
        ts = self.ts
        ts.network = Mock()
        session = Mock()
        session.address = '127.0.0.1'
        session.port = 40102

        method = ts._TaskServer__connection_for_task_failure_established
        method(session, 'conn_id', 'key_id', 'subtask_id', 'err_msg')

        self.assertEqual(session.key_id, 'key_id')
        self.assertIn('subtask_id', ts.task_sessions)
        self.assertTrue(session.send_hello.called)
        session.send_task_failure.assert_called_once_with('subtask_id',
                                                          'err_msg')

    def test_conn_for_start_session_failure(self, *_):
        ts = self.ts
        ts.network = Mock()
        ts.final_conn_failure = Mock()

        method = ts._TaskServer__connection_for_start_session_failure
        method('conn_id', 'key_id', Mock(), Mock(), 'ans_conn_id')

        ts.final_conn_failure.assert_called_with('conn_id')

    def test_conn_final_failures(self, *_):
        ts = self.ts
        ts.network = Mock()
        ts.final_conn_failure = Mock()
        ts.task_computer = Mock()

        ts.remove_pending_conn = Mock()
        ts.remove_responses = Mock()

        method = ts._TaskServer__connection_for_task_result_final_failure
        wtr = Mock()
        method('conn_id', wtr)

        self.assertTrue(ts.remove_pending_conn.called)
        self.assertTrue(ts.remove_responses.called)
        self.assertFalse(wtr.alreadySending)
        self.assertTrue(wtr.lastSendingTrial)

        ts.remove_pending_conn.called = False
        ts.remove_responses.called = False

        method = ts._TaskServer__connection_for_task_failure_final_failure
        method('conn_id', 'key_id', 'subtask_id', 'err_msg')

        self.assertTrue(ts.remove_pending_conn.called)
        self.assertTrue(ts.remove_responses.called)
        self.assertTrue(ts.task_computer.session_timeout.called)
        ts.remove_pending_conn.called = False
        ts.remove_responses.called = False
        ts.task_computer.session_timeout.called = False

        method = ts._TaskServer__connection_for_start_session_final_failure
        method('conn_id', 'key_id', Mock(), Mock(), 'ans_conn_id')

        self.assertTrue(ts.remove_pending_conn.called)
        self.assertTrue(ts.remove_responses.called)
        self.assertTrue(ts.task_computer.session_timeout.called)

        self.assertFalse(ts.task_computer.task_request_rejected.called)
        method = ts._TaskServer__connection_for_task_request_final_failure
        method('conn_id', 'node_name', 'key_id', 'task_id', 1000, 1000, 1000,
               1024, 3)
        self.assertTrue(ts.task_computer.task_request_rejected.called)

    def test_task_result_connection_failure(self, *_):
        """Tests what happens after connection failure when sending
        task_result"""
        ts = self.ts
        ts.network = MagicMock()
        ts.final_conn_failure = Mock()
        ts.task_computer = Mock()

        # Always fail on listening
        from golem.network.transport import tcpnetwork
        ts.network.listen = MagicMock(
            side_effect=lambda listen_info, waiting_task_result:
            tcpnetwork.TCPNetwork.__call_failure_callback(  # noqa pylint: disable=too-many-function-args
                listen_info.failure_callback,
                {'waiting_task_result': waiting_task_result}
            )
        )

        # Try sending mocked task_result
        wtr = MagicMock()
        wtr.owner_key_id = 'owner_key_id'
        kwargs = {'waiting_task_result': wtr}
        ts._add_pending_request(TASK_CONN_TYPES['task_result'], 'owner_id',
                                'owner_port', wtr.owner_key_id, kwargs)
        ts._sync_pending()
        ts.client.want_to_start_task_session.assert_called_once_with(
            wtr.owner_key_id,
            ts.node,
            ANY,  # conn_id
        )

    def test_should_accept_provider(self, *_):
        ts = self.ts
        self.client.get_computing_trust = Mock(return_value=0.4)
        ts.config_desc.computing_trust = 0.2
        assert ts.should_accept_provider("ABC")
        ts.config_desc.computing_trust = 0.4
        assert ts.should_accept_provider("ABC")
        ts.config_desc.computing_trust = 0.5
        assert not ts.should_accept_provider("ABC")

        ts.config_desc.computing_trust = 0.2
        assert ts.should_accept_provider("ABC")

        ts.acl.disallow("ABC")
        assert not ts.should_accept_provider("ABC")

    def test_should_accept_requestor(self, *_):
        ts = self.ts
        self.client.get_requesting_trust = Mock(return_value=0.4)
        ts.config_desc.requesting_trust = 0.2
        assert ts.should_accept_requestor("ABC").is_ok()
        ts.config_desc.requesting_trust = 0.4
        assert ts.should_accept_requestor("ABC").is_ok()
        ts.config_desc.requesting_trust = 0.5
        ss = ts.should_accept_requestor("ABC")
        assert not ss.is_ok()
        assert UnsupportReason.REQUESTOR_TRUST in ss.desc
        self.assertEqual(ss.desc[UnsupportReason.REQUESTOR_TRUST], 0.4)

        ts.config_desc.requesting_trust = 0.2
        assert ts.should_accept_requestor("ABC").is_ok()

        ts.acl.disallow("ABC")
        ss = ts.should_accept_requestor("ABC")
        assert not ss.is_ok()
        assert UnsupportReason.DENY_LIST in ss.desc
        self.assertEqual(ss.desc[UnsupportReason.DENY_LIST], "ABC")

    @patch('golem.task.taskserver.TaskServer._mark_connected')
    def test_new_session_prepare(self, mark_mock, *_):
        session = tasksession.TaskSession(conn=MagicMock())
        session.address = '127.0.0.1'
        session.port = 10

        subtask_id = str(uuid.uuid4())
        key_id = str(uuid.uuid4())
        conn_id = str(uuid.uuid4())

        self.ts.new_session_prepare(
            session=session,
            subtask_id=subtask_id,
            key_id=key_id,
            conn_id=conn_id
        )
        self.assertEqual(session.task_id, subtask_id)
        self.assertEqual(session.key_id, key_id)
        self.assertEqual(session.conn_id, conn_id)
        mark_mock.assert_called_once_with(conn_id, session.address,
                                          session.port)

    def test_new_connection(self, *_):
        ts = self.ts
        tss = TaskSession(Mock())
        ts.new_connection(tss)
        assert len(ts.task_sessions_incoming) == 1
        assert ts.task_sessions_incoming.pop() == tss

    def test_download_options(self, *_):
        dm = DirManager(self.path)
        rm = HyperdriveResourceManager(dm)
        self.client.resource_server.resource_manager = rm
        ts = self.ts

        forced_peer = {'TCP': ['1.2.3.4', DEFAULT_HYPERDRIVE_PORT]}
        existing_peer = {'TCP': ['4.5.6.7', 4282]}

        client_options = ts.get_download_options('node_key_id')
        assert client_options.options.get('peers') == []
        client_options = ts.get_download_options('node_key_id', '1.2.3.4')
        assert client_options.options.get('peers') == [forced_peer]

        ts.get_resource_peer = Mock(return_value=existing_peer)
        client_options = ts.get_download_options('node_key_id')
        assert client_options.options.get('peers') == [existing_peer]
        client_options = ts.get_download_options('node_key_id', '1.2.3.4')
        assert client_options.options.get('peers') == [forced_peer]


<<<<<<< HEAD
class TestTaskServer2(TestDatabaseWithReactor, TestWithClient):

=======
class TestTaskServer2(TestWithKeysAuth, TestDatabaseWithReactor):
>>>>>>> cf90c05c
    def setUp(self):
        for parent in self.__class__.__bases__:
            parent.setUp(self)
        random.seed()
        self.ccd = self._get_config_desc()
        with patch(
                'golem.network.concent.handlers_library.HandlersLibrary'
                '.register_handler',):
            self.ts = TaskServer(
                node=Node(),
                config_desc=self.ccd,
                client=self.client,
                use_docker_machine_manager=False,
            )
        self.ts.task_computer = MagicMock()

    def tearDown(self):
        for parent in self.__class__.__bases__:
            parent.tearDown(self)

    def test_find_sessions(self, *_):
        subtask_id = str(uuid.uuid4())

        # Empty
        self.assertEqual([], self.ts._find_sessions(subtask_id))

        # Found task_id
        task_id = 't' + str(uuid.uuid4())
        session = MagicMock()
        session.task_id = task_id
        self.ts.task_manager.subtask2task_mapping[subtask_id] = task_id
        self.ts.task_sessions_incoming.add(session)
        self.assertEqual([session], self.ts._find_sessions(subtask_id))

        # Found in task_sessions
        subtask_session = MagicMock()
        self.ts.task_sessions[subtask_id] = subtask_session
        self.assertEqual([subtask_session], self.ts._find_sessions(subtask_id))

    @patch("golem.task.taskmanager.TaskManager.dump_task")
    @patch("golem.task.taskserver.Trust")
    def test_results(self, trust, dump_mock, *_):
        ts = self.ts
        ts.task_manager.listen_port = 1111
        ts.task_manager.listen_address = "10.10.10.10"
        ts.receive_subtask_computation_time("xxyyzz", 1031)

        extra_data = Mock()
        extra_data.ctd = ComputeTaskDef()
        extra_data.ctd['task_id'] = "xyz"
        extra_data.ctd['subtask_id'] = "xxyyzz"
        extra_data.ctd['environment'] = "DEFAULT"
        extra_data.should_wait = False

        task_mock = get_mock_task("xyz", "xxyyzz")
        task_mock.get_trust_mod.return_value = ts.max_trust
        task_mock.query_extra_data.return_value = extra_data

        ts.task_manager.add_new_task(task_mock)
        ts.task_manager.tasks_states["xyz"].status = \
            ts.task_manager.activeStatus[0]
        subtask, wrong_task, wait = ts.task_manager.get_next_subtask(
            "DEF",
            "DEF",
            "xyz",
            1000, 10,
            5, 10, 2,
            "10.10.10.10")
        ts.receive_subtask_computation_time("xxyyzz", 1031)
        self.assertEqual(ts.task_manager.tasks_states["xyz"].subtask_states[
            "xxyyzz"].computation_time, 1031)
        expected_value = ceil(1031 * 1010 / 3600)
        self.assertEqual(
            ts.task_manager.tasks_states["xyz"].subtask_states["xxyyzz"].value,
            expected_value)
        account_info = Mock()
        account_info.key_id = "key"
        prev_calls = trust.COMPUTED.increase.call_count
        ts.accept_result("xxyyzz", account_info)
        ts.client.transaction_system.add_payment_info.assert_called_with(
            "xyz",
            "xxyyzz",
            expected_value,
            account_info)
        self.assertGreater(trust.COMPUTED.increase.call_count, prev_calls)

    @patch("golem.task.taskmanager.TaskManager.dump_task")
    @patch("golem.task.taskserver.Trust")
    def test_results_no_payment_addr(self, *_):
        # FIXME: This test is too heavy, it starts up whole Golem Client.
        ts = self.ts
        ts.task_manager.listen_address = "10.10.10.10"
        ts.task_manager.listen_port = 1111
        ts.receive_subtask_computation_time("xxyyzz", 1031)

        extra_data = Mock()
        extra_data.ctd = ComputeTaskDef()
        extra_data.ctd['task_id'] = "xyz"
        extra_data.ctd['subtask_id'] = "xxyyzz"
        extra_data.ctd['environment'] = "DEFAULT"
        extra_data.should_wait = False

        task_mock = get_mock_task("xyz", "xxyyzz")
        task_mock.get_trust_mod.return_value = ts.max_trust
        task_mock.query_extra_data.return_value = extra_data

        ts.task_manager.add_new_task(task_mock)
        ts.task_manager.tasks_states["xyz"].status = \
            ts.task_manager.activeStatus[0]
        subtask, wrong_task, wait = ts.task_manager.get_next_subtask(
            "DEF", "DEF", "xyz", 1000, 10, 5, 10, 2, "10.10.10.10")

        ts.receive_subtask_computation_time("xxyyzz", 1031)
        account_info = Mock()
        account_info.key_id = "key"
        account_info.eth_account = Mock()
        account_info.eth_account.address = None

        ts.accept_result("xxyyzz", account_info)
        self.assertEqual(
            ts.client.transaction_system.add_payment_info.call_count, 0)

    def test_disconnect(self, *_):
        self.ts.task_sessions = {'task_id': Mock()}
        self.ts.disconnect()
        assert self.ts.task_sessions['task_id'].dropped.called

    def _get_config_desc(self):
        ccd = ClientConfigDescriptor()
        ccd.root_path = self.path
        return ccd


class TestRestoreResources(LogTestCase, testutils.DatabaseFixture):

    def setUp(self):
        for parent in self.__class__.__bases__:
            parent.setUp(self)

        self.resource_manager = Mock(
            add_task=Mock(side_effect=lambda *a, **b: ([], "a1b2c3"))
        )
<<<<<<< HEAD
        # todo: use factory
        client = Mock()
        client.datadir = os.path.join(self.path, "datadir")
        self.ts = TaskServer(
            node=Mock(),
            config_desc=ClientConfigDescriptor(),
            client=client,
            use_docker_machine_manager=False,
        )
=======
        with patch(
                'golem.network.concent.handlers_library.HandlersLibrary'
                '.register_handler',):
            self.ts = TaskServer(
                node=Mock(),
                config_desc=ClientConfigDescriptor(),
                client=self.client,
                use_docker_machine_manager=False,
            )
>>>>>>> cf90c05c
        self.ts.task_manager.notify_update_task = Mock(
            side_effect=self.ts.task_manager.notify_update_task
        )
        self.ts.task_manager.delete_task = Mock(
            side_effect=self.ts.task_manager.delete_task
        )
        self.ts._get_resource_manager = Mock(
            return_value=self.resource_manager
        )
        self.ts.task_manager.dump_task = Mock()
        self.task_count = 3

    @staticmethod
    def _create_tasks(task_server, count):
        for _ in range(count):
            task_id = str(uuid.uuid4())
            task = Mock()
            task.get_resources.return_value = []
            task_server.task_manager.tasks[task_id] = task
            task_server.task_manager.tasks_states[task_id] = TaskState()

    def test_without_tasks(self, *_):
        with patch.object(self.resource_manager, 'add_task',
                          side_effect=ConnectionError):
            self.ts.restore_resources()
            assert not self.resource_manager.add_task.called
            assert not self.ts.task_manager.delete_task.called
            assert not self.ts.task_manager.notify_update_task.called

    def test_with_connection_error(self, *_):
        self._create_tasks(self.ts, self.task_count)

        with patch.object(self.resource_manager, 'add_task',
                          side_effect=ConnectionError):
            self.ts.restore_resources()
            assert self.resource_manager.add_task.call_count == self.task_count
            assert self.ts.task_manager.delete_task.call_count == \
                self.task_count
            assert not self.ts.task_manager.notify_update_task.called

    def test_with_http_error(self, *_):
        self._create_tasks(self.ts, self.task_count)

        with patch.object(self.resource_manager, 'add_task',
                          side_effect=HTTPError):
            self.ts.restore_resources()
            assert self.resource_manager.add_task.call_count == self.task_count
            assert self.ts.task_manager.delete_task.call_count == \
                self.task_count
            assert not self.ts.task_manager.notify_update_task.called

    def test_with_http_error_and_resource_hashes(self, *_):
        self._test_with_error_and_resource_hashes(HTTPError)

    def test_with_resource_error_and_resource_hashes(self, *_):
        self._test_with_error_and_resource_hashes(ResourceError)

    def _test_with_error_and_resource_hashes(self, error_class):
        self._create_tasks(self.ts, self.task_count)
        for state in self.ts.task_manager.tasks_states.values():
            state.resource_hash = str(uuid.uuid4())

        with patch.object(self.resource_manager, 'add_task',
                          side_effect=error_class):
            self.ts.restore_resources()
            assert self.resource_manager.add_task.call_count ==\
                self.task_count * 2
            assert self.ts.task_manager.delete_task.call_count == \
                self.task_count
            assert not self.ts.task_manager.notify_update_task.called

    def test_restore_resources(self, *_):
        self._create_tasks(self.ts, self.task_count)

        self.ts.restore_resources()
        assert self.resource_manager.add_task.call_count == self.task_count
        assert not self.ts.task_manager.delete_task.called
        assert self.ts.task_manager.notify_update_task.call_count == \
            self.task_count<|MERGE_RESOLUTION|>--- conflicted
+++ resolved
@@ -26,7 +26,6 @@
 from golem.task.taskserver import TaskServer, WaitingTaskResult, logger
 from golem.task.tasksession import TaskSession
 from golem.task.taskstate import TaskState
-from golem.testutils import TestWithClient
 from golem.tools.assertlogs import LogTestCase
 from golem.tools.testwithreactor import TestDatabaseWithReactor
 
@@ -62,23 +61,14 @@
     return task_mock
 
 
-class TestTaskServer(LogTestCase, testutils.DatabaseFixture):  # noqa pylint: disable=too-many-public-methods
+class TestTaskServer(LogTestCase, testutils.DatabaseFixture,  # noqa pylint: disable=too-many-public-methods
+                     testutils.TestWithClient):
 
     def setUp(self):
         for parent in self.__class__.__bases__:
             parent.setUp(self)
         random.seed()
         self.ccd = ClientConfigDescriptor()
-<<<<<<< HEAD
-        self.client = Mock()
-        self.client.datadir = os.path.join(self.path, "datadir")
-        self.ts = TaskServer(
-            node=Node(),
-            config_desc=self.ccd,
-            client=self.client,
-            use_docker_machine_manager=False,
-        )
-=======
         with patch(
                 'golem.network.concent.handlers_library.HandlersLibrary'
                 '.register_handler',):
@@ -88,7 +78,6 @@
                 client=self.client,
                 use_docker_machine_manager=False,
             )
->>>>>>> cf90c05c
 
     def tearDown(self):
         LogTestCase.tearDown(self)
@@ -659,12 +648,7 @@
         assert client_options.options.get('peers') == [forced_peer]
 
 
-<<<<<<< HEAD
-class TestTaskServer2(TestDatabaseWithReactor, TestWithClient):
-
-=======
-class TestTaskServer2(TestWithKeysAuth, TestDatabaseWithReactor):
->>>>>>> cf90c05c
+class TestTaskServer2(TestDatabaseWithReactor, testutils.TestWithClient):
     def setUp(self):
         for parent in self.__class__.__bases__:
             parent.setUp(self)
@@ -798,7 +782,8 @@
         return ccd
 
 
-class TestRestoreResources(LogTestCase, testutils.DatabaseFixture):
+class TestRestoreResources(LogTestCase, testutils.DatabaseFixture,
+                           testutils.TestWithClient):
 
     def setUp(self):
         for parent in self.__class__.__bases__:
@@ -807,17 +792,6 @@
         self.resource_manager = Mock(
             add_task=Mock(side_effect=lambda *a, **b: ([], "a1b2c3"))
         )
-<<<<<<< HEAD
-        # todo: use factory
-        client = Mock()
-        client.datadir = os.path.join(self.path, "datadir")
-        self.ts = TaskServer(
-            node=Mock(),
-            config_desc=ClientConfigDescriptor(),
-            client=client,
-            use_docker_machine_manager=False,
-        )
-=======
         with patch(
                 'golem.network.concent.handlers_library.HandlersLibrary'
                 '.register_handler',):
@@ -827,7 +801,6 @@
                 client=self.client,
                 use_docker_machine_manager=False,
             )
->>>>>>> cf90c05c
         self.ts.task_manager.notify_update_task = Mock(
             side_effect=self.ts.task_manager.notify_update_task
         )
