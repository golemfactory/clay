# pylint: disable=protected-access, too-many-lines
import os
from datetime import datetime, timedelta
import random
import tempfile
import uuid
from math import ceil
from unittest.mock import Mock, MagicMock, patch, ANY

from pydispatch import dispatcher
import freezegun

from golem_messages import idgenerator
from golem_messages import factories as msg_factories
from golem_messages.datastructures import tasks as dt_tasks
from golem_messages.datastructures.masking import Mask
from golem_messages.factories.datastructures import p2p as dt_p2p_factory
from golem_messages.message import ComputeTaskDef
from golem_messages.utils import encode_hex as encode_key_id
from requests import HTTPError

from golem import testutils
from golem.appconfig import AppConfig
from golem.clientconfigdescriptor import ClientConfigDescriptor
from golem.core.common import node_info_str
from golem.core.keysauth import KeysAuth
from golem.environments.environment import SupportStatus, UnsupportReason
from golem.network.hyperdrive.client import HyperdriveClientOptions, \
    HyperdriveClient, to_hyperg_peer
from golem.resource.dirmanager import DirManager
from golem.resource.hyperdrive.resource import ResourceError
from golem.resource.hyperdrive.resourcesmanager import HyperdriveResourceManager
from golem.task import tasksession
from golem.task.acl import DenyReason as AclDenyReason
from golem.task.result.resultmanager import EncryptedResultPackageManager
from golem.task.server import concent as server_concent
from golem.task.taskbase import AcceptClientVerdict
from golem.task.taskserver import (
    logger,
    TaskServer,
    WaitingTaskFailure,
    WaitingTaskResult,
)
from golem.task.taskstate import TaskState, TaskOp
from golem.tools.assertlogs import LogTestCase
from golem.tools.testwithreactor import TestDatabaseWithReactor

<<<<<<< HEAD
from tests.factories.resultpackage import ExtractedPackageFactory
=======
>>>>>>> 695cb4d7
from tests.factories.hyperdrive import hyperdrive_client_kwargs


DEFAULT_RESOURCE_SIZE: int = 2 * 1024
DEFAULT_MAX_RESOURCE_SIZE_KB: int = 3
DEFAULT_ESTIMATED_MEMORY: int = 3 * 1024
DEFAULT_MAX_MEMORY_SIZE_KB: int = 4
DEFAULT_MIN_ACCEPTED_PERF: int = 77
DEFAULT_PROVIDER_PERF: int = 88


def get_example_task_header(
        key_id: str,
        resource_size: int = DEFAULT_RESOURCE_SIZE,
        estimated_memory: int = DEFAULT_ESTIMATED_MEMORY,
) -> dt_tasks.TaskHeader:
    requestor_public_key = encode_key_id(key_id)
    return msg_factories.datastructures.tasks.TaskHeaderFactory(
        mask=Mask().to_bytes(),
        requestor_public_key=requestor_public_key,
        task_owner=msg_factories.datastructures.p2p.Node(
            key=requestor_public_key,
            node_name="ABC",
            prv_port=40103,
            prv_addr='10.0.0.10',
            pub_port=40103,
            pub_addr='1.2.3.4',
        ),
        estimated_memory=estimated_memory,
    )


def get_mock_task(
        key_gen: str = "whatsoever",
        subtask_id: str = "whatever",
        resource_size: int = DEFAULT_RESOURCE_SIZE,
        estimated_memory: int = DEFAULT_ESTIMATED_MEMORY,
) -> Mock:
    task_mock = Mock()
    task_mock.header = get_example_task_header(
        key_gen,
        resource_size=resource_size,
        estimated_memory=estimated_memory,
    )
    task_id = task_mock.header.task_id
    task_mock.header.max_price = 1010
    task_mock.query_extra_data.return_value.ctd = ComputeTaskDef(
        task_id=task_id,
        subtask_id=subtask_id,
    )
    task_mock.should_accept_client.return_value = AcceptClientVerdict.ACCEPTED
    return task_mock


def _assert_log_msg(logger_mock, msg):
    assert len(logger_mock.output) == 1
    assert logger_mock.output[0].strip() == msg


class TaskServerTestBase(LogTestCase,
                         testutils.DatabaseFixture,
                         testutils.TestWithClient):
    def setUp(self):
        super().setUp()
        random.seed()
        self.ccd = ClientConfigDescriptor()
        self.ccd.init_from_app_config(
            AppConfig.load_config(tempfile.mkdtemp(), 'cfg'))
        self.client.concent_service.enabled = False
        with patch(
                'golem.network.concent.handlers_library.HandlersLibrary'
                '.register_handler',):
            self.ts = TaskServer(
                node=dt_p2p_factory.Node(),
                config_desc=self.ccd,
                client=self.client,
                use_docker_manager=False,
            )
        self.ts.resource_manager.storage.get_dir.return_value = self.tempdir

    def tearDown(self):
        LogTestCase.tearDown(self)
        testutils.DatabaseFixture.tearDown(self)

        if hasattr(self, "ts") and self.ts:
            self.ts.quit()


class TestTaskServer(TaskServerTestBase):  # noqa pylint: disable=too-many-public-methods
    @patch('twisted.internet.task', create=True)
    @patch(
        'golem.network.concent.handlers_library.HandlersLibrary'
        '.register_handler',
    )
    @patch('golem.task.taskarchiver.TaskArchiver')
    def test_request(self, tar, *_):
        ccd = ClientConfigDescriptor()
        ccd.min_price = 10
        n = dt_p2p_factory.Node()
        ts = TaskServer(
            node=n,
            config_desc=ccd,
            client=self.client,
            use_docker_manager=False,
            task_archiver=tar,
        )
        ts.verify_header_sig = lambda x: True
        self.ts = ts
        ts._is_address_accessible = Mock(return_value=True)
        ts.client.get_suggested_addr.return_value = "10.10.10.10"
        ts.client.get_requesting_trust.return_value = 0.3
        self.assertIsInstance(ts, TaskServer)
        self.assertIsNone(ts.request_task())

        keys_auth = KeysAuth(self.path, 'prv_key', '')
        task_header = get_example_task_header(keys_auth.public_key)
        task_id = task_header.task_id
        task_owner_key = task_header.task_owner.key  # pylint: disable=no-member
        self.ts.start_handshake(
            key_id=task_owner_key,
            task_id=task_id,
        )
        handshake = self.ts.resource_handshakes[task_owner_key]
        handshake.local_result = True
        handshake.remote_result = True
        self.ts.get_environment_by_id = Mock(return_value=None)
        self.ts.get_key_id = Mock(return_value='0'*128)
        ts.add_task_header(task_header)
        self.assertEqual(ts.request_task(), task_id)
        self.assertIn(task_id, ts.requested_tasks)
        assert ts.remove_task_header(task_id)
        self.assertNotIn(task_id, ts.requested_tasks)

        task_header = get_example_task_header(keys_auth.public_key)
        task_header.task_owner.pub_port = 0
        task_id2 = task_header.task_id
        self.assertTrue(ts.add_task_header(task_header))
        self.assertIsNotNone(ts.task_keeper.task_headers[task_id2])
        ts.remove_task_header(task_id2)

        # Task can be rejected for 3 reasons at this stage; in all cases
        # the task should be reported TaskArchiver listed as unsupported:
        # 1. Requestor's trust level is too low
        tar.reset_mock()
        ts.config_desc.requesting_trust = 0.5
        task_header = get_example_task_header(keys_auth.public_key)
        task_id3 = task_header.task_id
        ts.add_task_header(task_header)
        self.assertIsNone(ts.request_task())
        tar.add_support_status.assert_called_with(
            task_id3,
            SupportStatus(
                False,
                {UnsupportReason.REQUESTOR_TRUST: 0.3}))
        assert ts.remove_task_header(task_id3)

        # 2. Task's max price is too low
        tar.reset_mock()
        ts.config_desc.requesting_trust = 0.0
        task_header = get_example_task_header(keys_auth.public_key)
        task_id4 = task_header.task_id
        task_header.max_price = 1
        ts.add_task_header(task_header)
        self.assertIsNone(ts.request_task())
        tar.add_support_status.assert_called_with(
            task_id4,
            SupportStatus(
                False,
                {UnsupportReason.MAX_PRICE: 1}))
        assert ts.remove_task_header(task_id4)

        # 3. Requestor is on a black list.
        tar.reset_mock()
        ts.acl.disallow(keys_auth.key_id)
        task_header = get_example_task_header(keys_auth.public_key)
        task_id5 = task_header.task_id
        ts.add_task_header(task_header)
        self.assertIsNone(ts.request_task())
        tar.add_support_status.assert_called_with(
            task_id5,
            SupportStatus(
                False,
                {UnsupportReason.DENY_LIST: keys_auth.key_id}))
        assert ts.remove_task_header(task_id5)

    @patch(
        "golem.task.taskserver.TaskServer.should_accept_requestor",
        return_value=SupportStatus(True),
    )
    def test_request_task_concent_required(self, *_):
        self.ts.config_desc.min_price = 0
        self.ts.client.concent_service.enabled = True
        self.ts.task_archiver = Mock()
        keys_auth = KeysAuth(self.path, 'prv_key', '')
        task_header = get_example_task_header(keys_auth.public_key)
        task_header.concent_enabled = False
        task_header.sign(private_key=keys_auth._private_key)
        self.ts.add_task_header(task_header)

        self.assertIsNone(self.ts.request_task())
        self.ts.task_archiver.add_support_status.assert_called_once_with(
            task_header.task_id,
            SupportStatus(
                False,
                {UnsupportReason.CONCENT_REQUIRED: True},
            ),
        )

<<<<<<< HEAD
    @patch("golem.task.taskserver.Trust")
    def test_send_results(self, trust, *_):
        self.ts.config_desc.min_price = 11
        keys_auth = KeysAuth(self.path, 'priv_key', '')
        task_header = get_example_task_header(keys_auth.public_key)
        n = task_header.task_owner

        ts = self.ts
        ts._is_address_accessible = Mock(return_value=True)
        ts.verify_header_sig = lambda x: True
        ts.client.get_suggested_addr.return_value = "10.10.10.10"
        ts.client.get_requesting_trust.return_value = ts.max_trust

        fd, result_file = tempfile.mkstemp()
        os.close(fd)
        results = {"data": [result_file]}
        task_header = get_example_task_header(keys_auth.public_key)
        task_id = task_header.task_id
        assert ts.add_task_header(task_header)
        assert ts.request_task()
        subtask_id = idgenerator.generate_new_id_from_id(task_id)
        subtask_id2 = idgenerator.generate_new_id_from_id(task_id)
        self.assertTrue(ts.send_results(subtask_id, task_id, results))
        self.assertTrue(ts.send_results(subtask_id2, task_id, results))
        wtr = ts.results_to_send[subtask_id]
        self.assertIsInstance(wtr, WaitingTaskResult)
        self.assertEqual(wtr.subtask_id, subtask_id)
        self.assertEqual(wtr.result, [result_file])
        self.assertEqual(wtr.last_sending_trial, 0)
        self.assertEqual(wtr.delay_time, 0)
        self.assertEqual(wtr.owner, n)
        self.assertEqual(wtr.already_sending, False)

        self.assertIsNotNone(ts.task_keeper.task_headers.get(task_id))

        ctd = ComputeTaskDef()
        ctd['task_id'] = task_id
        ctd['subtask_id'] = subtask_id
        ttc = msg_factories.tasks.TaskToComputeFactory(price=1)
        ttc.compute_task_def = ctd
        ts.task_manager.comp_task_keeper.receive_subtask(ttc)

        prev_call_count = trust.PAYMENT.increase.call_count
        ts.increase_trust_payment("xyz", 1)
        self.assertGreater(trust.PAYMENT.increase.call_count, prev_call_count)
        prev_call_count = trust.PAYMENT.decrease.call_count
        ts.decrease_trust_payment("xyz")
        self.assertGreater(trust.PAYMENT.decrease.call_count, prev_call_count)

        os.remove(result_file)

    def test_connection_for_task_request_established(self, *_):
        ccd = ClientConfigDescriptor()
        ccd.min_price = 11
        ts = self.ts
        session = Mock()
        session.address = "10.10.10.10"
        session.port = 1020
        ts.conn_established_for_type[TASK_CONN_TYPES['task_request']](
            session, "abc", "nodename", "key", "xyz", 1010, 30, 3, 1, 2)
        self.assertEqual(session.task_id, "xyz")
        self.assertEqual(session.key_id, "key")
        self.assertEqual(session.conn_id, "abc")
        self.assertEqual(ts.task_sessions["xyz"], session)
        session.send_hello.assert_called_with()
        session.request_task.assert_called_with("nodename", "xyz", 1010, 30, 3,
                                                1, 2)

=======
>>>>>>> 695cb4d7
    def test_change_config(self, *_):
        ts = self.ts

        ccd2 = ClientConfigDescriptor()
        ccd2.task_session_timeout = 124
        ccd2.min_price = 0.0057
        ccd2.task_request_interval = 31
        # ccd2.use_waiting_ttl = False
        ts.change_config(ccd2)
        self.assertEqual(ts.config_desc, ccd2)
        self.assertEqual(ts.task_keeper.min_price, 0.0057)
        self.assertEqual(ts.task_computer.task_request_frequency, 31)
        # self.assertEqual(ts.task_computer.use_waiting_ttl, False)

    @patch("golem.task.taskserver.TaskServer._sync_pending")
    def test_sync(self, mock_sync_pending, *_):
        self.ts.sync_network()
        mock_sync_pending.assert_called_once_with()

    @patch("golem.task.taskserver.TaskServer._sync_pending",
           side_effect=RuntimeError("Intentional failure"))
    @patch("golem.task.server.concent.process_messages_received_from_concent")
    def test_sync_job_fails(self, *_):
        self.ts.sync_network()
        # Other jobs should be called even in case of failure of previous ones
        # pylint: disable=no-member
        server_concent.process_messages_received_from_concent\
            .assert_called_once()
        # pylint: enable=no-member

    def test_retry_sending_task_result(self, *_):
        ts = self.ts
        ts.network = Mock()

        subtask_id = 'xxyyzz'
        wtr = Mock()
        wtr.already_sending = True

        ts.results_to_send[subtask_id] = wtr

        ts.retry_sending_task_result(subtask_id)
        self.assertFalse(wtr.already_sending)

    @patch("golem.task.server.helpers.send_task_failure")
    @patch("golem.task.server.helpers.send_report_computed_task")
    def test_send_waiting_results(self, mock_send_rct, mock_send_tf, *_):
        ts = self.ts
        subtask_id = 'xxyyzz'

        wtr = WaitingTaskResult(
            task_id='task_id',
            subtask_id=subtask_id,
            result=['result'],
            last_sending_trial=0,
            delay_time=0,
            owner=dt_p2p_factory.Node(),
        )

        ts.results_to_send[subtask_id] = wtr

        wtr.already_sending = True

        ts._send_waiting_results()
        mock_send_rct.assert_not_called()

        wtr.last_sending_trial = 0
        ts.retry_sending_task_result(subtask_id)

        ts._send_waiting_results()
        mock_send_rct.assert_called_once_with(
            task_server=self.ts,
            waiting_task_result=wtr,
        )

        mock_send_rct.reset_mock()

        ts._send_waiting_results()
        mock_send_rct.assert_not_called()

        ts.results_to_send = {}

        wtf = WaitingTaskFailure(
            task_id="failed_task_id",
            subtask_id=subtask_id,
            owner=dt_p2p_factory.Node(),
            err_msg="Controlled failure",
        )

        ts.failures_to_send[subtask_id] = wtf
        ts._send_waiting_results()
        mock_send_tf.assert_called_once_with(
            waiting_task_failure=wtf,
        )
        self.assertEqual(ts.failures_to_send, {})

    def test_should_accept_provider_no_such_task(self, *_args):
        # given
        listener = Mock()
        dispatcher.connect(listener, signal='golem.taskserver')
        ts = self.ts
        node_id = "0xdeadbeef"
        node_name = "deadbeef"
        node_name_id = node_info_str(node_name, node_id)
        task_id = "tid"

        ids = f'provider={node_name_id}, task_id={task_id}'

        with self.assertLogs(logger, level='INFO') as cm:
            assert not ts.should_accept_provider(
                node_id, "127.0.0.1", node_name, 'tid', 27.18, 1, 1)
            _assert_log_msg(
                cm,
                f'INFO:{logger.name}:Cannot find task in my tasks: {ids}')

        listener.assert_called_once_with(
            sender=ANY,
            signal='golem.taskserver',
            event='provider_rejected',
            node_id=node_id,
            task_id='tid',
            reason='not my task',
            details=None)

    def _prepare_env(self, *,
                     min_accepted_perf: int = DEFAULT_MIN_ACCEPTED_PERF) \
            -> None:
        env = Mock()
        env.get_min_accepted_performance.return_value = min_accepted_perf
        self.ts.get_environment_by_id = Mock(return_value=env)

    def test_should_accept_provider_insufficient_performance(self, *_args):
        # given
        listener = Mock()
        dispatcher.connect(listener, signal='golem.taskserver')
        provider_perf = DEFAULT_MIN_ACCEPTED_PERF - 10

        ts = self.ts
        node_id = "0xdeadbeef"
        node_name = "deadbeef"
        node_name_id = node_info_str(node_name, node_id)

        task = get_mock_task()
        task_id = task.header.task_id
        ts.task_manager.tasks[task_id] = task

        self._prepare_env()

        ids = f'provider={node_name_id}, task_id={task_id}'

        with self.assertLogs(logger, level='INFO') as cm:
            # when
            accepted = ts.should_accept_provider(
                node_id, "127.0.0.1", node_name, task_id,
                provider_perf,
                DEFAULT_MAX_MEMORY_SIZE_KB, 1)

            # then
            assert not accepted
            _assert_log_msg(
                cm,
                f'INFO:{logger.name}:insufficient provider performance: '
                f'{provider_perf} < {DEFAULT_MIN_ACCEPTED_PERF}; {ids}')

        listener.assert_called_once_with(
            sender=ANY,
            signal='golem.taskserver',
            event='provider_rejected',
            node_id=node_id,
            task_id=task_id,
            reason='performance',
            details={
                'provider_perf': provider_perf,
                'min_accepted_perf': DEFAULT_MIN_ACCEPTED_PERF,
            })

    def test_should_accept_provider_insufficient_memory_size(self, *_args):
        # given
        listener = Mock()
        dispatcher.connect(listener, signal='golem.taskserver')
        estimated_memory = DEFAULT_MAX_MEMORY_SIZE_KB*1024 + 1

        ts = self.ts
        node_id = "0xdeadbeef"
        node_name = "deadbeef"
        node_name_id = node_info_str(node_name, node_id)

        task = get_mock_task(estimated_memory=estimated_memory)
        task_id = task.header.task_id
        ts.task_manager.tasks[task_id] = task

        self._prepare_env()

        ids = f'provider={node_name_id}, task_id={task_id}'

        with self.assertLogs(logger, level='INFO') as cm:
            # when
            accepted = ts.should_accept_provider(
                node_id, "127.0.0.1", node_name, task_id, DEFAULT_PROVIDER_PERF,
                DEFAULT_MAX_RESOURCE_SIZE_KB, DEFAULT_MAX_MEMORY_SIZE_KB)

            # then
            assert not accepted
            _assert_log_msg(
                cm,
                f'INFO:{logger.name}:insufficient provider memory size: '
                f'{estimated_memory} B < {DEFAULT_MAX_MEMORY_SIZE_KB} '
                f'KiB; {ids}')

        listener.assert_called_once_with(
            sender=ANY,
            signal='golem.taskserver',
            event='provider_rejected',
            node_id=node_id,
            task_id=task_id,
            reason='memory size',
            details={
                'memory_size': estimated_memory,
                'max_memory_size': DEFAULT_MAX_MEMORY_SIZE_KB*1024
            })

    def test_should_accept_provider_insufficient_trust(self, *_args):
        # given
        listener = Mock()
        dispatcher.connect(listener, signal='golem.taskserver')
        ts = self.ts
        node_id = "0xdeadbeef"
        node_name = "deadbeef"
        node_name_id = node_info_str(node_name, node_id)

        task = get_mock_task()
        task_id = task.header.task_id
        ts.task_manager.tasks[task_id] = task

        self._prepare_env()

        self.client.get_computing_trust = Mock()

        ids = f'provider={node_name_id}, task_id={task_id}'

        ts.config_desc.computing_trust = 0.4

        # given
        self.client.get_computing_trust.return_value = \
            ts.config_desc.computing_trust + 0.2
        # when/then
        assert ts.should_accept_provider(
            node_id, "127.0.0.1", node_name, task_id, DEFAULT_PROVIDER_PERF,
            DEFAULT_MAX_RESOURCE_SIZE_KB, DEFAULT_MAX_MEMORY_SIZE_KB)

        # given
        self.client.get_computing_trust.return_value = \
            ts.config_desc.computing_trust
        # when/then
        assert ts.should_accept_provider(
            node_id, "127.0.0.1", node_name, task_id, DEFAULT_PROVIDER_PERF,
            DEFAULT_MAX_RESOURCE_SIZE_KB, DEFAULT_MAX_MEMORY_SIZE_KB)

        # given
        trust = ts.config_desc.computing_trust - 0.2
        self.client.get_computing_trust.return_value = trust
        with self.assertLogs(logger, level='INFO') as cm:
            # when
            accepted = ts.should_accept_provider(
                node_id, "127.0.0.1", node_name, task_id, DEFAULT_PROVIDER_PERF,
                DEFAULT_MAX_RESOURCE_SIZE_KB, DEFAULT_MAX_MEMORY_SIZE_KB)

            # then
            assert not accepted
            _assert_log_msg(
                cm,
                f'INFO:{logger.name}:insufficient provider trust level:'
                f' 0.2 < 0.4; {ids}')

        listener.assert_called_once_with(
            sender=ANY,
            signal='golem.taskserver',
            event='provider_rejected',
            node_id=node_id,
            task_id=task_id,
            reason='trust',
            details={
                'trust': trust,
                'required_trust': ts.config_desc.computing_trust,
            })

    def test_should_accept_provider_masking(self, *_args):
        # given
        listener = Mock()
        dispatcher.connect(listener, signal='golem.taskserver')
        ts = self.ts
        node_id = "0xdeadbeef"
        node_name = "deadbeef"
        node_name_id = node_info_str(node_name, node_id)

        task = get_mock_task()
        task_id = task.header.task_id
        ts.task_manager.tasks[task_id] = task

        self._prepare_env()

        self.client.get_computing_trust = Mock(return_value=0)

        task.header.mask = Mask(b'\xff' * Mask.MASK_BYTES)

        ids = f'provider={node_name_id}, task_id={task_id}'

        with self.assertLogs(logger, level='INFO') as cm:
            # when
            accepted = ts.should_accept_provider(
                node_id, "127.0.0.1", node_name, task_id, DEFAULT_PROVIDER_PERF,
                DEFAULT_MAX_RESOURCE_SIZE_KB, DEFAULT_MAX_MEMORY_SIZE_KB)

            # then
            assert not accepted
            _assert_log_msg(
                cm,
                f'INFO:{logger.name}:network mask mismatch: {ids}')

        listener.assert_called_once_with(
            sender=ANY,
            signal='golem.taskserver',
            event='provider_rejected',
            node_id=node_id,
            task_id=task_id,
            reason='netmask',
            details=None)

    def test_should_accept_provider_rejected(self, *_args):
        # given
        listener = Mock()
        dispatcher.connect(listener, signal='golem.taskserver')
        ts = self.ts
        node_id = "0xdeadbeef"
        node_name = "deadbeef"

        task = get_mock_task()
        task_id = task.header.task_id
        ts.task_manager.tasks[task_id] = task

        self._prepare_env()

        self.client.get_computing_trust = Mock(return_value=0)
        task.header.mask = Mask()
        task.should_accept_client.return_value = AcceptClientVerdict.REJECTED

        with self.assertLogs(logger, level='INFO') as cm:
            # when
            accepted = ts.should_accept_provider(node_id, "127.0.0.1",
                                                 node_name, task_id, 99, 3, 4)

            # then
            assert not accepted
            _assert_log_msg(
                cm,
                f'INFO:{logger.name}:provider {node_id}'
                f' is not allowed for this task at this moment'
                f' (either waiting for results or previously failed)'
            )

        listener.assert_called_once_with(
            sender=ANY,
            signal='golem.taskserver',
            event='provider_rejected',
            node_id=node_id,
            task_id=task_id,
            reason='not accepted',
            details={
                'verdict': AcceptClientVerdict.REJECTED.value,
            })

    def test_should_accept_provider_acl(self, *_args):
        # given
        listener = Mock()
        dispatcher.connect(listener, signal='golem.taskserver')
        ts = self.ts
        node_id = "0xdeadbeef"
        node_name = "deadbeef"
        node_name_id = node_info_str(node_name, node_id)

        task = get_mock_task()
        task_id = task.header.task_id
        ts.task_manager.tasks[task_id] = task

        self._prepare_env()

        self.client.get_computing_trust = Mock(return_value=0)

        ids = f'provider={node_name_id}, task_id={task_id}'

        # given
        task.header.mask = Mask()
        ts.acl.disallow(node_id)
        # then
        with self.assertLogs(logger, level='INFO') as cm:
            assert not ts.should_accept_provider(
                node_id=node_id,
                address="127.0.0.1",
                node_name=node_name,
                task_id=task_id,
                provider_perf=DEFAULT_PROVIDER_PERF,
                max_resource_size=DEFAULT_MAX_RESOURCE_SIZE_KB,
                max_memory_size=DEFAULT_MAX_MEMORY_SIZE_KB,
            )
            _assert_log_msg(
                cm,
                f'INFO:{logger.name}:provider is blacklisted; {ids}')

        listener.assert_called_once_with(
            sender=ANY,
            signal='golem.taskserver',
            event='provider_rejected',
            node_id=node_id,
            task_id=task_id,
            reason='acl',
            details={'acl_reason': AclDenyReason.blacklisted.value})
        listener.reset_mock()

        # given
        ts.acl_ip.disallow("127.0.0.1")
        # then
        assert not ts.should_accept_provider(
            "XYZ", "127.0.0.1", node_name, task_id, DEFAULT_PROVIDER_PERF,
            DEFAULT_MAX_RESOURCE_SIZE_KB, DEFAULT_MAX_MEMORY_SIZE_KB)
        listener.assert_called_once_with(
            sender=ANY,
            signal='golem.taskserver',
            event='provider_rejected',
            node_id="XYZ",
            task_id=task_id,
            reason='acl',
            details={'acl_reason': AclDenyReason.blacklisted.value})

    def test_should_accept_requestor(self, *_):
        ts = self.ts
        self.client.get_requesting_trust = Mock(return_value=0.4)
        ts.config_desc.requesting_trust = 0.2
        assert ts.should_accept_requestor("ABC").is_ok()
        ts.config_desc.requesting_trust = 0.4
        assert ts.should_accept_requestor("ABC").is_ok()
        ts.config_desc.requesting_trust = 0.5
        ss = ts.should_accept_requestor("ABC")
        assert not ss.is_ok()
        assert UnsupportReason.REQUESTOR_TRUST in ss.desc
        self.assertEqual(ss.desc[UnsupportReason.REQUESTOR_TRUST], 0.4)

        ts.config_desc.requesting_trust = 0.2
        assert ts.should_accept_requestor("ABC").is_ok()

        ts.acl.disallow("ABC")
        ss = ts.should_accept_requestor("ABC")
        assert not ss.is_ok()
        assert UnsupportReason.DENY_LIST in ss.desc
        self.assertEqual(ss.desc[UnsupportReason.DENY_LIST], "ABC")

    def test_new_connection(self, *_):
        ts = self.ts
        tss = tasksession.TaskSession(Mock())
        ts.new_connection(tss)
        assert len(ts.task_sessions_incoming) == 1
        assert ts.task_sessions_incoming.pop() == tss

    def test_download_options(self, *_):
        dm = DirManager(self.path)
        rm = HyperdriveResourceManager(dm, **hyperdrive_client_kwargs())  # noqa pylint: disable=unexpected-keyword-arg
        self.client.resource_server.resource_manager = rm
        ts = self.ts

        options = HyperdriveClientOptions(HyperdriveClient.CLIENT_ID,
                                          HyperdriveClient.VERSION)

        client_options = ts.get_download_options(options)
        assert client_options.peers is None

        peers = [
            to_hyperg_peer('127.0.0.1', 3282),
            to_hyperg_peer('127.0.0.1', 0),
            to_hyperg_peer('127.0.0.1', None),
            to_hyperg_peer('1.2.3.4', 3282),
            {'uTP': ('1.2.3.4', 3282)}
        ]

        options = HyperdriveClientOptions(HyperdriveClient.CLIENT_ID,
                                          HyperdriveClient.VERSION,
                                          options=dict(peers=peers))

        client_options = ts.get_download_options(options, size=1024)
        assert client_options.options.get('peers') == [
            to_hyperg_peer('127.0.0.1', 3282),
            to_hyperg_peer('1.2.3.4', 3282),
        ]
        assert client_options.options.get('size') == 1024

    def test_download_options_errors(self, *_):
        built_options = Mock()
        self.ts.resource_manager.build_client_options\
            .return_value=built_options

        self.assertIs(
            self.ts.get_download_options(received_options=None),
            built_options,
        )

        assert self.ts.get_download_options(
            received_options={'options': {'peers': ['Invalid']}},
        ) is built_options

        assert self.ts.get_download_options(
            received_options=Mock(filtered=Mock(side_effect=Exception)),
        ) is built_options

    def test_pause_and_resume(self, *_):
        from apps.core.task.coretask import CoreTask

        assert self.ts.active
        assert not CoreTask.VERIFICATION_QUEUE._paused

        self.ts.pause()

        assert not self.ts.active
        assert CoreTask.VERIFICATION_QUEUE._paused

        self.ts.resume()

        assert self.ts.active
        assert not CoreTask.VERIFICATION_QUEUE._paused


class TaskServerTaskHeaderTest(TaskServerTestBase):
    def test_add_task_header(self, *_):
        keys_auth_2 = KeysAuth(
            os.path.join(self.path, "2"),
            'priv_key',
            'password',
        )

        ts = self.ts

        task_header = get_example_task_header(keys_auth_2.public_key)

        self.assertFalse(ts.add_task_header(task_header))
        self.assertEqual(len(ts.get_others_tasks_headers()), 0)

        task_header.sign(private_key=keys_auth_2._private_key)  # noqa pylint:disable=no-value-for-parameter

        self.assertTrue(ts.add_task_header(task_header))
        self.assertEqual(len(ts.get_others_tasks_headers()), 1)

        task_header = get_example_task_header(keys_auth_2.public_key)
        task_header.sign(private_key=keys_auth_2._private_key)  # noqa pylint:disable=no-value-for-parameter

        self.assertTrue(ts.add_task_header(task_header))
        self.assertEqual(len(ts.get_others_tasks_headers()), 2)

        self.assertTrue(ts.add_task_header(task_header))
        self.assertEqual(len(ts.get_others_tasks_headers()), 2)

    def test_add_task_header_past_deadline(self):
        keys_auth_2 = KeysAuth(
            os.path.join(self.path, "2"),
            'priv_key',
            'password',
        )

        ts = self.ts

        with freezegun.freeze_time(datetime.utcnow() - timedelta(hours=2)):
            task_header = get_example_task_header(keys_auth_2.public_key)
            task_header.sign(private_key=keys_auth_2._private_key)  # noqa pylint:disable=no-value-for-parameter

        self.assertFalse(ts.add_task_header(task_header))


class TaskServerBase(TestDatabaseWithReactor, testutils.TestWithClient):
    def setUp(self):
        for parent in TaskServerBase.__bases__:
            parent.setUp(self)
        random.seed()
        self.ccd = self._get_config_desc()
        with patch('golem.network.concent.handlers_library.HandlersLibrary'
                   '.register_handler',):
            self.ts = TaskServer(
                node=dt_p2p_factory.Node(),
                config_desc=self.ccd,
                client=self.client,
                use_docker_manager=False,
            )
        self.ts.task_computer = MagicMock()

    def tearDown(self):
        for parent in TaskServerBase.__bases__:
            parent.tearDown(self)

    def _get_config_desc(self):
        ccd = ClientConfigDescriptor()
        ccd.root_path = self.path
        return ccd


# pylint: disable=too-many-ancestors
class TestTaskServer2(TaskServerBase):

    @patch('golem.task.taskmanager.TaskManager._get_task_output_dir')
    @patch("golem.task.taskmanager.TaskManager.dump_task")
    @patch("golem.task.taskserver.Trust")
    def test_results(self, trust, *_):
        ts = self.ts

        task_mock = get_mock_task(key_gen="xyz", subtask_id="xxyyzz")
        task_mock.get_trust_mod.return_value = ts.max_trust
        task_id = task_mock.header.task_id
        extra_data = Mock()
        extra_data.ctd = ComputeTaskDef()
        extra_data.ctd['task_id'] = task_mock.header.task_id
        extra_data.ctd['subtask_id'] = "xxyyzz"
        task_mock.query_extra_data.return_value = extra_data
        task_mock.task_definition.subtask_timeout = 3600
        task_mock.should_accept_client.return_value = \
            AcceptClientVerdict.ACCEPTED

        ts.task_manager.keys_auth._private_key = b'a' * 32
        ts.task_manager.add_new_task(task_mock)
        ts.task_manager.tasks_states[task_id].status = \
            ts.task_manager.activeStatus[0]
        subtask = ts.task_manager.get_next_subtask(
            "DEF",
            "DEF",
            task_id,
            1000, 10,
            5, 10,
            "10.10.10.10")
        assert subtask is not None
        expected_value = ceil(1031 * 1010 / 3600)
        prev_calls = trust.COMPUTED.increase.call_count
        ts.accept_result("xxyyzz", "key", "eth_address", expected_value)
        ts.client.transaction_system.add_payment_info.assert_called_with(
            "xxyyzz",
            expected_value,
            "eth_address")
        self.assertGreater(trust.COMPUTED.increase.call_count, prev_calls)

    def test_disconnect(self, *_):
        session_mock = Mock()
        self.ts.sessions['active_node_id'] = session_mock
        self.ts.sessions['pending_node_id'] = None
        self.ts.disconnect()
        session_mock.dropped.assert_called_once_with()


# pylint: disable=too-many-ancestors
class TestSubtaskWaiting(TaskServerBase):
    def test_requested_tasks(self, *_):
        task_id = str(uuid.uuid4())
        subtask_id = str(uuid.uuid4())
        self.ts.requested_tasks.add(task_id)
        self.ts.subtask_waiting(task_id, subtask_id)
        self.assertNotIn(task_id, self.ts.requested_tasks)


class TestRestoreResources(LogTestCase, testutils.DatabaseFixture,
                           testutils.TestWithClient):

    def setUp(self):
        for parent in self.__class__.__bases__:
            parent.setUp(self)

        self.node = dt_p2p_factory.Node(
            prv_addr='10.0.0.2',
            prv_port=40102,
            pub_addr='1.2.3.4',
            pub_port=40102,
            prv_addresses=['10.0.0.2'],
        )

        self.resource_manager = Mock(
            add_resources=Mock(side_effect=lambda *a, **b: ([], "a1b2c3"))
        )
        with patch('golem.network.concent.handlers_library.HandlersLibrary'
                   '.register_handler',):
            self.ts = TaskServer(
                node=self.node,
                config_desc=ClientConfigDescriptor(),
                client=self.client,
                use_docker_manager=False,
            )
        self.ts.task_manager.notify_update_task = Mock(
            side_effect=self.ts.task_manager.notify_update_task
        )
        self.ts.task_manager.delete_task = Mock(
            side_effect=self.ts.task_manager.delete_task
        )
        self.ts.client.resource_server.resource_manager = self.resource_manager
        self.ts.task_manager.dump_task = Mock()
        self.task_count = 3

    @staticmethod
    def _create_tasks(task_server, count):
        for _ in range(count):
            task_id = str(uuid.uuid4())
            task = Mock()
            task.header.deadline = 2524608000
            task.get_resources.return_value = []
            task_server.task_manager.tasks[task_id] = task
            task_server.task_manager.tasks_states[task_id] = TaskState()

    def test_without_tasks(self, *_):
        with patch.object(self.resource_manager, 'add_resources',
                          side_effect=ConnectionError):
            self.ts.restore_resources()
            assert not self.resource_manager.add_resources.called
            assert not self.ts.task_manager.delete_task.called
            assert not self.ts.task_manager.notify_update_task.called

    def test_with_connection_error(self, *_):
        self._create_tasks(self.ts, self.task_count)

        with patch.object(self.resource_manager, 'add_resources',
                          side_effect=ConnectionError):
            self.ts.restore_resources()
            assert self.resource_manager.add_resources.call_count == \
                self.task_count
            assert self.ts.task_manager.delete_task.call_count == \
                self.task_count
            assert not self.ts.task_manager.notify_update_task.called

    def test_with_http_error(self, *_):
        self._create_tasks(self.ts, self.task_count)

        with patch.object(self.resource_manager, 'add_resources',
                          side_effect=HTTPError):
            self.ts.restore_resources()
            assert self.resource_manager.add_resources.call_count == \
                self.task_count
            assert self.ts.task_manager.delete_task.call_count == \
                self.task_count
            assert not self.ts.task_manager.notify_update_task.called

    def test_with_http_error_and_resource_hashes(self, *_):
        self._test_with_error_and_resource_hashes(HTTPError)

    def test_with_resource_error_and_resource_hashes(self, *_):
        self._test_with_error_and_resource_hashes(ResourceError)

    def _test_with_error_and_resource_hashes(self, error_class):
        self._create_tasks(self.ts, self.task_count)
        for state in self.ts.task_manager.tasks_states.values():
            state.resource_hash = str(uuid.uuid4())

        with patch.object(self.resource_manager, 'add_resources',
                          side_effect=error_class):
            self.ts.restore_resources()
            assert self.resource_manager.add_resources.call_count ==\
                self.task_count * 2
            assert self.ts.task_manager.delete_task.call_count == \
                self.task_count
            assert not self.ts.task_manager.notify_update_task.called

    def test_restore_resources(self, *_):
        self._create_tasks(self.ts, self.task_count)

        self.ts.restore_resources()
        assert self.resource_manager.add_resources.call_count == self.task_count
        assert not self.ts.task_manager.delete_task.called
        assert self.ts.task_manager.notify_update_task.call_count == \
            self.task_count

    def test_restore_resources_call(self, *_):
        self._create_tasks(self.ts, 1)

        task_states = self.ts.task_manager.tasks_states
        task_id = next(iter(task_states.keys()))
        task_state = next(iter(task_states.values()))
        task_state.package_path = os.path.join(self.path, task_id + '.bin')
        task_state.resource_hash = str(uuid.uuid4())

        self.ts._restore_resources = Mock()
        self.ts.restore_resources()

        self.ts._restore_resources.assert_called_with(
            [task_state.package_path], task_id,
            resource_hash=task_state.resource_hash, timeout=ANY
        )

    def test_finished_task_listener(self, *_):
        self.ts.client = Mock()
        remove_task = self.ts.client.p2pservice.remove_task
        remove_task_funds_lock = self.ts.client.funds_locker.remove_task

        values = dict(TaskOp.__members__)
        values.pop('FINISHED')
        values.pop('TIMEOUT')

        for value in values:
            self.ts.finished_task_listener(op=value)
            assert not remove_task.called

        for value in values:
            self.ts.finished_task_listener(event='task_status_updated',
                                           op=value)
            assert not remove_task.called

        self.ts.finished_task_listener(event='task_status_updated',
                                       op=TaskOp.FINISHED)
        assert remove_task.called
        assert remove_task_funds_lock.called

        self.ts.finished_task_listener(event='task_status_updated',
                                       op=TaskOp.TIMEOUT)
        assert remove_task.call_count == 2
        assert remove_task_funds_lock.call_count == 2


class TestSendResults(TaskServerTestBase):

    def test_wrong_result_format(self):
        with self.assertRaises(AttributeError):
            self.ts.send_results('subtask_id', 'task_id', {'foo': 'bar'})

    def test_subtask_already_sent(self):
        self.ts.results_to_send['subtask_id'] = Mock(spec=WaitingTaskResult)
        with self.assertRaises(RuntimeError):
            self.ts.send_results('subtask_id', 'task_id', {'data': 'data'})

    @patch('golem.task.taskserver.Trust')
    def test_ok(self, trust):
        result_secret = Mock()
        result_hash = Mock()
        result_path = Mock()
        package_sha1 = Mock()
        package_size = Mock()
        package_path = Mock()

        result_manager = Mock(spec=EncryptedResultPackageManager)
        result_manager.gen_secret.return_value = result_secret
        result_manager.create.return_value = (
            result_hash,
            result_path,
            package_sha1,
            package_size,
            package_path
        )
<<<<<<< HEAD
        self.assertIn(
            "Failed to establish a session", log_mock.call_args[0][0])
        self.assertIn(subtask_id, log_mock.call_args[0][1])
        self.assertIn(self.key_id, log_mock.call_args[0][2])

    @patch('golem.task.taskserver.TaskServer._is_address_accessible',
           Mock(return_value=True))
    @patch('golem.task.taskserver.TaskServer.get_socket_addresses',
           Mock(return_value=[Mock()]))
    def test_verify_results(self, *_):
        rct = msg_factories.tasks.ReportComputedTaskFactory(
            node_info=self.ts.node.to_dict())
        extracted_package = ExtractedPackageFactory()
        self.ts.verify_results(rct, extracted_package)
        pc = list(self.ts.pending_connections.values())[0]

        self.assertEqual(
            pc.established.func.__name__,
            '__connection_for_task_verification_result_established')
        self.assertEqual(
            pc.failure.func.__name__,
            '_connection_for_task_verification_result_failure',
        )
        self.assertEqual(
            pc.final_failure.func.__name__,
            '_connection_for_task_verification_result_failure',
        )
=======

        header = MagicMock()
        self.ts.task_keeper.task_headers['task_id'] = header

        with patch.object(
            self.ts.task_manager, 'task_result_manager', result_manager
        ):
            self.ts.send_results('subtask_id', 'task_id', {'data': 'data'})

        result = self.ts.results_to_send.get('subtask_id')
        self.assertIsInstance(result, WaitingTaskResult)
        self.assertEqual(result.task_id, 'task_id')
        self.assertEqual(result.subtask_id, 'subtask_id')
        self.assertEqual(result.result, 'data')
        self.assertEqual(result.last_sending_trial, 0)
        self.assertEqual(result.delay_time, 0)
        self.assertEqual(result.owner, header.task_owner)
        self.assertEqual(result.result_secret, result_secret)
        self.assertEqual(result.result_hash, result_hash)
        self.assertEqual(result.result_path, result_path)
        self.assertEqual(result.package_sha1, package_sha1)
        self.assertEqual(result.result_size, package_size)
        self.assertEqual(result.package_path, package_path)

        trust.REQUESTED.increase.assert_called_once_with(header.task_owner.key)
>>>>>>> 695cb4d7
<|MERGE_RESOLUTION|>--- conflicted
+++ resolved
@@ -45,10 +45,6 @@
 from golem.tools.assertlogs import LogTestCase
 from golem.tools.testwithreactor import TestDatabaseWithReactor
 
-<<<<<<< HEAD
-from tests.factories.resultpackage import ExtractedPackageFactory
-=======
->>>>>>> 695cb4d7
 from tests.factories.hyperdrive import hyperdrive_client_kwargs
 
 
@@ -257,77 +253,6 @@
             ),
         )
 
-<<<<<<< HEAD
-    @patch("golem.task.taskserver.Trust")
-    def test_send_results(self, trust, *_):
-        self.ts.config_desc.min_price = 11
-        keys_auth = KeysAuth(self.path, 'priv_key', '')
-        task_header = get_example_task_header(keys_auth.public_key)
-        n = task_header.task_owner
-
-        ts = self.ts
-        ts._is_address_accessible = Mock(return_value=True)
-        ts.verify_header_sig = lambda x: True
-        ts.client.get_suggested_addr.return_value = "10.10.10.10"
-        ts.client.get_requesting_trust.return_value = ts.max_trust
-
-        fd, result_file = tempfile.mkstemp()
-        os.close(fd)
-        results = {"data": [result_file]}
-        task_header = get_example_task_header(keys_auth.public_key)
-        task_id = task_header.task_id
-        assert ts.add_task_header(task_header)
-        assert ts.request_task()
-        subtask_id = idgenerator.generate_new_id_from_id(task_id)
-        subtask_id2 = idgenerator.generate_new_id_from_id(task_id)
-        self.assertTrue(ts.send_results(subtask_id, task_id, results))
-        self.assertTrue(ts.send_results(subtask_id2, task_id, results))
-        wtr = ts.results_to_send[subtask_id]
-        self.assertIsInstance(wtr, WaitingTaskResult)
-        self.assertEqual(wtr.subtask_id, subtask_id)
-        self.assertEqual(wtr.result, [result_file])
-        self.assertEqual(wtr.last_sending_trial, 0)
-        self.assertEqual(wtr.delay_time, 0)
-        self.assertEqual(wtr.owner, n)
-        self.assertEqual(wtr.already_sending, False)
-
-        self.assertIsNotNone(ts.task_keeper.task_headers.get(task_id))
-
-        ctd = ComputeTaskDef()
-        ctd['task_id'] = task_id
-        ctd['subtask_id'] = subtask_id
-        ttc = msg_factories.tasks.TaskToComputeFactory(price=1)
-        ttc.compute_task_def = ctd
-        ts.task_manager.comp_task_keeper.receive_subtask(ttc)
-
-        prev_call_count = trust.PAYMENT.increase.call_count
-        ts.increase_trust_payment("xyz", 1)
-        self.assertGreater(trust.PAYMENT.increase.call_count, prev_call_count)
-        prev_call_count = trust.PAYMENT.decrease.call_count
-        ts.decrease_trust_payment("xyz")
-        self.assertGreater(trust.PAYMENT.decrease.call_count, prev_call_count)
-
-        os.remove(result_file)
-
-    def test_connection_for_task_request_established(self, *_):
-        ccd = ClientConfigDescriptor()
-        ccd.min_price = 11
-        ts = self.ts
-        session = Mock()
-        session.address = "10.10.10.10"
-        session.port = 1020
-        ts.conn_established_for_type[TASK_CONN_TYPES['task_request']](
-            session, "abc", "nodename", "key", "xyz", 1010, 30, 3, 1, 2)
-        self.assertEqual(session.task_id, "xyz")
-        self.assertEqual(session.key_id, "key")
-        self.assertEqual(session.conn_id, "abc")
-        self.assertEqual(ts.task_sessions["xyz"], session)
-        session.send_hello.assert_called_with()
-        session.request_task.assert_called_with("nodename", "xyz", 1010, 30, 3,
-                                                1, 2)
-
-=======
->>>>>>> 695cb4d7
     def test_change_config(self, *_):
         ts = self.ts
 
@@ -1168,35 +1093,6 @@
             package_size,
             package_path
         )
-<<<<<<< HEAD
-        self.assertIn(
-            "Failed to establish a session", log_mock.call_args[0][0])
-        self.assertIn(subtask_id, log_mock.call_args[0][1])
-        self.assertIn(self.key_id, log_mock.call_args[0][2])
-
-    @patch('golem.task.taskserver.TaskServer._is_address_accessible',
-           Mock(return_value=True))
-    @patch('golem.task.taskserver.TaskServer.get_socket_addresses',
-           Mock(return_value=[Mock()]))
-    def test_verify_results(self, *_):
-        rct = msg_factories.tasks.ReportComputedTaskFactory(
-            node_info=self.ts.node.to_dict())
-        extracted_package = ExtractedPackageFactory()
-        self.ts.verify_results(rct, extracted_package)
-        pc = list(self.ts.pending_connections.values())[0]
-
-        self.assertEqual(
-            pc.established.func.__name__,
-            '__connection_for_task_verification_result_established')
-        self.assertEqual(
-            pc.failure.func.__name__,
-            '_connection_for_task_verification_result_failure',
-        )
-        self.assertEqual(
-            pc.final_failure.func.__name__,
-            '_connection_for_task_verification_result_failure',
-        )
-=======
 
         header = MagicMock()
         self.ts.task_keeper.task_headers['task_id'] = header
@@ -1221,5 +1117,4 @@
         self.assertEqual(result.result_size, package_size)
         self.assertEqual(result.package_path, package_path)
 
-        trust.REQUESTED.increase.assert_called_once_with(header.task_owner.key)
->>>>>>> 695cb4d7
+        trust.REQUESTED.increase.assert_called_once_with(header.task_owner.key)