# pylint: disable=protected-access, too-many-lines
import asyncio
import os
import sys
import time
import unittest
from datetime import datetime, timedelta
import random
import tempfile
import uuid
from math import ceil
from pathlib import Path
from unittest.mock import Mock, MagicMock, patch, ANY, call

from pydispatch import dispatcher
import freezegun
from twisted.internet import defer

from golem_messages import factories as msg_factories
from golem_messages.datastructures import tasks as dt_tasks
from golem_messages.datastructures.masking import Mask
from golem_messages.factories.datastructures import p2p as dt_p2p_factory
from golem_messages.message import ComputeTaskDef, TaskFailure
from golem_messages.utils import encode_hex as encode_key_id, pubkey_to_address
from golem_task_api.envs import DOCKER_CPU_ENV_ID
from requests import HTTPError

from apps.appsmanager import AppsManager
from golem import testutils
from golem.appconfig import AppConfig
from golem.clientconfigdescriptor import ClientConfigDescriptor
from golem.core import common
from golem.core.deferred import sync_wait
from golem.core.keysauth import KeysAuth
from golem.environments.environment import (
    Environment as OldEnv,
    SupportStatus,
    UnsupportReason,
)
from golem.envs import BenchmarkResult, EnvSupportStatus
from golem.envs import Environment as NewEnv
from golem.network.hyperdrive.client import HyperdriveClientOptions, \
    HyperdriveClient, to_hyperg_peer
from golem.resource import resourcemanager
from golem.resource.dirmanager import DirManager
from golem.resource.hyperdrive.resource import ResourceError
from golem.resource.hyperdrive.resourcesmanager import HyperdriveResourceManager
from golem.resource.resourcemanager import ResourceManager
from golem.task import tasksession
from golem.task.acl import DenyReason as AclDenyReason, AclRule
from golem.task.benchmarkmanager import BenchmarkManager
from golem.task import helpers as task_helpers
from golem.task.result.resultmanager import EncryptedResultPackageManager
from golem.task.server import concent as server_concent
from golem.task.taskarchiver import TaskArchiver
from golem.task.taskbase import AcceptClientVerdict, Task
from golem.task.taskkeeper import TaskHeaderKeeper, CompTaskKeeper, CompTaskInfo
from golem.task.taskmanager import TaskManager
from golem.task.taskserver import (
    logger,
    TaskServer,
    WaitingTaskFailure,
    WaitingTaskResult,
)
from golem.task.taskstate import TaskState, TaskOp, TaskStatus
from golem.tools.assertlogs import LogTestCase
from golem.tools.testwithreactor import TestDatabaseWithReactor

from tests.factories.hyperdrive import hyperdrive_client_kwargs
from tests.golem.envs.localhost import (
    LocalhostEnvironment,
    LocalhostConfig,
    LocalhostPrerequisites,
    LocalhostPayloadBuilder,
)
from tests.utils.asyncio import TwistedAsyncioTestCase

DEFAULT_RESOURCE_SIZE: int = 2 * 1024
DEFAULT_MAX_RESOURCE_SIZE_KB: int = 3
DEFAULT_ESTIMATED_MEMORY: int = 3 * 1024
DEFAULT_MAX_MEMORY_SIZE_KB: int = 4
DEFAULT_MIN_ACCEPTED_PERF: int = 77
DEFAULT_PROVIDER_PERF: int = 88


def get_example_task_header(
        key_id: str,
        resource_size: int = DEFAULT_RESOURCE_SIZE,
        estimated_memory: int = DEFAULT_ESTIMATED_MEMORY,
) -> dt_tasks.TaskHeader:
    requestor_public_key = encode_key_id(key_id)
    return msg_factories.datastructures.tasks.TaskHeaderFactory(
        mask=Mask().to_bytes(),
        requestor_public_key=requestor_public_key,
        task_owner=msg_factories.datastructures.p2p.Node(
            key=requestor_public_key,
            node_name="ABC",
            prv_port=40103,
            prv_addr='10.0.0.10',
            pub_port=40103,
            pub_addr='1.2.3.4',
        ),
        estimated_memory=estimated_memory,
    )


def get_mock_task(
        key_gen: str = "whatsoever",
        subtask_id: str = "whatever",
        resource_size: int = DEFAULT_RESOURCE_SIZE,
        estimated_memory: int = DEFAULT_ESTIMATED_MEMORY,
) -> Mock:
    task_mock = Mock()
    task_mock.header = get_example_task_header(
        key_gen,
        resource_size=resource_size,
        estimated_memory=estimated_memory,
    )
    task_id = task_mock.header.task_id
    task_mock.header.max_price = 1010
    task_mock.query_extra_data.return_value.ctd = ComputeTaskDef(
        task_id=task_id,
        subtask_id=subtask_id,
    )
    task_mock.should_accept_client.return_value = AcceptClientVerdict.ACCEPTED
    return task_mock


def _assert_log_msg(logger_mock, msg):
    assert len(logger_mock.output) == 1
    assert logger_mock.output[0].strip() == msg


class TaskServerTestBase(LogTestCase,
                         testutils.DatabaseFixture,
                         testutils.TestWithClient,
                         TwistedAsyncioTestCase):
    # pylint: disable=arguments-differ
    @patch('golem.network.concent.handlers_library.HandlersLibrary'
           '.register_handler')
    @patch('golem.task.taskserver.TaskComputerAdapter')
    @patch('golem.envs.default.NonHypervisedDockerCPUEnvironment')
    def setUp(self, docker_env, *_):
        super().setUp()
        random.seed()
        docker_env.supported.return_value = EnvSupportStatus(True)
        self.ccd = ClientConfigDescriptor()
        self.ccd.init_from_app_config(
            AppConfig.load_config(tempfile.mkdtemp(), 'cfg'))
        self.client.concent_service.enabled = False
        self.client.keys_auth.key_id = 'key_id'
        self.client.keys_auth.eth_addr = 'eth_addr'

        self.ts = TaskServer(
            node=dt_p2p_factory.Node(),
            config_desc=self.ccd,
            client=self.client,
            use_docker_manager=False,
            task_archiver=Mock(spec=TaskArchiver)
        )
        self.ts.resource_manager.storage.get_dir.return_value = self.tempdir
    # pylint: enable=arguments-differ

    def tearDown(self):
        LogTestCase.tearDown(self)
        testutils.DatabaseFixture.tearDown(self)

        if hasattr(self, "ts") and self.ts:
            # Hack to not call the asycio call RTM.quit()
            # Uncomment when this test works with asyncio
            # self.ts.quit()
            self.ts.task_computer.quit()

    def _prepare_handshake(self, task_owner_key, task_id):
        self.ts.start_handshake(
            key_id=task_owner_key,
            task_id=task_id,
        )
        handshake = self.ts.resource_handshakes[task_owner_key]
        handshake.local_result = True
        handshake.remote_result = True

    def _prepare_keys_auth(self):
        self.ts.keys_auth.key_id = '0'*128
        self.ts.keys_auth.eth_addr = pubkey_to_address('0' * 128)

    def _prepare_env(self, *,
                     min_accepted_perf: int = DEFAULT_MIN_ACCEPTED_PERF) \
            -> None:
        env = Mock(spec=OldEnv)
        env.get_min_accepted_performance.return_value = min_accepted_perf
        env.get_benchmark_result = Mock(return_value=BenchmarkResult())
        self.ts.get_environment_by_id = Mock(return_value=env)

    def _patch_async(self, *args, **kwargs):
        patcher = patch(*args, **kwargs)
        self.addCleanup(patcher.stop)
        return patcher.start()

    def _patch_ts_async(self, *args, **kwargs):
        patcher = patch.object(self.ts, *args, **kwargs)
        self.addCleanup(patcher.stop)
        return patcher.start()


class TestTaskServer(TaskServerTestBase):  # noqa pylint: disable=too-many-public-methods
    @patch('twisted.internet.task', create=True)
    @patch(
        'golem.network.concent.handlers_library.HandlersLibrary'
        '.register_handler',
    )
    @patch('golem.envs.default.NonHypervisedDockerCPUEnvironment')
    @patch('golem.task.taskarchiver.TaskArchiver')
    # pylint: disable=too-many-locals,too-many-statements
    def test_request(self, tar, docker_env, *_):
        docker_env.supported.return_value = EnvSupportStatus(True)

        ccd = ClientConfigDescriptor()
        ccd.min_price = 10
        self.ts = ts = TaskServer(
            node=dt_p2p_factory.Node(),
            config_desc=ccd,
            client=self.client,
            use_docker_manager=False,
            task_archiver=tar,
        )
        apps_manager = AppsManager()
        apps_manager.load_all_apps()
        ts.client.apps_manager = apps_manager
        ts._verify_header_sig = lambda x: True
        ts._is_address_accessible = Mock(return_value=True)
        ts.client.get_suggested_addr.return_value = "10.10.10.10"
        ts.client.get_requesting_trust.return_value = 0.3
        self.assertIsInstance(ts, TaskServer)
        ts._request_random_task()

        keys_auth = KeysAuth(self.path, 'prv_key', '')
        task_header = get_example_task_header(keys_auth.public_key)
        task_id = task_header.task_id
        task_owner_key = task_header.task_owner.key  # pylint: disable=no-member

        self._prepare_handshake(task_owner_key, task_id)

        env_mock = Mock(spec=OldEnv)
        env_mock.get_benchmark_result = lambda: BenchmarkResult()
        env_mock.is_single_core = lambda: False

        def compatible_tasks(s):
            print(f'call {s}')
            return s

        self.ts.task_computer.compatible_tasks = compatible_tasks
        self.ts.task_computer._old_computer.max_num_cores = 1

        self.ts.get_environment_by_id = Mock(return_value=env_mock)
        self._prepare_keys_auth()
        ts.add_task_header(task_header)
        ts._request_random_task()

        self.assertIn(task_id, ts.requested_tasks)
        assert ts.remove_task_header(task_id)
        self.assertNotIn(task_id, ts.requested_tasks)

        task_header = get_example_task_header(keys_auth.public_key)
        task_header.task_owner.pub_port = 0
        task_id2 = task_header.task_id
        self.assertTrue(ts.add_task_header(task_header))
        self.assertIsNotNone(ts.task_keeper.task_headers[task_id2])
        ts.remove_task_header(task_id2)

        # Task can be rejected for 3 reasons at this stage; in all cases
        # the task should be reported TaskArchiver listed as unsupported:
        # 1. Requestor's trust level is too low
        tar.reset_mock()
        ts.config_desc.requesting_trust = 0.5
        task_header = get_example_task_header(keys_auth.public_key)
        task_id3 = task_header.task_id
        ts.add_task_header(task_header)
        ts._request_random_task()
        tar.add_support_status.assert_called_with(
            task_id3,
            SupportStatus(
                False,
                {UnsupportReason.REQUESTOR_TRUST: 0.3}))
        assert ts.remove_task_header(task_id3)

        # 2. Task's max price is too low
        tar.reset_mock()
        ts.config_desc.requesting_trust = 0.0
        task_header = get_example_task_header(keys_auth.public_key)
        task_id4 = task_header.task_id
        task_header.max_price = 1
        ts.add_task_header(task_header)
        ts._request_random_task()
        tar.add_support_status.assert_called_with(
            task_id4,
            SupportStatus(
                False,
                {UnsupportReason.MAX_PRICE: 1}))
        assert ts.remove_task_header(task_id4)

        # 3. Requestor is on a black list.
        tar.reset_mock()
        ts.acl.disallow(keys_auth.key_id)
        task_header = get_example_task_header(keys_auth.public_key)
        task_id5 = task_header.task_id
        ts.add_task_header(task_header)
        ts._request_random_task()
        tar.add_support_status.assert_called_with(
            task_id5,
            SupportStatus(
                False,
                {UnsupportReason.DENY_LIST: keys_auth.key_id}))
        assert ts.remove_task_header(task_id5)

    @patch("golem.task.taskserver.TaskServer._sync_pending")
    def test_sync(self, mock_sync_pending, *_):
        self.ts.sync_network()
        mock_sync_pending.assert_called_once_with()

    @patch("golem.task.taskserver.TaskServer._sync_pending",
           side_effect=RuntimeError("Intentional failure"))
    @patch("golem.task.server.concent.process_messages_received_from_concent")
    def test_sync_job_fails(self, *_):
        self.ts.sync_network()
        # Other jobs should be called even in case of failure of previous ones
        # pylint: disable=no-member
        server_concent.process_messages_received_from_concent\
            .assert_called_once()
        # pylint: enable=no-member

    @patch("golem.task.server.helpers.send_task_failure")
    @patch("golem.task.server.helpers.send_report_computed_task")
    def test_send_waiting_results(self, mock_send_rct, mock_send_tf, *_):
        ts = self.ts
        subtask_id = 'xxyyzz'

        wtr = WaitingTaskResult(
            task_id='task_id',
            subtask_id=subtask_id,
            result=['result'],
            last_sending_trial=0,
            delay_time=0,
            owner=dt_p2p_factory.Node(),
        )

        ts.results_to_send[subtask_id] = wtr

        wtr.already_sending = True

        ts._send_waiting_results()
        mock_send_rct.assert_not_called()

        ts._send_waiting_results()
        mock_send_rct.assert_not_called()

        ts.results_to_send = {}

        wtf = WaitingTaskFailure(
            task_id="failed_task_id",
            subtask_id=subtask_id,
            owner=dt_p2p_factory.Node(),
            err_msg="Controlled failure",
            reason=TaskFailure.DEFAULT_REASON
        )

        ts.failures_to_send[subtask_id] = wtf
        ts._send_waiting_results()
        mock_send_tf.assert_called_once_with(
            waiting_task_failure=wtf,
        )
        self.assertEqual(ts.failures_to_send, {})

    def test_should_accept_provider_no_such_task(self, *_args):
        # given
        listener = Mock()
        dispatcher.connect(listener, signal='golem.taskserver')
        ts = self.ts
        node_id = "0xdeadbeef"
        node_name_id = common.short_node_id(node_id)
        task_id = "tid"

        ids = f'provider={node_name_id}, task_id={task_id}'

        with self.assertLogs(logger, level='INFO') as cm:
            assert not ts.should_accept_provider(
                node_id, "127.0.0.1", 'tid', 27.18, 1, 'oh')
            _assert_log_msg(
                cm,
                f'INFO:{logger.name}:Cannot find task in my tasks: {ids}')

        listener.assert_called_once_with(
            sender=ANY,
            signal='golem.taskserver',
            event='provider_rejected',
            node_id=node_id,
            task_id='tid',
            reason='not my task',
            details=None)

    def test_should_accept_provider_insufficient_performance(self, *_args):
        # given
        listener = Mock()
        dispatcher.connect(listener, signal='golem.taskserver')
        provider_perf = DEFAULT_MIN_ACCEPTED_PERF - 10

        ts = self.ts
        node_id = "0xdeadbeef"
        node_name_id = common.short_node_id(node_id)

        task = get_mock_task()
        task_id = task.header.task_id
        ts.task_manager.tasks[task_id] = task
        ts.client.get_computing_trust = Mock(return_value=1.0)

        self._prepare_env()

        ids = f'provider={node_name_id}, task_id={task_id}'

        with self.assertLogs(logger, level='INFO') as cm:
            # when
            accepted = ts.should_accept_provider(
                node_id, "127.0.0.1", task_id, provider_perf,
                DEFAULT_MAX_MEMORY_SIZE_KB, 'oh')

            # then
            assert not accepted
            _assert_log_msg(
                cm,
                f'INFO:{logger.name}:insufficient provider performance: '
                f'{provider_perf} < {DEFAULT_MIN_ACCEPTED_PERF}; {ids}')

        listener.assert_called_once_with(
            sender=ANY,
            signal='golem.taskserver',
            event='provider_rejected',
            node_id=node_id,
            task_id=task_id,
            reason='performance',
            details={
                'provider_perf': provider_perf,
                'min_accepted_perf': DEFAULT_MIN_ACCEPTED_PERF,
            })

    def test_should_accept_provider_insufficient_memory_size(self, *_args):
        # given
        listener = Mock()
        dispatcher.connect(listener, signal='golem.taskserver')
        estimated_memory = DEFAULT_MAX_MEMORY_SIZE_KB*1024 + 1

        ts = self.ts
        node_id = "0xdeadbeef"
        node_name_id = common.short_node_id(node_id)

        task = get_mock_task(estimated_memory=estimated_memory)
        task_id = task.header.task_id
        ts.task_manager.tasks[task_id] = task

        self._prepare_env()

        ids = f'provider={node_name_id}, task_id={task_id}'

        with self.assertLogs(logger, level='INFO') as cm:
            # when
            accepted = ts.should_accept_provider(
                node_id, "127.0.0.1", task_id, DEFAULT_PROVIDER_PERF,
                DEFAULT_MAX_MEMORY_SIZE_KB, 'oh')

            # then
            assert not accepted
            _assert_log_msg(
                cm,
                f'INFO:{logger.name}:insufficient provider memory size: '
                f'4.0 KiB < 4.0 KiB; Free at least 1 B;'
                f' {ids}')

        listener.assert_called_once_with(
            sender=ANY,
            signal='golem.taskserver',
            event='provider_rejected',
            node_id=node_id,
            task_id=task_id,
            reason='memory size',
            details={
                'memory_size': estimated_memory,
                'max_memory_size': DEFAULT_MAX_MEMORY_SIZE_KB*1024
            })

    def test_should_accept_provider_insufficient_trust(self, *_args):
        # given
        listener = Mock()
        dispatcher.connect(listener, signal='golem.taskserver')
        ts = self.ts
        node_id = "0xdeadbeef"
        node_name_id = common.short_node_id(node_id)

        task = get_mock_task()
        task_id = task.header.task_id
        ts.task_manager.tasks[task_id] = task

        self._prepare_env()

        self.client.get_computing_trust = Mock()

        ids = f'provider={node_name_id}, task_id={task_id}'

        ts.config_desc.computing_trust = 0.4

        # given
        self.client.get_computing_trust.return_value = \
            ts.config_desc.computing_trust + 0.2
        # when/then
        assert ts.should_accept_provider(
            node_id, "127.0.0.1", task_id, DEFAULT_PROVIDER_PERF,
            DEFAULT_MAX_MEMORY_SIZE_KB, 'oh')

        # given
        self.client.get_computing_trust.return_value = \
            ts.config_desc.computing_trust
        # when/then
        assert ts.should_accept_provider(
            node_id, "127.0.0.1", task_id, DEFAULT_PROVIDER_PERF,
            DEFAULT_MAX_MEMORY_SIZE_KB, 'oh')

        # given
        trust = ts.config_desc.computing_trust - 0.2
        self.client.get_computing_trust.return_value = trust
        with self.assertLogs(logger, level='INFO') as cm:
            # when
            accepted = ts.should_accept_provider(
                node_id, "127.0.0.1", task_id, DEFAULT_PROVIDER_PERF,
                DEFAULT_MAX_MEMORY_SIZE_KB, 'oh')

            # then
            assert not accepted
            _assert_log_msg(
                cm,
                f'INFO:{logger.name}:insufficient provider trust level:'
                f' 0.2 < 0.4; {ids}')

        listener.assert_called_once_with(
            sender=ANY,
            signal='golem.taskserver',
            event='provider_rejected',
            node_id=node_id,
            task_id=task_id,
            reason='trust',
            details={
                'trust': trust,
                'required_trust': ts.config_desc.computing_trust,
            })

    def test_should_accept_provider_masking(self, *_args):
        # given
        listener = Mock()
        dispatcher.connect(listener, signal='golem.taskserver')
        ts = self.ts
        node_id = "0xdeadbeef"
        node_name_id = common.short_node_id(node_id)

        task = get_mock_task()
        task_id = task.header.task_id
        ts.task_manager.tasks[task_id] = task

        self._prepare_env()

        self.client.get_computing_trust = Mock(return_value=0)

        task.header.mask = Mask(b'\xff' * Mask.MASK_BYTES)

        ids = f'provider={node_name_id}, task_id={task_id}'

        with self.assertLogs(logger, level='INFO') as cm:
            # when
            accepted = ts.should_accept_provider(
                node_id, "127.0.0.1", task_id, DEFAULT_PROVIDER_PERF,
                DEFAULT_MAX_MEMORY_SIZE_KB, 'oh')

            # then
            assert not accepted
            _assert_log_msg(
                cm,
                f'INFO:{logger.name}:network mask mismatch: {ids}')

        listener.assert_called_once_with(
            sender=ANY,
            signal='golem.taskserver',
            event='provider_rejected',
            node_id=node_id,
            task_id=task_id,
            reason='netmask',
            details=None)

    def test_should_accept_provider_rejected(self, *_args):
        # given
        listener = Mock()
        dispatcher.connect(listener, signal='golem.taskserver')
        ts = self.ts
        node_id = "0xdeadbeef"

        task = get_mock_task()
        task_id = task.header.task_id
        ts.task_manager.tasks[task_id] = task

        self._prepare_env()

        self.client.get_computing_trust = Mock(return_value=0)
        task.header.mask = Mask()
        task.should_accept_client.return_value = AcceptClientVerdict.REJECTED

        with self.assertLogs(logger, level='INFO') as cm:
            # when
            accepted = ts.should_accept_provider(node_id, "127.0.0.1",
                                                 task_id, 99, 4, 'oh')

            # then
            assert not accepted
            _assert_log_msg(
                cm,
                f'INFO:{logger.name}:provider {node_id}'
                f' is not allowed for this task at this moment'
                f' (either waiting for results or previously failed)'
            )

        listener.assert_called_once_with(
            sender=ANY,
            signal='golem.taskserver',
            event='provider_rejected',
            node_id=node_id,
            task_id=task_id,
            reason='not accepted',
            details={
                'verdict': AcceptClientVerdict.REJECTED.value,
            })

    def test_should_accept_provider_acl(self, *_args):
        # given
        listener = Mock()
        dispatcher.connect(listener, signal='golem.taskserver')
        ts = self.ts
        node_id = "0xdeadbeef"
        node_name_id = common.short_node_id(node_id)

        task = get_mock_task()
        task_id = task.header.task_id
        ts.task_manager.tasks[task_id] = task

        self._prepare_env()

        self.client.get_computing_trust = Mock(return_value=0)

        ids = f'provider={node_name_id}, task_id={task_id}'

        # given
        task.header.mask = Mask()
        ts.disallow_node(node_id)
        # then
        with self.assertLogs(logger, level='INFO') as cm:
            assert not ts.should_accept_provider(
                node_id=node_id,
                ip_addr="127.0.0.1",
                task_id=task_id,
                provider_perf=DEFAULT_PROVIDER_PERF,
                max_memory_size=DEFAULT_MAX_MEMORY_SIZE_KB,
                offer_hash='oh'
            )
            _assert_log_msg(
                cm,
                f'INFO:{logger.name}:provider is blacklisted; {ids}')

        listener.assert_called_once_with(
            sender=ANY,
            signal='golem.taskserver',
            event='provider_rejected',
            node_id=node_id,
            task_id=task_id,
            reason='acl',
            details={'acl_reason': AclDenyReason.blacklisted.value})
        listener.reset_mock()

        # given
        ts.disallow_ip("127.0.0.1")
        # then
        assert not ts.should_accept_provider(
            "XYZ", "127.0.0.1", task_id, DEFAULT_PROVIDER_PERF,
            DEFAULT_MAX_MEMORY_SIZE_KB, 'oh')
        listener.assert_called_once_with(
            sender=ANY,
            signal='golem.taskserver',
            event='provider_rejected',
            node_id="XYZ",
            task_id=task_id,
            reason='acl',
            details={'acl_reason': AclDenyReason.blacklisted.value})

    def test_should_accept_requestor(self, *_):
        ts = self.ts
        self.client.get_requesting_trust = Mock(return_value=0.4)
        ts.config_desc.requesting_trust = 0.2
        assert ts.should_accept_requestor("ABC").is_ok()
        ts.config_desc.requesting_trust = 0.4
        assert ts.should_accept_requestor("ABC").is_ok()
        ts.config_desc.requesting_trust = 0.5
        ss = ts.should_accept_requestor("ABC")
        assert not ss.is_ok()
        assert UnsupportReason.REQUESTOR_TRUST in ss.desc
        self.assertEqual(ss.desc[UnsupportReason.REQUESTOR_TRUST], 0.4)

        ts.config_desc.requesting_trust = 0.2
        assert ts.should_accept_requestor("ABC").is_ok()

        ts.disallow_node("ABC")
        ss = ts.should_accept_requestor("ABC")
        assert not ss.is_ok()
        assert UnsupportReason.DENY_LIST in ss.desc
        self.assertEqual(ss.desc[UnsupportReason.DENY_LIST], "ABC")

    def test_disallow_node(self, *_):
        # given
        ts = self.ts
        ts.acl = Mock()

        # when
        ts.disallow_node('ABC', 314, True)

        # then
        ts.acl.disallow.assert_called_once_with('ABC', 314, True)

    def test_disallow_ip(self, *_):
        # given
        ts = self.ts
        ts.acl_ip = Mock()

        # when
        ts.disallow_ip('ABC', 314)

        # then
        ts.acl_ip.disallow.assert_called_once_with('ABC', 314)

    def test_allow_node(self, *_):
        # given
        ts = self.ts
        ts.acl = Mock()

        # when
        ts.allow_node('ABC')

        # then
        ts.acl.allow.assert_called_once_with('ABC', True)

    def test_allow_node_not_persistent(self, *_):
        # given
        ts = self.ts
        ts.acl = Mock()

        # when
        ts.allow_node('ABC', False)

        # then
        ts.acl.allow.assert_called_once_with('ABC', False)

    def test_allow_ip(self, *_):
        # given
        ts = self.ts
        ts.acl_ip = Mock()

        # when
        ts.allow_ip('ABC', 314)

        # then
        ts.acl_ip.allow.assert_called_once_with('ABC', 314)

    def test_acl_status(self, *_):
        # given
        ts = self.ts
        ts.acl = Mock()
        status_mock = Mock()
        ts.acl.status.return_value = status_mock

        # when
        ts.acl_status()

        # then
        ts.acl.status.assert_called_once_with()
        status_mock.to_message.assert_called_once_with()

    def test_default_acl_status(self, *_):
        # when
        acl_status = self.ts.acl_status()

        # then
        assert acl_status['default_rule'] == 'allow'
        assert not acl_status['rules']

    def test_acl_ip_status(self, *_):
        # given
        ts = self.ts
        ts.acl_ip = Mock()
        status_mock = Mock()
        ts.acl_ip.status.return_value = status_mock

        # when
        ts.acl_ip_status()

        # then
        ts.acl_ip.status.assert_called_once_with()
        status_mock.to_message.assert_called_once_with()

    def test_acl_setup_default_deny(self, *_):
        # given
        ts = self.ts

        # when
        ts.acl_setup('deny', [])

        # then
        assert ts.acl.status().default_rule == AclRule.deny
        assert not ts.acl.status().rules

    def test_acl_setup_default_allow(self, *_):
        # given
        ts = self.ts

        # when
        ts.acl_setup('allow', [])

        # then
        assert ts.acl.status().default_rule == AclRule.allow
        assert not ts.acl.status().rules

    def test_acl_setup_default_inexistent(self, *_):
        # then
        with self.assertRaises(KeyError, None, 'not existent rule'):
            self.ts.acl_setup('not existent rule', [])

    def test_new_connection(self, *_):
        ts = self.ts
        ts.resume()
        tss = tasksession.TaskSession(Mock())
        ts.new_connection(tss)
        assert len(ts.task_sessions_incoming) == 1
        assert ts.task_sessions_incoming.pop() == tss

    def test_download_options(self, *_):
        dm = DirManager(self.path)
        rm = HyperdriveResourceManager(dm, **hyperdrive_client_kwargs())  # noqa pylint: disable=unexpected-keyword-arg
        self.client.resource_server.resource_manager = rm
        ts = self.ts

        options = HyperdriveClientOptions(HyperdriveClient.CLIENT_ID,
                                          HyperdriveClient.VERSION)

        client_options = ts.get_download_options(options)
        assert not client_options.peers

        peers = [
            to_hyperg_peer('127.0.0.1', 3282),
            to_hyperg_peer('127.0.0.1', 0),
            to_hyperg_peer('127.0.0.1', None),
            to_hyperg_peer('1.2.3.4', 3282),
            {'uTP': ('1.2.3.4', 3282)}
        ]

        options = HyperdriveClientOptions(HyperdriveClient.CLIENT_ID,
                                          HyperdriveClient.VERSION,
                                          options=dict(peers=peers))

        client_options = ts.get_download_options(options, size=1024)
        assert client_options.options.get('peers') == [
            to_hyperg_peer('127.0.0.1', 3282),
            to_hyperg_peer('1.2.3.4', 3282),
        ]
        assert client_options.options.get('size') == 1024

    def test_download_options_errors(self, *_):
        built_options = Mock()
        self.ts.resource_manager.build_client_options.return_value = \
            built_options

        self.assertIs(
            self.ts.get_download_options(received_options=None),
            built_options,
        )

        assert self.ts.get_download_options(
            received_options={'options': {'peers': ['Invalid']}},
        ) is built_options

        assert self.ts.get_download_options(
            received_options=Mock(filtered=Mock(side_effect=Exception)),
        ) is built_options

    @defer.inlineCallbacks
    def test_pause_and_resume(self, *_):
        from apps.core.task.coretask import CoreTask

        assert not self.ts.active
        assert not CoreTask.VERIFICATION_QUEUE._paused

        self.ts.resume()

        assert self.ts.active
        assert not CoreTask.VERIFICATION_QUEUE._paused

        with patch('golem.task.taskserver.TaskServer.quit'):
            yield self.ts.pause()

        assert not self.ts.active
        assert CoreTask.VERIFICATION_QUEUE._paused

    def test_add_task_header_invalid_sig(self):
        self.ts._verify_header_sig = lambda _: False
        result = sync_wait(self.ts.add_task_header(Mock()))
        self.assertFalse(result)

    @patch('golem.task.taskserver.RequestedTaskManager.get_started_tasks')
    @patch('golem.task.taskserver.dt_tasks.TaskHeader')
    def test_get_own_task_headers(self, mock_task_header, mock_get_tasks):
        # given
        mock_th_instance = Mock()
        mock_task_header.return_value = mock_th_instance

        mock_db_task = Mock()
        mock_db_task.subtask_timeout = 3600.
        mock_db_task.max_price_per_hour = 0.5 * 10 ** 18
        mock_db_task.start_time.timestamp.return_value = 1
        mock_db_task.deadline.timestamp.return_value = 1
        task_list = [mock_db_task]
        mock_get_tasks.return_value = task_list
        # when
        result = self.ts.get_own_tasks_headers()
        # then
        mock_get_tasks.assert_called_once()
        assert len(result) == len(task_list)
        mock_th_instance.sign.assert_called_once()


class TaskServerTaskHeaderTest(TaskServerTestBase):
    def test_add_task_header(self, *_):
        keys_auth_2 = KeysAuth(
            os.path.join(self.path, "2"),
            'priv_key',
            'password',
        )

        ts = self.ts
        ts._docker_image_discovered = Mock()

        task_header = get_example_task_header(keys_auth_2.public_key)
        task_header.environment_prerequisites = dict(image='test/0')

        task_added = sync_wait(ts.add_task_header(task_header))
        self.assertFalse(task_added)
        self.assertEqual(len(ts.get_others_tasks_headers()), 0)
        self.assertEqual(ts._docker_image_discovered.call_count, 0)

        task_header.sign(private_key=keys_auth_2._private_key)  # noqa pylint:disable=no-value-for-parameter

        task_added = sync_wait(ts.add_task_header(task_header))
        self.assertTrue(task_added)
        self.assertEqual(len(ts.get_others_tasks_headers()), 1)
        self.assertEqual(ts._docker_image_discovered.call_count, 1)

        task_header = get_example_task_header(keys_auth_2.public_key)
        task_header.sign(private_key=keys_auth_2._private_key)  # noqa pylint:disable=no-value-for-parameter

        task_added = sync_wait(ts.add_task_header(task_header))
        self.assertTrue(task_added)
        self.assertEqual(len(ts.get_others_tasks_headers()), 2)
        self.assertEqual(ts._docker_image_discovered.call_count, 1)

        task_added = sync_wait(ts.add_task_header(task_header))
        self.assertTrue(task_added)
        self.assertEqual(len(ts.get_others_tasks_headers()), 2)
        self.assertEqual(ts._docker_image_discovered.call_count, 1)

    def test_add_task_header_past_deadline(self):
        keys_auth_2 = KeysAuth(
            os.path.join(self.path, "2"),
            'priv_key',
            'password',
        )

        ts = self.ts
        ts._docker_image_discovered = Mock()

        with freezegun.freeze_time(datetime.utcnow() - timedelta(hours=2)):
            task_header = get_example_task_header(keys_auth_2.public_key)
            task_header.environment_prerequisites = dict(image='test/0')
            task_header.sign(private_key=keys_auth_2._private_key)  # noqa pylint:disable=no-value-for-parameter

        task_added = sync_wait(ts.add_task_header(task_header))
        self.assertFalse(task_added)
        self.assertFalse(ts._docker_image_discovered.called)


class TaskServerBase(TestDatabaseWithReactor, testutils.TestWithClient):
    def setUp(self):
        for parent in TaskServerBase.__bases__:
            parent.setUp(self)
        random.seed()
        self.ccd = self._get_config_desc()
        with patch('golem.network.concent.handlers_library.HandlersLibrary'
                   '.register_handler',):
            self.ts = TaskServer(
                node=dt_p2p_factory.Node(),
                config_desc=self.ccd,
                client=self.client,
                use_docker_manager=False,
            )
        self.ts.task_computer = MagicMock()

    def tearDown(self):
        for parent in TaskServerBase.__bases__:
            parent.tearDown(self)

    def _get_config_desc(self):
        ccd = ClientConfigDescriptor()
        ccd.root_path = self.path
        ccd.max_memory_size = 1024 * 1024  # 1 GiB
        ccd.num_cores = 1
        return ccd


# pylint: disable=too-many-ancestors
class TestTaskServer2(TaskServerBase):

    @patch('golem.task.taskmanager.TaskManager._get_task_output_dir')
    @patch("golem.task.taskmanager.TaskManager.dump_task")
    @patch("golem.task.taskserver.Trust")
    def test_results(self, trust, *_):
        ts = self.ts

        task_mock = get_mock_task(key_gen="xyz", subtask_id="xxyyzz")
        task_mock.get_trust_mod.return_value = ts.max_trust
        task_id = task_mock.header.task_id
        extra_data = Mock()
        extra_data.ctd = ComputeTaskDef()
        extra_data.ctd['task_id'] = task_mock.header.task_id
        extra_data.ctd['subtask_id'] = "xxyyzz"
        task_mock.query_extra_data.return_value = extra_data
        task_mock.task_definition.subtask_timeout = 3600
        task_mock.should_accept_client.return_value = \
            AcceptClientVerdict.ACCEPTED

        ts.task_manager.keys_auth._private_key = b'a' * 32
        ts.task_manager.add_new_task(task_mock)
        ts.task_manager.tasks_states[task_id].status = TaskStatus.computing
        subtask = ts.task_manager.get_next_subtask(
            "DEF", task_id, 1000, 10, 'oh')
        assert subtask is not None
        expected_value = ceil(1031 * 1010 / 3600)
        prev_calls = trust.COMPUTED.increase.call_count
        ts.accept_result(
            key_id=task_mock.header.task_owner.key,  # noqa pylint: disable=no-member
            task_id=task_mock.header.task_id,
            subtask_id="xxyyzz",
            eth_address="eth_address",
            value=expected_value)
        ts.client.transaction_system.add_payment_info.assert_called_with(
            task_id=task_mock.header.task_id,
            subtask_id="xxyyzz",
            value=expected_value,
            eth_address="eth_address",
            node_id=task_mock.header.task_owner.key,  # noqa pylint: disable=no-member
        )
        self.assertGreater(trust.COMPUTED.increase.call_count, prev_calls)

    def test_disconnect(self, *_):
        session_mock = Mock()
        self.ts.sessions['active_node_id'] = session_mock
        self.ts.sessions['pending_node_id'] = None
        self.ts.disconnect()
        session_mock.dropped.assert_called_once_with()

    def test_dropped(self):
        # given
        class Conn:
            def __init__(self, server) -> None:
                self.server = server
                self.opened = True
                self.transport = Mock()

            def close(self) -> None:
                # lets suppose we're still flushing data
                pass

            def send_message(self, _msg) -> None:
                # oh, data was flushed in the mean time.
                self.opened = False
                raise Exception("connection closed")

        task_session = tasksession.TaskSession(Conn(self.ts))
        task_session.key_id = 'key_id'
        task_session.verified = True
        self.ts.sessions[task_session.key_id] = task_session

        # when
        task_session.dropped()

        # then
        assert not self.ts.sessions


class TestSubtask(TaskServerBase):

    def test_waiting_requested_tasks(self, *_):
        task_id = str(uuid.uuid4())
        subtask_id = str(uuid.uuid4())
        self.ts.requested_tasks.add(task_id)
        self.ts.subtask_waiting(task_id, subtask_id)
        self.assertNotIn(task_id, self.ts.requested_tasks)

    @patch('golem.task.taskserver.Trust.PAYMENT.decrease')
    def test_subtask_rejected(self, mock_decrease):
        mock_send = self.ts._task_result_sent = Mock()
        node_id = str(uuid.uuid4())
        subtask_id = str(uuid.uuid4())
        self.ts.subtask_rejected(node_id, subtask_id)
        mock_send.assert_called_once_with(subtask_id)
        mock_decrease.assert_called_once_with(node_id, self.ts.max_trust)

    @patch('golem.task.taskserver.Trust.PAYMENT.increase')
    @patch('golem.task.taskserver.update_requestor_paid_sum')
    def test_income_listener_confirmed(self, mock_increase, mock_update):
        node_id = str(uuid.uuid4())
        amt = 1
        self.ts.income_listener(event="confirmed", node_id=node_id, amount=amt)
        mock_increase.assert_called_once_with(node_id, self.ts.max_trust)
        mock_update.assert_called_once_with(node_id, amt)

    @patch('golem.task.taskserver.Trust.PAYMENT.decrease')
    def test_income_listener_overdue(self, mock_decrease):
        node_id = str(uuid.uuid4())
        self.ts.income_listener(event="overdue_single", node_id=node_id)
        mock_decrease.assert_called_once_with(node_id, self.ts.max_trust)


class TestRestoreResources(LogTestCase, testutils.DatabaseFixture,
                           testutils.TestWithClient):

    @patch('golem.envs.default.NonHypervisedDockerCPUEnvironment')
    def setUp(self, docker_env):  # pylint: disable=arguments-differ
        for parent in self.__class__.__bases__:
            parent.setUp(self)

        docker_env.supported.return_value = EnvSupportStatus(True)
        self.node = dt_p2p_factory.Node(
            prv_addr='10.0.0.2',
            prv_port=40102,
            pub_addr='1.2.3.4',
            pub_port=40102,
            prv_addresses=['10.0.0.2'],
        )

        self.resource_manager = Mock(
            add_resources=Mock(side_effect=lambda *a, **b: ([], "a1b2c3"))
        )
        with patch('golem.network.concent.handlers_library.HandlersLibrary'
                   '.register_handler',):
            self.ts = TaskServer(
                node=self.node,
                config_desc=ClientConfigDescriptor(),
                client=self.client,
                use_docker_manager=False,
            )
        self.ts.task_manager.notify_update_task = Mock(
            side_effect=self.ts.task_manager.notify_update_task
        )
        self.ts.task_manager.delete_task = Mock(
            side_effect=self.ts.task_manager.delete_task
        )
        self.ts.client.resource_server.resource_manager = self.resource_manager
        self.ts.task_manager.dump_task = Mock()
        self.task_count = 3

    @staticmethod
    def _create_tasks(task_server, count):
        for _ in range(count):
            task_id = str(uuid.uuid4())
            task = Mock()
            task.header.deadline = 2524608000
            task.get_resources.return_value = []
            task_server.task_manager.tasks[task_id] = task
            task_server.task_manager.tasks_states[task_id] = TaskState()

    def test_without_tasks(self, *_):
        with patch.object(self.resource_manager, 'add_resources',
                          side_effect=ConnectionError):
            self.ts.restore_resources()
            assert not self.resource_manager.add_resources.called
            assert not self.ts.task_manager.delete_task.called
            assert not self.ts.task_manager.notify_update_task.called

    def test_with_connection_error(self, *_):
        self._create_tasks(self.ts, self.task_count)

        with patch.object(self.resource_manager, 'add_resources',
                          side_effect=ConnectionError):
            self.ts.restore_resources()
            assert self.resource_manager.add_resources.call_count == \
                self.task_count
            assert self.ts.task_manager.delete_task.call_count == \
                self.task_count
            assert not self.ts.task_manager.notify_update_task.called

    def test_with_http_error(self, *_):
        self._create_tasks(self.ts, self.task_count)

        with patch.object(self.resource_manager, 'add_resources',
                          side_effect=HTTPError):
            self.ts.restore_resources()
            assert self.resource_manager.add_resources.call_count == \
                self.task_count
            assert self.ts.task_manager.delete_task.call_count == \
                self.task_count
            assert not self.ts.task_manager.notify_update_task.called

    def test_with_http_error_and_resource_hashes(self, *_):
        self._test_with_error_and_resource_hashes(HTTPError)

    def test_with_resource_error_and_resource_hashes(self, *_):
        self._test_with_error_and_resource_hashes(ResourceError)

    def _test_with_error_and_resource_hashes(self, error_class):
        self._create_tasks(self.ts, self.task_count)
        for state in self.ts.task_manager.tasks_states.values():
            state.resource_hash = str(uuid.uuid4())

        with patch.object(self.resource_manager, 'add_resources',
                          side_effect=error_class):
            self.ts.restore_resources()
            assert self.resource_manager.add_resources.call_count ==\
                self.task_count * 2
            assert self.ts.task_manager.delete_task.call_count == \
                self.task_count
            assert not self.ts.task_manager.notify_update_task.called

    def test_restore_resources(self, *_):
        self._create_tasks(self.ts, self.task_count)

        self.ts.restore_resources()
        assert self.resource_manager.add_resources.call_count == self.task_count
        assert not self.ts.task_manager.delete_task.called
        assert self.ts.task_manager.notify_update_task.call_count == \
            self.task_count

    def test_restore_resources_call(self, *_):
        self._create_tasks(self.ts, 1)

        task_states = self.ts.task_manager.tasks_states
        task_id = next(iter(task_states.keys()))
        task_state = next(iter(task_states.values()))
        task_state.package_path = os.path.join(self.path, task_id + '.bin')
        task_state.resource_hash = str(uuid.uuid4())

        self.ts._restore_resources = Mock()
        self.ts.restore_resources()

        self.ts._restore_resources.assert_called_with(
            [task_state.package_path], task_id,
            resource_hash=task_state.resource_hash, timeout=ANY
        )

    def test_finished_task_listener(self, *_):
        self.ts.client = Mock()
        remove_task = self.ts.client.p2pservice.remove_task
        remove_task_funds_lock = self.ts.client.funds_locker.remove_task
        update_setting = self.ts.client.update_setting

        self.ts.requested_task_manager = Mock()
        self.ts.requested_task_manager.has_unfinished_tasks.return_value = False

        # Listener should ignore events other than 'task_status_updated'
        for op in TaskOp:
            self.ts.finished_task_listener(op=op)

        remove_task.assert_not_called()
        remove_task_funds_lock.assert_not_called()
        update_setting.assert_not_called()

        relevant_ops = {TaskOp.FINISHED, TaskOp.TIMEOUT, TaskOp.ABORTED}
        irrelevant_ops = set(TaskOp) - relevant_ops

        # Listener should ignore irrelevant operations
        for op in irrelevant_ops:
            self.ts.finished_task_listener(event='task_status_updated', op=op)

        remove_task.assert_not_called()
        remove_task_funds_lock.assert_not_called()
        update_setting.assert_not_called()

        # Listener should fire for relevant operations
        task_id = 'test_task'
        for op in relevant_ops:
            self.ts.finished_task_listener(
                event='task_status_updated', task_id=task_id, op=op)
            remove_task.assert_called_once_with(task_id)
            remove_task_funds_lock.assert_called_once_with(task_id)
            update_setting.assert_called_once_with('accept_tasks', True, False)
            self.ts.client.reset_mock()


class TestSendResults(TaskServerTestBase):

    def test_no_results(self):
        with self.assertRaises(ValueError):
            self.ts.send_results('subtask_id', 'task_id', [])

    def test_subtask_already_sent(self):
        self.ts.results_to_send['subtask_id'] = Mock(spec=WaitingTaskResult)
        with self.assertRaises(RuntimeError):
            self.ts.send_results('subtask_id', 'task_id', ['data'])

    @patch('golem.task.taskserver.Trust')
    def test_ok(self, trust):
        result_secret = Mock()
        result_hash = Mock()
        result_path = Mock()
        package_sha1 = Mock()
        package_size = Mock()
        package_path = Mock()

        result_manager = Mock(spec=EncryptedResultPackageManager)
        result_manager.gen_secret.return_value = result_secret
        result_manager.create.return_value = (
            result_hash,
            result_path,
            package_sha1,
            package_size,
            package_path
        )

        header = MagicMock()
        self.ts.task_keeper.task_headers['task_id'] = header

        with patch.object(
            self.ts.task_manager, 'task_result_manager', result_manager
        ):
            self.ts.send_results('subtask_id', 'task_id', ['data'])

        result = self.ts.results_to_send.get('subtask_id')
        self.assertIsInstance(result, WaitingTaskResult)
        self.assertEqual(result.task_id, 'task_id')
        self.assertEqual(result.subtask_id, 'subtask_id')
        self.assertEqual(result.result, ('data',))
        self.assertEqual(result.last_sending_trial, 0)
        self.assertEqual(result.delay_time, 0)
        self.assertEqual(result.owner, header.task_owner)
        self.assertEqual(result.result_secret, result_secret)
        self.assertEqual(result.result_hash, result_hash)
        self.assertEqual(result.result_path, result_path)
        self.assertEqual(result.package_sha1, package_sha1)
        self.assertEqual(result.result_size, package_size)
        self.assertEqual(result.package_path, package_path)

        trust.REQUESTED.increase.assert_called_once_with(header.task_owner.key)

    def test_task_api(self):
        subtask_id = 'test_subtask_id'
        task_id = 'test_task_id'
        filepath = Path('test_filepath')
        client_options = self.ts.get_share_options()

        self.ts.task_keeper.task_headers[task_id] = Mock(
            deadline=10**18)
        self.ts.new_resource_manager = Mock(
            spec=resourcemanager.ResourceManager,
            share=Mock(return_value=defer.succeed('0xbaad')))

        self.ts.send_results(subtask_id, task_id, task_api_result=filepath)
        self.ts.new_resource_manager.share.assert_called_once_with(
            filepath,
            client_options)

        wtr = self.ts.results_to_send[subtask_id]
        self.assertEqual(wtr.result_hash, '0xbaad')
        self.assertEqual(wtr.result, (str(filepath),))


@patch('golem.task.taskkeeper.CompTaskKeeper.receive_subtask',
       return_value=True)
@patch('golem.task.taskserver.TaskServer.request_resource')
@patch('golem.task.taskserver.update_requestor_assigned_sum')
@patch('golem.task.taskserver.dispatcher')
@patch('golem.task.taskserver.logger')
class TestTaskGiven(TaskServerTestBase):
    # pylint: disable=too-many-arguments

    def test_ok(
            self, logger_mock, dispatcher_mock, update_requestor_assigned_sum,
            request_resource, _receive_subtask_mock):
        self.ts.task_computer.has_assigned_task.return_value = False
        ttc = msg_factories.tasks.TaskToComputeFactory()

        result = self.ts.task_given(ttc)
        self.assertEqual(result, True)

        self.ts.task_computer.task_given.assert_called_once_with(
            ttc.compute_task_def, None
        )
        request_resource.assert_called_once_with(
            ttc.task_id,
            ttc.subtask_id,
            ttc.compute_task_def['resources'],  # noqa pylint: disable=unsubscriptable-object
            ttc.resources_options,
        )
        update_requestor_assigned_sum.assert_called_once_with(
            ttc.requestor_id,
            ttc.price,
        )
        dispatcher_mock.send.assert_called_once_with(
            signal='golem.subtask',
            event='started',
            subtask_id=ttc.subtask_id,
            price=ttc.price,
        )
        logger_mock.error.assert_not_called()

    def test_cpu_limit(self, *_):
        self.ts.task_computer.has_assigned_task.return_value = False
        ttc = msg_factories.tasks.TaskToComputeFactory()
        mock_task_class = Mock(spec=Task)
        mock_task_class.PROVIDER_MARKET_STRATEGY.SET_CPU_TIME_LIMIT = True
        task_header: dt_tasks.TaskHeader = ttc.want_to_compute_task.task_header
        cpu_time_limit: int = task_helpers.calculate_max_usage(
            task_header.subtask_budget, ttc.want_to_compute_task.price)

        with patch(
            'apps.appsmanager.AppsManager.get_task_class_for_env',
            return_value=mock_task_class
        ):
            result = self.ts.task_given(ttc)
            self.assertEqual(result, True)

        self.ts.task_computer.task_given.assert_called_once_with(
            ttc.compute_task_def, cpu_time_limit
        )

    def test_already_assigned(
            self,
            logger_mock,
            dispatcher_mock,
            update_requestor_assigned_sum,
            request_resource,
            _receive_subtask_mock
    ):

        self.ts.task_computer.can_take_work.return_value = False
        ttc = Mock(
            compute_task_def=dict(
                task_id='t1',
                subtask_id='st1',
                resources=[]),
            resources_options=dict())
        result = self.ts.task_given(ttc)
        self.assertEqual(result, False)

        self.ts.task_computer.task_given.assert_not_called()
        request_resource.assert_not_called()
        update_requestor_assigned_sum.assert_not_called()
        dispatcher_mock.send.assert_not_called()
        logger_mock.error.assert_called()

    def test_task_api(self, *_):
        self.ts.task_computer.has_assigned_task.return_value = False
        ttc = msg_factories.tasks.TaskToComputeFactory()
        ttc.want_to_compute_task.task_header.environment_prerequisites = Mock()
        self.assertTrue(ttc.compute_task_def['resources'])  # noqa pylint: disable=unsubscriptable-object
        self.ts.new_resource_manager = \
            Mock(spec=resourcemanager.ResourceManager)
        self.ts.task_computer._new_computer = Mock()

        self.ts.task_given(ttc)

        subtask_inputs_dir = self.ts.task_computer.get_subtask_inputs_dir()
        client_options = self.ts.get_share_options()

        for resource in ttc.compute_task_def['resources']:  # noqa pylint: disable=unsubscriptable-object
            self.ts.new_resource_manager.download.assert_any_call(
                resource,
                subtask_inputs_dir,
                client_options,
            )
        self.assertEqual(
            len(ttc.compute_task_def['resources']),  # noqa pylint: disable=unsubscriptable-object
            self.ts.new_resource_manager.download.call_count,
        )


@patch('golem.task.taskserver.logger')
@patch('golem.task.taskserver.TaskServer.send_task_failed')
class TestResourceFailure(TaskServerTestBase):

    def test_wrong_task_id(self, send_task_failed, logger_mock):
        self.ts.task_computer.assigned_task_id = 'test'
        self.ts.resource_failure('wrong_id', 'reason')
        logger_mock.error.assert_called_once()
        self.ts.task_computer.task_interrupted.assert_not_called()
        send_task_failed.assert_not_called()

    def test_ok(self, send_task_failed, logger_mock):
        self.ts.task_computer.assigned_task_ids = {'test_task'}
        self.ts.task_computer.assigned_subtask_id = 'test_subtask'
        self.ts.resource_failure('test_task', 'test_reason')
        logger_mock.error.assert_not_called()
        self.ts.task_computer.task_interrupted.assert_called_once_with(
            'test_task')
        send_task_failed.assert_called_once_with(
            'test_subtask',
            'test_task',
            'Error downloading resources: test_reason'
        )


class TestRequestRandomTask(TaskServerTestBase):

    def setUp(self):
        super().setUp()
        self.ts.task_keeper = MagicMock()

    @freezegun.freeze_time()
    def test_request_interval(self):
        self.ts.config_desc.task_request_interval = 1.0
        self.ts._last_task_request_time = time.time()
        with patch.object(self.ts, '_request_task') as mock_req:
            self.ts._request_random_task()
            mock_req.assert_not_called()

    @freezegun.freeze_time()
    def test_task_already_assigned(self):
        self.ts.config_desc.task_request_interval = 1.0
        self.ts._last_task_request_time = time.time() - 1.0
        self.ts.task_computer.can_take_work.return_value = False
        self.ts.task_computer.compute_tasks = True
        self.ts.task_computer.runnable = True

        with patch.object(self.ts, '_request_task') as mock_req:
            self.ts._request_random_task()
            mock_req.assert_not_called()

    @freezegun.freeze_time()
    def test_task_computer_not_accepting_tasks(self):
        self.ts.config_desc.task_request_interval = 1.0
        self.ts._last_task_request_time = time.time() - 1.0
        self.ts.task_computer.has_assigned_task.return_value = False
        self.ts.task_computer.compute_tasks = False
        self.ts.task_computer.runnable = True

        with patch.object(self.ts, '_request_task') as mock_req:
            self.ts._request_random_task()
            mock_req.assert_not_called()

    @freezegun.freeze_time()
    def test_task_computer_not_runnable(self):
        self.ts.config_desc.task_request_interval = 1.0
        self.ts._last_task_request_time = time.time() - 1.0
        self.ts.task_computer.has_assigned_task.return_value = False
        self.ts.task_computer.compute_tasks = True
        self.ts.task_computer.runnable = False

        with patch.object(self.ts, '_request_task') as mock_req:
            self.ts._request_random_task()
            mock_req.assert_not_called()

    @freezegun.freeze_time()
    def test_no_supported_tasks_in_task_keeper(self):
        self.ts.config_desc.task_request_interval = 1.0
        self.ts._last_task_request_time = time.time() - 1.0
        self.ts.task_computer.has_assigned_task.return_value = False
        self.ts.task_computer.compute_tasks = True
        self.ts.task_computer.runnable = True
        self.ts.task_keeper.get_task.return_value = None

        with patch.object(self.ts, '_request_task') as mock_req:
            self.ts._request_random_task()
            mock_req.assert_not_called()

    @freezegun.freeze_time()
    @patch('golem.task.taskserver.TaskServer._request_task')
    def test_ok(self, request_task):
        self.ts.config_desc.task_request_interval = 1.0
        self.ts._last_task_request_time = time.time() - 1.0
        self.ts.task_computer.has_assigned_task.return_value = False
        self.ts.task_computer.compute_tasks = True
        self.ts.task_computer.runnable = True
        task_header = Mock()
        self.ts.task_keeper.get_task.return_value = task_header

        self.ts._request_random_task()
        self.assertEqual(self.ts._last_task_request_time, time.time())
        self.ts.task_computer.stats.increase_stat.assert_called_once_with(
            'tasks_requested')
        request_task.assert_called_once_with(task_header)


class TestChangeConfig(TaskServerTestBase):

    @defer.inlineCallbacks
    def test(self):
        change_tc_config = self._patch_ts_async('_change_task_computer_config')
        change_tk_config = self._patch_ts_async('task_keeper').change_config
        change_pcs_config = \
            self._patch_async('golem.task.taskserver.PendingConnectionsServer')\
                .change_config

        change_tc_config.return_value = defer.succeed(None)
        change_tk_config.return_value = defer.succeed(None)
        config_desc = ClientConfigDescriptor()

        yield self.ts.change_config(config_desc, run_benchmarks=True)
        change_tc_config.assert_called_once_with(config_desc, True)
        change_tk_config.assert_called_once_with(config_desc)
        change_pcs_config.assert_called_once_with(self.ts, config_desc)


@patch('golem.task.envmanager.EnvironmentManager.remove_cached_performance')
class ChangeTaskComputerConfig(TaskServerTestBase):

    @defer.inlineCallbacks
    def test_config_unchanged_no_benchmarks(self, remove_performance):
        change_tc_config = self._patch_ts_async('task_computer').change_config
        change_tc_config.return_value = defer.succeed(False)
        run_benchmarks = self._patch_ts_async('benchmark_manager')\
            .run_all_benchmarks
        config_desc = ClientConfigDescriptor()

        yield self.ts._change_task_computer_config(config_desc, False)
        change_tc_config.assert_called_once_with(config_desc)
        run_benchmarks.assert_not_called()
        remove_performance.assert_not_called()

    @defer.inlineCallbacks
    def test_config_changed_no_benchmarks(self, remove_performance):
        task_computer = self._patch_ts_async('task_computer')
        task_computer.change_config.return_value = defer.succeed(True)
        run_benchmarks = self._patch_ts_async('benchmark_manager')\
            .run_all_benchmarks
        env_manager = self.ts.task_keeper.new_env_manager

        def _check(callback, _):
            task_computer.lock_config.assert_called_once_with(True)
            task_computer.lock_config.reset_mock()
            callback(None)

        run_benchmarks.side_effect = _check
        config_desc = ClientConfigDescriptor()

        yield self.ts._change_task_computer_config(config_desc, False)
        task_computer.change_config.assert_called_once_with(config_desc)
        task_computer.lock_config.assert_called_once_with(False)
        run_benchmarks.assert_called_once()
        remove_performance.assert_has_calls(
            [call(env_id) for env_id in env_manager.environments()],
            any_order=True
        )

    @defer.inlineCallbacks
    def test_config_unchanged_run_benchmarks(self, remove_performance):
        task_computer = self._patch_ts_async('task_computer')
        task_computer.change_config.return_value = defer.succeed(False)
        run_benchmarks = self._patch_ts_async('benchmark_manager')\
            .run_all_benchmarks

        def _check(callback, _):
            task_computer.lock_config.assert_called_once_with(True)
            task_computer.lock_config.reset_mock()
            callback(None)

        run_benchmarks.side_effect = _check
        config_desc = ClientConfigDescriptor()

        yield self.ts._change_task_computer_config(config_desc, True)
        task_computer.change_config.assert_called_once_with(config_desc)
        task_computer.lock_config.assert_called_once_with(False)
        run_benchmarks.assert_called_once()
        remove_performance.assert_not_called()


class TestTaskServerConcent(TaskServerTestBase):

    def setUp(self):  # pylint: disable=arguments-differ
        super().setUp()
        self._patch_ts_async(
            'should_accept_requestor',
            return_value=SupportStatus(True)
        )

    @defer.inlineCallbacks
    def test_request_task_concent_required(self):
        self.ts.client.concent_service.enabled = True
        self.ts.client.concent_service.required_as_provider = True
        task_header = get_example_task_header('test')
        task_header.max_price = self.ccd.max_price
        task_header.concent_enabled = False

        result = yield self.ts._request_task(task_header)

        self.assertIsNone(result)
        self.ts.task_archiver.add_support_status.assert_called_once_with(
            task_header.task_id,
            SupportStatus(
                False,
                {UnsupportReason.CONCENT_REQUIRED: True},
            ),
        )

    @defer.inlineCallbacks
    def test_request_task_concent_enabled_but_not_required(self, *_):
        self.ts.client.concent_service.enabled = True
        self.ts.client.concent_service.required_as_provider = False
        apps_manager = AppsManager()
        apps_manager.load_all_apps()
        self.ts.client.apps_manager = apps_manager

        env_mock = Mock(spec=OldEnv)
        env_mock.get_benchmark_result.return_value = BenchmarkResult()
        env_mock.is_single_core = lambda: False
        self._patch_ts_async('get_environment_by_id', return_value=env_mock)

        task_header = get_example_task_header('test')
        task_header.max_price = self.ccd.max_price
        task_header.concent_enabled = False

        handshake = MagicMock()
        handshake.success.return_value = True
        self.ts.resource_handshakes[task_header.task_owner.key] = handshake  # noqa pylint: disable=no-member

        result = yield self.ts._request_task(task_header)

        self.assertEqual(result, task_header.task_id)
        self.assertIn(
            task_header.task_id,
            self.ts.requested_tasks
        )


class TestEnvManager(TaskServerTestBase):
    def test_get_environment_by_id(self):
        # Given
        env_manager = self.ts.task_keeper.new_env_manager
        env_manager.enabled = Mock(return_value=True)
        env_manager.environment = Mock()
        env_id = "env1"

        # When
        self.ts.get_environment_by_id(env_id)

        # Then
        env_manager.enabled.assert_called_with(env_id)
        env_manager.environment.assert_called_with(env_id)

    def test_get_environment_by_id_not_found(self):
        # Given
        env_manager = self.ts.task_keeper.new_env_manager
        env_manager.enabled = Mock(return_value=False)
        env_manager.environment = Mock()
        env_id = "env1"

        # When
        self.ts.get_environment_by_id(env_id)

        # Then
        env_manager.enabled.assert_called_with(env_id)
        env_manager.environment.assert_not_called()

    @defer.inlineCallbacks
    def test_request_task(self):
        # Given

        task_header = get_example_task_header('abc')

        self.ts.should_accept_requestor = Mock(return_value=SupportStatus.ok())
        self.ts.client.concent_service.enabled = False
        self.ts.config_desc.min_price = task_header.max_price

        mock_env = Mock(spec=NewEnv)
        self.ts.get_environment_by_id = Mock(return_value=mock_env)

        mock_get = Mock(spec=BenchmarkResult)
        self.ts.app_benchmark_manager.get = mock_get

        mock_handshake = Mock()
        mock_handshake.success = Mock(return_value=True)
        self.ts.resource_handshakes[
            task_header.task_owner.key  # pylint: disable=no-member
        ] = mock_handshake

        # When
        yield self.ts._request_task(task_header)

        # Then
        mock_get.assert_called_once()

    @defer.inlineCallbacks
    def test_request_task_running_benchmark(self):
        # Given
        performance = None
        task_header = get_example_task_header('abc')

        self.ts.should_accept_requestor = Mock(return_value=SupportStatus.ok())
        self.ts.client.concent_service.enabled = False
        self.ts.config_desc.min_price = task_header.max_price

        mock_env = Mock(spec=NewEnv)
        self.ts.get_environment_by_id = Mock(return_value=mock_env)

        mock_get = Mock(return_value=performance)
        self.ts.app_benchmark_manager.get = mock_get

        mock_handshake = Mock()
        mock_handshake.success = Mock(return_value=True)
        self.ts.resource_handshakes[
            task_header.task_owner.key  # pylint: disable=no-member
        ] = mock_handshake

        # When
        result = yield self.ts._request_task(task_header)

        self.assertEqual(result, performance)
        mock_get.assert_called_once()


class TestNewTaskComputerIntegration(
        testutils.TestWithClient,
        testutils.DatabaseFixture,
        TwistedAsyncioTestCase
):
    @patch('golem.task.taskserver.TaskHeaderKeeper', spec=TaskHeaderKeeper)
    @patch('golem.task.taskserver.ResourceManager', spec_set=ResourceManager)
    @patch('golem.task.taskserver.BenchmarkManager', spec_set=BenchmarkManager)
    @patch('golem.task.taskserver.TaskManager', spec=TaskManager)
    @patch('golem.envs.default.NonHypervisedDockerCPUEnvironment')
    @patch(
        'golem.envs.default.DockerTaskApiPayloadBuilder',
        LocalhostPayloadBuilder
    )
    def setUp(  # pylint: disable=too-many-arguments,arguments-differ
            self,
            docker_env,
            task_manager,
            benchmark_manager,
            resource_manager,
            task_header_keeper,
    ):
        testutils.TestWithClient.setUp(self)
        testutils.DatabaseFixture.setUp(self)

        docker_env.supported.return_value = EnvSupportStatus(True)
        docker_env.return_value = LocalhostEnvironment(
            config=LocalhostConfig(),
            env_id=DOCKER_CPU_ENV_ID,
        )
        benchmark_manager().benchmarks_needed.return_value = False
        self.resource_manager = resource_manager()
        self.resource_manager.download.return_value = defer.succeed(None)
        self.task_header_keeper = task_header_keeper()
        self.comp_task_keeper = Mock(spec=CompTaskKeeper)
        task_manager.return_value.apps_manager = Mock()
        task_manager.return_value.comp_task_keeper = self.comp_task_keeper

        trust_patch = patch('golem.task.taskserver.Trust')
        self.addCleanup(trust_patch.stop)
        self.trust = trust_patch.start()

        self.task_finished = defer.Deferred()
        self.task_server = TaskServer(
            node=dt_p2p_factory.Node(),
            config_desc=ClientConfigDescriptor(),
            client=self.client,
            task_finished_cb=lambda: self.task_finished.callback(None),
            use_docker_manager=False
        )

    @property
    def task_id(self):
        return 'test_task'

    @property
    def subtask_id(self):
        return 'test_subtask'

    @property
    def subtask_params(self):
        return {'param': 'value'}

    @property
    def env_id(self):
        return DOCKER_CPU_ENV_ID

    def _get_task_to_compute(self, prereq):
        msg = msg_factories.tasks.TaskToComputeFactory()
        # pylint: disable=unsupported-assignment-operation
        msg.compute_task_def['task_id'] = self.task_id
        msg.compute_task_def['subtask_id'] = self.subtask_id
        msg.compute_task_def['resources'] = ['test_resource']
        msg.compute_task_def['extra_data'] = self.subtask_params
        # pylint: enable=unsupported-assignment-operation
        task_header = msg.want_to_compute_task.task_header
        task_header.task_id = self.task_id
        task_header.environment = self.env_id
        task_header.environment_prerequisites = prereq.to_dict()
        comp_task_info = CompTaskInfo(task_header, 1.2, 1)

        self.task_header_keeper.task_headers = {self.task_id: task_header}
        self.comp_task_keeper.get_task_id_for_subtask.return_value = \
            self.task_id
        self.comp_task_keeper.get_task_header.return_value = task_header
        self.comp_task_keeper.get_node_for_task_id.return_value = 'test_node'
        self.comp_task_keeper.active_tasks = {self.task_id: comp_task_info}

        return msg

    # FIXME: this test is on macOS
    @unittest.skipIf(sys.platform.startswith('darwin'), 'Unstable on macOS')
    @defer.inlineCallbacks
    def test_successful_computation(self):
        # Given
        result_path = 'test_result'
        result_hash = 'test_result_hash'
        self.resource_manager.share.return_value = defer.succeed(result_hash)

        subtask_id = self.subtask_id
        subtask_params = self.subtask_params

        async def compute(given_id, given_params):
            assert given_id == subtask_id
            assert given_params == subtask_params
            return result_path

        prereq = LocalhostPrerequisites(compute=compute)
        msg = self._get_task_to_compute(prereq)

        # When
        self.task_server.task_given(msg)
        yield self.task_finished  # Wait for the task to finish

        # Then
        task_computer_root = Path(self.task_server.get_task_computer_root())
        full_result_path = \
            task_computer_root / self.env_id / self.task_id / result_path
        self.resource_manager.share.asssert_called_once_with(full_result_path)

        result_to_send = self.task_server.results_to_send[self.subtask_id]
        self.assertEqual(result_to_send.task_id, self.task_id)
        self.assertEqual(result_to_send.subtask_id, self.subtask_id)
        self.assertEqual(result_to_send.result, (str(full_result_path),))
        self.assertEqual(result_to_send.result_hash, result_hash)
        self.assertNotIn(self.subtask_id, self.task_server.failures_to_send)

        self.trust.REQUESTED.increase.assert_called_once_with(
            msg.want_to_compute_task.task_header.task_owner.key)
        self.trust.REQUESTED.decrease.assert_not_called()

        self.assertEqual(
            self.task_header_keeper.method_calls, [
                call.task_started(self.task_id),
                call.task_ended(self.task_id)
            ]
        )
        yield self.task_server.quit()

    # FIXME: this test is on macOS
    @unittest.skipIf(sys.platform.startswith('darwin'), 'Unstable on macOS')
    @defer.inlineCallbacks
    def test_computation_error(self):
        # Given
        error_msg = 'computation failed'

        async def compute(_, __):
            raise OSError(error_msg)

        prereq = LocalhostPrerequisites(compute=compute)
        msg = self._get_task_to_compute(prereq)

        # When
        self.task_server.task_given(msg)
        yield self.task_finished  # Wait for the task to finish

        # Then
        self.resource_manager.share.asssert_not_called()

        self.assertNotIn(self.subtask_id, self.task_server.results_to_send)
        failure_to_send = self.task_server.failures_to_send[self.subtask_id]
        self.assertEqual(failure_to_send.task_id, self.task_id)
        self.assertEqual(failure_to_send.subtask_id, self.subtask_id)
        self.assertEqual(
            failure_to_send.owner,
            msg.want_to_compute_task.task_header.task_owner)
        self.assertIn(error_msg, failure_to_send.err_msg)

        self.trust.REQUESTED.increase.assert_not_called()
        self.trust.REQUESTED.decrease.assert_called_once_with(
            msg.want_to_compute_task.task_header.task_owner.key)

        self.assertEqual(
            self.task_header_keeper.method_calls, [
                call.task_started(self.task_id),
                call.task_ended(self.task_id)
            ]
        )
        yield self.task_server.quit()

<<<<<<< HEAD
    # FIXME: this test is on macOS
=======
    # FIXME: this test is unstable on macOS
>>>>>>> 10aebd5a
    @unittest.skipIf(sys.platform.startswith('darwin'), 'Unstable on macOS')
    @defer.inlineCallbacks
    def test_computation_timed_out(self):
        # Given
        async def compute(_, __):
            await asyncio.sleep(10)
            return ''

        prereq = LocalhostPrerequisites(compute=compute)
        msg = self._get_task_to_compute(prereq)
        msg.want_to_compute_task.task_header.deadline = time.time()

        # When
        self.task_server.task_given(msg)
        yield self.task_finished  # Wait for the task to finish

        # Then
        self.resource_manager.share.asssert_not_called()

        self.assertNotIn(self.subtask_id, self.task_server.results_to_send)
        failure_to_send = self.task_server.failures_to_send[self.subtask_id]
        self.assertEqual(failure_to_send.task_id, self.task_id)
        self.assertEqual(failure_to_send.subtask_id, self.subtask_id)
        self.assertEqual(
            failure_to_send.owner,
            msg.want_to_compute_task.task_header.task_owner)
        self.assertIn('Task computation timed out', failure_to_send.err_msg)

        self.trust.REQUESTED.increase.assert_not_called()
        self.trust.REQUESTED.decrease.assert_called_once_with(
            msg.want_to_compute_task.task_header.task_owner.key)

        self.assertEqual(
            self.task_header_keeper.method_calls, [
                call.task_started(self.task_id),
                call.task_ended(self.task_id)
            ]
        )
        yield self.task_server.quit()<|MERGE_RESOLUTION|>--- conflicted
+++ resolved
@@ -2001,11 +2001,7 @@
         )
         yield self.task_server.quit()
 
-<<<<<<< HEAD
-    # FIXME: this test is on macOS
-=======
     # FIXME: this test is unstable on macOS
->>>>>>> 10aebd5a
     @unittest.skipIf(sys.platform.startswith('darwin'), 'Unstable on macOS')
     @defer.inlineCallbacks
     def test_computation_timed_out(self):
