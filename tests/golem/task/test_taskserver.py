import os
import random
import uuid
from collections import deque
from math import ceil
from unittest.mock import Mock, MagicMock, patch, ANY

from golem_messages.message import ComputeTaskDef
from golem_messages import factories as msg_factories
from requests import HTTPError

import golem
from golem import model
from golem import testutils
from golem.clientconfigdescriptor import ClientConfigDescriptor
from golem.core.common import timeout_to_deadline
from golem.core.idgenerator import generate_id, generate_new_id_from_id
from golem.core.keysauth import KeysAuth
from golem.environments.environment import SupportStatus, UnsupportReason
from golem.network.hyperdrive.client import HyperdriveClientOptions, \
    HyperdriveClient, to_hyperg_peer
from golem.network.p2p.node import Node
from golem.resource.dirmanager import DirManager
from golem.resource.hyperdrive.resource import ResourceError
from golem.resource.hyperdrive.resourcesmanager import HyperdriveResourceManager
from golem.task import tasksession
from golem.task.taskbase import TaskHeader, ResultType
from golem.task.taskserver import TASK_CONN_TYPES
from golem.task.taskserver import TaskServer, WaitingTaskResult, logger
from golem.task.tasksession import TaskSession
from golem.task.taskstate import TaskState, TaskOp
from golem.tools.assertlogs import LogTestCase
from golem.tools.testwithreactor import TestDatabaseWithReactor
from golem.utils import encode_hex

from tests.factories.resultpackage import ExtractedPackageFactory


def get_example_task_header(key_id):
    return {
<<<<<<< HEAD
        "task_id": "uvw",
=======
        "task_id": generate_id(key_id),
        "node_name": "ABC",
>>>>>>> 6cbb83b8
        "environment": "DEFAULT",
        "task_owner": dict(
            key="key",
            node_name="ABC",
            prv_port=40103,
            prv_addr='10.0.0.10',
            pub_port=40103,
            pub_addr='1.2.3.4'
        ),
<<<<<<< HEAD
=======
        "task_owner_port": 10101,
        "task_owner_key_id": encode_hex(key_id),
        "task_owner_address": "10.10.10.10",
>>>>>>> 6cbb83b8
        "deadline": timeout_to_deadline(1201),
        "subtask_timeout": 120,
        "max_price": 20,
        "resource_size": 2 * 1024,
        "estimated_memory": 3 * 1024,
        "signature": None,
        "min_version": golem.__version__,
    }


def get_mock_task(key_gen, subtask_id):
    task_mock = Mock()
    key_id = str.encode(key_gen)
    task_mock.header = TaskHeader.from_dict(get_example_task_header(key_id))
    task_id = task_mock.header.task_id
    task_mock.header.max_price = 1010
    task_mock.query_extra_data.return_value.ctd = ComputeTaskDef(
        task_id=task_id,
        subtask_id=subtask_id,
    )
    return task_mock


class TaskServerTestBase(LogTestCase,
                         testutils.DatabaseFixture,
                         testutils.TestWithClient):
    def setUp(self):
        super().setUp()
        random.seed()
        self.ccd = ClientConfigDescriptor()
        with patch(
                'golem.network.concent.handlers_library.HandlersLibrary'
                '.register_handler',):
            self.ts = TaskServer(
                node=Node(),
                config_desc=self.ccd,
                client=self.client,
                use_docker_manager=False,
            )

    def tearDown(self):
        LogTestCase.tearDown(self)
        testutils.DatabaseFixture.tearDown(self)

        if hasattr(self, "ts") and self.ts:
            self.ts.quit()


class TestTaskServer(TaskServerTestBase):  # noqa pylint: disable=too-many-public-methods
    @patch(
        'golem.network.concent.handlers_library.HandlersLibrary'
        '.register_handler',
    )
    @patch('golem.task.taskarchiver.TaskArchiver')
    def test_request(self, tar, *_):
        ccd = ClientConfigDescriptor()
        ccd.min_price = 10
        n = Node()
        ts = TaskServer(
            node=n,
            config_desc=ccd,
            client=self.client,
            use_docker_manager=False,
            task_archiver=tar,
        )
        ts.verify_header_sig = lambda x: True
        self.ts = ts
        ts._is_address_accessible = Mock(return_value=True)
        ts.client.get_suggested_addr.return_value = "10.10.10.10"
        ts.client.get_suggested_conn_reverse.return_value = False
        ts.client.get_requesting_trust.return_value = 0.3
        self.assertIsInstance(ts, TaskServer)
        self.assertIsNone(ts.request_task())
<<<<<<< HEAD
        n2 = Node(key="key", node_name="name",
                  pub_addr="10.10.10.10", pub_port=10101)
        task_header = get_example_task_header()
        task_header["task_owner"] = n2.to_dict()
=======
        n2 = Node()
        n2.prv_addr = "10.10.10.10"
        n2.port = 10101
        keys_auth = KeysAuth(self.path, 'prv_key', '')
        task_header = get_example_task_header(keys_auth.public_key)
        task_header["task_owner"] = n2
        task_id = task_header["task_id"]
>>>>>>> 6cbb83b8
        ts.add_task_header(task_header)
        self.assertEqual(ts.request_task(), task_id)
        assert ts.remove_task_header(task_id)

<<<<<<< HEAD
        task_header["task_owner"]["pub_port"] = 0
        task_header["task_id"] = "uvw2"
=======
        task_header = get_example_task_header(keys_auth.public_key)
        task_header["task_owner_port"] = 0
        task_id2 = task_header["task_id"]
>>>>>>> 6cbb83b8
        self.assertTrue(ts.add_task_header(task_header))
        self.assertIsNotNone(ts.task_keeper.task_headers[task_id2])
        # FIXME FIx this test
        # self.assertIsNone(ts.request_task())
        # self.assertIsNone(ts.task_keeper.task_headers.get(task_id2))
        # assert not ts.remove_task_header(task_id2)
        # FIXME remove me
        ts.remove_task_header(task_id2)

        # Task can be rejected for 3 reasons at this stage; in all cases
        # the task should be reported TaskArchiver listed as unsupported:
        # 1. Requestor's trust level is too low
        tar.reset_mock()
        ts.config_desc.requesting_trust = 0.5
<<<<<<< HEAD
        task_header = get_example_task_header()
        task_header["task_id"] = "uvw3"
        task_header["task_owner"] = n2.to_dict()
=======
        task_header = get_example_task_header(keys_auth.public_key)
        task_id3 = task_header["task_id"]
        task_header["task_owner"] = n2
>>>>>>> 6cbb83b8
        ts.add_task_header(task_header)
        self.assertIsNone(ts.request_task())
        tar.add_support_status.assert_called_with(
            task_id3,
            SupportStatus(
                False,
                {UnsupportReason.REQUESTOR_TRUST: 0.3}))
        assert ts.remove_task_header(task_id3)

        # 2. Task's max price is too low
        tar.reset_mock()
        ts.config_desc.requesting_trust = 0.0
        task_header = get_example_task_header(keys_auth.public_key)
        task_id4 = task_header["task_id"]
        task_header["max_price"] = 1
        task_header["task_owner"] = n2.to_dict()
        ts.add_task_header(task_header)
        self.assertIsNone(ts.request_task())
        tar.add_support_status.assert_called_with(
            task_id4,
            SupportStatus(
                False,
                {UnsupportReason.MAX_PRICE: 1}))
        assert ts.remove_task_header(task_id4)

        # 3. Requestor is on a black list.
        tar.reset_mock()
<<<<<<< HEAD
        ts.acl.disallow("key")
        task_header = get_example_task_header()
        task_header["task_id"] = "uvw5"
        task_header["task_owner"] = n2.to_dict()
=======
        ts.acl.disallow(keys_auth.key_id)
        task_header = get_example_task_header(keys_auth.public_key)
        task_id5 = task_header["task_id"]
        task_header["task_owner"] = n2
>>>>>>> 6cbb83b8
        ts.add_task_header(task_header)
        self.assertIsNone(ts.request_task())
        tar.add_support_status.assert_called_with(
            task_id5,
            SupportStatus(
                False,
                {UnsupportReason.DENY_LIST: keys_auth.key_id}))
        assert ts.remove_task_header(task_id5)

    @patch("golem.task.taskserver.Trust")
    def test_send_results(self, trust, *_):
        ccd = ClientConfigDescriptor()
        ccd.min_price = 11
        keys_auth = KeysAuth(self.path, 'priv_key', '')
        task_header = get_example_task_header(keys_auth.public_key)
        n = Node.from_dict(task_header['task_owner'])
        ts = self.ts
        ts._is_address_accessible = Mock(return_value=True)
        ts.verify_header_sig = lambda x: True
        ts.client.get_suggested_addr.return_value = "10.10.10.10"
        ts.client.get_requesting_trust.return_value = ts.max_trust
        results = {"data": "", "result_type": ResultType.DATA}
        task_header = get_example_task_header(keys_auth.public_key)
        task_id = task_header["task_id"]
        assert ts.add_task_header(task_header)
        assert ts.request_task()
        subtask_id = generate_new_id_from_id(task_id)
        subtask_id2 = generate_new_id_from_id(task_id)
        self.assertTrue(ts.send_results(subtask_id, task_id, results))
        ts.client.transaction_system.incomes_keeper.expect.reset_mock()
        self.assertTrue(ts.send_results(subtask_id2, task_id, results))
        wtr = ts.results_to_send[subtask_id]
        self.assertIsInstance(wtr, WaitingTaskResult)
        self.assertEqual(wtr.subtask_id, subtask_id)
        self.assertEqual(wtr.result, "")
        self.assertEqual(wtr.result_type, ResultType.DATA)
        self.assertEqual(wtr.last_sending_trial, 0)
        self.assertEqual(wtr.delay_time, 0)
<<<<<<< HEAD
=======
        self.assertEqual(wtr.owner_address, "10.10.10.10")
        self.assertEqual(wtr.owner_port, 10101)
        self.assertEqual(wtr.owner_key_id, keys_auth.key_id)
>>>>>>> 6cbb83b8
        self.assertEqual(wtr.owner, n)
        self.assertEqual(wtr.already_sending, False)
        incomes_keeper = ts.client.transaction_system.incomes_keeper
        incomes_keeper.expect.assert_called_once_with(
            sender_node_id=keys_auth.key_id,
            subtask_id=subtask_id2,
            value=1,
        )

        subtask_id3 = generate_new_id_from_id(task_id)
        with self.assertLogs(logger, level='WARNING'):
            ts.subtask_rejected(subtask_id3)
        self.assertIsNotNone(ts.task_keeper.task_headers.get(task_id))

        prev_call_count = trust.PAYMENT.increase.call_count
        ts.client.transaction_system.incomes_keeper.received.assert_not_called()
        self.assertEqual(trust.PAYMENT.increase.call_count, prev_call_count)

        ctd = ComputeTaskDef()
        ctd['task_id'] = task_id
        ctd['subtask_id'] = subtask_id
        ttc = msg_factories.tasks.TaskToComputeFactory(price=1)
        ttc.compute_task_def = ctd
        ts.task_manager.comp_task_keeper.receive_subtask(ttc)
        model.Income.create(
            sender_node=keys_auth.public_key,
            task=ctd['task_id'],
            subtask=ctd['subtask_id'],
            value=1
        )

        from golem.model import Income
        ts.client.transaction_system. \
            incomes_keeper.received. \
            return_value = Income()

        prev_call_count = trust.PAYMENT.increase.call_count
        ts.increase_trust_payment("xyz")
        self.assertGreater(trust.PAYMENT.increase.call_count, prev_call_count)
        prev_call_count = trust.PAYMENT.decrease.call_count
        ts.decrease_trust_payment("xyz")
        self.assertGreater(trust.PAYMENT.decrease.call_count, prev_call_count)

    def test_connection_for_task_request_established(self, *_):
        ccd = ClientConfigDescriptor()
        ccd.min_price = 11
        ts = self.ts
        session = Mock()
        session.address = "10.10.10.10"
        session.port = 1020
        ts.conn_established_for_type[TASK_CONN_TYPES['task_request']](
            session, "abc", "nodename", "key", "xyz", 1010, 30, 3, 1, 2)
        self.assertEqual(session.task_id, "xyz")
        self.assertEqual(session.key_id, "key")
        self.assertEqual(session.conn_id, "abc")
        self.assertEqual(ts.task_sessions["xyz"], session)
        session.send_hello.assert_called_with()
        session.request_task.assert_called_with("nodename", "xyz", 1010, 30, 3,
                                                1, 2)

    def test_change_config(self, *_):
        ts = self.ts

        ccd2 = ClientConfigDescriptor()
        ccd2.task_session_timeout = 124
        ccd2.min_price = 0.0057
        ccd2.use_distributed_resource_management = 0
        ccd2.task_request_interval = 31
        # ccd2.use_waiting_ttl = False
        ts.change_config(ccd2)
        self.assertEqual(ts.config_desc, ccd2)
        self.assertEqual(ts.last_message_time_threshold, 124)
        self.assertEqual(ts.task_keeper.min_price, 0.0057)
        self.assertEqual(ts.task_manager.use_distributed_resources, False)
        self.assertEqual(ts.task_computer.task_request_frequency, 31)
        # self.assertEqual(ts.task_computer.use_waiting_ttl, False)

    def test_add_task_header(self, *_):
        keys_auth_2 = KeysAuth(
            os.path.join(self.path, "2"),
            'priv_key',
            'password',
        )

        ts = self.ts

        task_header = get_example_task_header(keys_auth_2.public_key)

        with self.assertRaises(Exception) as raised:
            ts.add_task_header(task_header)
            self.assertEqual(raised.exception.message, "Invalid signature")
            self.assertEqual(len(ts.get_others_tasks_headers()), 0)

<<<<<<< HEAD
        task_header["task_owner"]["key"] = keys_auth_2.key_id
=======
>>>>>>> 6cbb83b8
        task_header["signature"] = keys_auth_2.sign(
            TaskHeader.dict_to_binary(task_header))

        self.assertIsNotNone(ts.add_task_header(task_header))
        self.assertEqual(len(ts.get_others_tasks_headers()), 1)

<<<<<<< HEAD
        task_header = get_example_task_header()
        task_header["task_id"] = "xyz_2"
        task_header["task_owner"]["key"] = keys_auth_2.key_id
=======
        task_header = get_example_task_header(keys_auth_2.public_key)
        task_id2 = task_header["task_id"]
>>>>>>> 6cbb83b8
        task_header["signature"] = keys_auth_2.sign(
            TaskHeader.dict_to_binary(task_header))

        self.assertIsNotNone(ts.add_task_header(task_header))
        self.assertEqual(len(ts.get_others_tasks_headers()), 2)

        self.assertIsNotNone(ts.add_task_header(task_header))
        self.assertEqual(len(ts.get_others_tasks_headers()), 2)

        new_header = dict(task_header)
        new_header["task_owner"]["pub_port"] = 9999
        new_header["signature"] = keys_auth_2.sign(
            TaskHeader.dict_to_binary(new_header))

        self.assertIsNotNone(ts.add_task_header(new_header))
        self.assertEqual(len(ts.get_others_tasks_headers()), 2)
        saved_task = next(th for th in ts.get_others_tasks_headers()
                          if th["task_id"] == task_id2)
        self.assertEqual(saved_task["signature"], new_header["signature"])

    def test_sync(self, *_):
        self.ts.sync_network()

    def test_forwarded_session_requests(self, *_):
        ts = self.ts
        ts.network = Mock()

        key_id = str(uuid.uuid4())
        conn_id = str(uuid.uuid4())
        subtask_id = str(uuid.uuid4())

        ts.add_forwarded_session_request(key_id, conn_id)
        self.assertEqual(len(ts.forwarded_session_requests), 1)

        ts.forwarded_session_requests[key_id]['time'] = 0
        ts._sync_forwarded_session_requests()
        self.assertEqual(len(ts.forwarded_session_requests), 0)

        ts.add_forwarded_session_request(key_id, conn_id)
        ts.forwarded_session_requests[key_id] = None
        ts._sync_forwarded_session_requests()
        self.assertEqual(len(ts.forwarded_session_requests), 0)

        session = MagicMock()
        session.address = '127.0.0.1'
        session.port = 65535

        ts.conn_established_for_type[TASK_CONN_TYPES['task_failure']](
            session, conn_id, key_id, subtask_id, "None"
        )
        self.assertEqual(ts.task_sessions[subtask_id], session)

    def test_retry_sending_task_result(self, *_):
        ts = self.ts
        ts.network = Mock()

        subtask_id = 'xxyyzz'
        wtr = Mock()
        wtr.already_sending = True

        ts.results_to_send[subtask_id] = wtr

        ts.retry_sending_task_result(subtask_id)
        self.assertFalse(wtr.already_sending)

    def test_send_waiting_results(self, *_):
        ts = self.ts
        ts.network = Mock()
        ts._mark_connected = Mock()
        ts.task_computer = Mock()
        ts.task_manager = Mock()
        ts.task_manager.check_timeouts.return_value = []
        ts.task_keeper = Mock()
        ts.task_connections_helper = Mock()
        ts._add_pending_request = Mock()

        subtask_id = 'xxyyzz'

        wtr = Mock()
        ts.results_to_send[subtask_id] = wtr

        wtr.already_sending = True
        wtr.last_sending_trial = 0
        wtr.delay_time = 0
        wtr.subtask_id = subtask_id
        wtr.address = '127.0.0.1'
        wtr.port = 10000

        ts.sync_network()
        ts._add_pending_request.assert_not_called()

        wtr.last_sending_trial = 0
        ts.retry_sending_task_result(subtask_id)

        ts.sync_network()
        self.assertEquals(ts._add_pending_request.call_count, 1)

        ts._add_pending_request.reset_mock()
        ts.task_sessions[subtask_id] = Mock()
        ts.task_sessions[subtask_id].last_message_time = float('infinity')

        ts.sync_network()
        ts._add_pending_request.assert_not_called()

        ts._add_pending_request.reset_mock()
        ts.results_to_send = dict()

        wtf = wtr

        ts.failures_to_send[subtask_id] = wtf
        ts.sync_network()
        ts._add_pending_request.assert_not_called()
        self.assertEqual(ts.failures_to_send, {})

        ts._add_pending_request.reset_mock()
        ts.task_sessions.pop(subtask_id)

        ts.failures_to_send[subtask_id] = wtf
        ts.sync_network()
        self.assertEquals(ts._add_pending_request.call_count, 1)
        self.assertEqual(ts.failures_to_send, {})

    def test_add_task_session(self, *_):
        ts = self.ts
        ts.network = Mock()

        session = Mock()
        subtask_id = 'xxyyzz'
        ts.add_task_session(subtask_id, session)
        self.assertIsNotNone(ts.task_sessions[subtask_id])

    def test_remove_task_session(self, *_):
        ts = self.ts
        ts.network = Mock()

        conn_id = str(uuid.uuid4())
        session = Mock()
        session.conn_id = conn_id

        ts.remove_task_session(session)
        ts.task_sessions['task'] = session
        ts.remove_task_session(session)

    def test_respond_to(self, *_):
        ts = self.ts
        ts.network = Mock()
        session = Mock()

        ts.respond_to('key_id', session, 'conn_id')
        self.assertTrue(session.dropped.called)

        session.dropped.called = False
        ts.response_list['conn_id'] = deque([lambda *_: lambda x: x])
        ts.respond_to('key_id', session, 'conn_id')
        self.assertFalse(session.dropped.called)

    def test_conn_for_task_failure_established(self, *_):
        ts = self.ts
        ts.network = Mock()
        session = Mock()
        session.address = '127.0.0.1'
        session.port = 40102

        method = ts._TaskServer__connection_for_task_failure_established
        method(session, 'conn_id', 'key_id', 'subtask_id', 'err_msg')

        self.assertEqual(session.key_id, 'key_id')
        self.assertIn('subtask_id', ts.task_sessions)
        self.assertTrue(session.send_hello.called)
        session.send_task_failure.assert_called_once_with('subtask_id',
                                                          'err_msg')

    def test_conn_for_start_session_failure(self, *_):
        ts = self.ts
        ts.network = Mock()
        ts.final_conn_failure = Mock()

        method = ts._TaskServer__connection_for_start_session_failure
        method('conn_id', 'key_id', Mock(), Mock(), 'ans_conn_id')

        ts.final_conn_failure.assert_called_with('conn_id')

    def test_conn_final_failures(self, *_):
        ts = self.ts
        ts.network = Mock()
        ts.final_conn_failure = Mock()
        ts.task_computer = Mock()

        ts.remove_pending_conn = Mock()
        ts.remove_responses = Mock()

        method = ts._TaskServer__connection_for_task_result_final_failure
        wtr = Mock()
        method('conn_id', wtr)

        self.assertTrue(ts.remove_pending_conn.called)
        self.assertTrue(ts.remove_responses.called)
        self.assertFalse(wtr.alreadySending)
        self.assertTrue(wtr.lastSendingTrial)

        ts.remove_pending_conn.called = False
        ts.remove_responses.called = False

        method = ts._TaskServer__connection_for_task_failure_final_failure
        method('conn_id', 'key_id', 'subtask_id', 'err_msg')

        self.assertTrue(ts.remove_pending_conn.called)
        self.assertTrue(ts.remove_responses.called)
        self.assertTrue(ts.task_computer.session_timeout.called)
        ts.remove_pending_conn.called = False
        ts.remove_responses.called = False
        ts.task_computer.session_timeout.called = False

        method = ts._TaskServer__connection_for_start_session_final_failure
        method('conn_id', 'key_id', Mock(), Mock(), 'ans_conn_id')

        self.assertTrue(ts.remove_pending_conn.called)
        self.assertTrue(ts.remove_responses.called)
        self.assertTrue(ts.task_computer.session_timeout.called)

        self.assertFalse(ts.task_computer.task_request_rejected.called)
        method = ts._TaskServer__connection_for_task_request_final_failure
        method('conn_id', 'node_name', 'key_id', 'task_id', 1000, 1000, 1000,
               1024, 3)
        self.assertTrue(ts.task_computer.task_request_rejected.called)

    def test_task_result_connection_failure(self, *_):
        """Tests what happens after connection failure when sending
        task_result"""
        node = Mock(
            key='deadbeef',
            prv_port=None,
            prv_addr='10.0.0.10',
        )
        ts = self.ts
        ts.network = MagicMock()
        ts.final_conn_failure = Mock()
        ts.task_computer = Mock()
        ts._is_address_accessible = Mock(return_value=True)

        # Always fail on listening
        from golem.network.transport import tcpnetwork
        ts.network.listen = MagicMock(
            side_effect=lambda listen_info, waiting_task_result:
            tcpnetwork.TCPNetwork.__call_failure_callback(  # noqa pylint: disable=too-many-function-args
                listen_info.failure_callback,
                {'waiting_task_result': waiting_task_result}
            )
        )
        # Try sending mocked task_result
        wtr = MagicMock(
            owner=node,
        )
        ts._add_pending_request(
            TASK_CONN_TYPES['task_result'],
            node,
            prv_port=node.prv_port,
            pub_port=node.pub_port,
            args={'waiting_task_result': wtr}
        )
        ts._sync_pending()
        assert not ts.network.connect.called

    def test_should_accept_provider(self, *_):
        ts = self.ts
        self.client.get_computing_trust = Mock(return_value=0.4)
        ts.config_desc.computing_trust = 0.2
        assert ts.should_accept_provider("ABC")
        ts.config_desc.computing_trust = 0.4
        assert ts.should_accept_provider("ABC")
        ts.config_desc.computing_trust = 0.5
        assert not ts.should_accept_provider("ABC")

        ts.config_desc.computing_trust = 0.2
        assert ts.should_accept_provider("ABC")

        ts.acl.disallow("ABC")
        assert not ts.should_accept_provider("ABC")

    def test_should_accept_requestor(self, *_):
        ts = self.ts
        self.client.get_requesting_trust = Mock(return_value=0.4)
        ts.config_desc.requesting_trust = 0.2
        assert ts.should_accept_requestor("ABC").is_ok()
        ts.config_desc.requesting_trust = 0.4
        assert ts.should_accept_requestor("ABC").is_ok()
        ts.config_desc.requesting_trust = 0.5
        ss = ts.should_accept_requestor("ABC")
        assert not ss.is_ok()
        assert UnsupportReason.REQUESTOR_TRUST in ss.desc
        self.assertEqual(ss.desc[UnsupportReason.REQUESTOR_TRUST], 0.4)

        ts.config_desc.requesting_trust = 0.2
        assert ts.should_accept_requestor("ABC").is_ok()

        ts.acl.disallow("ABC")
        ss = ts.should_accept_requestor("ABC")
        assert not ss.is_ok()
        assert UnsupportReason.DENY_LIST in ss.desc
        self.assertEqual(ss.desc[UnsupportReason.DENY_LIST], "ABC")

    @patch('golem.task.taskserver.TaskServer._mark_connected')
    def test_new_session_prepare(self, mark_mock, *_):
        session = tasksession.TaskSession(conn=MagicMock())
        session.address = '127.0.0.1'
        session.port = 10

        subtask_id = str(uuid.uuid4())
        key_id = str(uuid.uuid4())
        conn_id = str(uuid.uuid4())

        self.ts.new_session_prepare(
            session=session,
            subtask_id=subtask_id,
            key_id=key_id,
            conn_id=conn_id
        )
        self.assertEqual(session.task_id, subtask_id)
        self.assertEqual(session.key_id, key_id)
        self.assertEqual(session.conn_id, conn_id)
        mark_mock.assert_called_once_with(conn_id, session.address,
                                          session.port)

    def test_new_connection(self, *_):
        ts = self.ts
        tss = TaskSession(Mock())
        ts.new_connection(tss)
        assert len(ts.task_sessions_incoming) == 1
        assert ts.task_sessions_incoming.pop() == tss

    def test_download_options(self, *_):
        dm = DirManager(self.path)
        rm = HyperdriveResourceManager(dm)
        self.client.resource_server.resource_manager = rm
        ts = self.ts

        options = HyperdriveClientOptions(HyperdriveClient.CLIENT_ID,
                                          HyperdriveClient.VERSION)

        client_options = ts.get_download_options(options, task_id='task_id')
        assert client_options.peers is None

        peers = [
            to_hyperg_peer('127.0.0.1', 3282),
            to_hyperg_peer('127.0.0.1', 0),
            to_hyperg_peer('127.0.0.1', None),
            to_hyperg_peer('1.2.3.4', 3282),
            {'uTP': ('1.2.3.4', 3282)}
        ]

        options = HyperdriveClientOptions(HyperdriveClient.CLIENT_ID,
                                          HyperdriveClient.VERSION,
                                          options=dict(peers=peers))

        client_options = ts.get_download_options(options, task_id='task_id')
        assert client_options.options.get('peers') == [
            to_hyperg_peer('127.0.0.1', 3282),
            to_hyperg_peer('1.2.3.4', 3282),
        ]

    def test_download_options_errors(self, *_):
        built_options = Mock()
        rm = Mock(build_client_options=Mock(return_value=built_options))
        self.ts._get_resource_manager = Mock(return_value=rm)

        assert self.ts.get_download_options(
            received_options=None,
            task_id='task_id'
        ) is built_options

        assert self.ts.get_download_options(
            received_options={'options': {'peers': ['Invalid']}},
            task_id='task_id'
        ) is built_options

        assert self.ts.get_download_options(
            received_options=Mock(filtered=Mock(side_effect=Exception)),
            task_id='task_id'
        ) is built_options

    def test_pause_and_resume(self, *_):
        from apps.core.task.coretask import CoreTask

        assert self.ts.active
        assert not CoreTask.VERIFICATION_QUEUE._paused

        self.ts.pause()

        assert not self.ts.active
        assert CoreTask.VERIFICATION_QUEUE._paused

        self.ts.resume()

        assert self.ts.active
        assert not CoreTask.VERIFICATION_QUEUE._paused


class TestTaskServer2(TestDatabaseWithReactor, testutils.TestWithClient):
    def setUp(self):
        for parent in self.__class__.__bases__:
            parent.setUp(self)
        random.seed()
        self.ccd = self._get_config_desc()
        with patch(
                'golem.network.concent.handlers_library.HandlersLibrary'
                '.register_handler',):
            self.ts = TaskServer(
                node=Node(),
                config_desc=self.ccd,
                client=self.client,
                use_docker_manager=False,
            )
        self.ts.task_computer = MagicMock()

    def tearDown(self):
        for parent in self.__class__.__bases__:
            parent.tearDown(self)

    def test_find_sessions(self, *_):
        subtask_id = str(uuid.uuid4())

        # Empty
        self.assertEqual([], self.ts._find_sessions(subtask_id))

        # Found task_id
        task_id = 't' + str(uuid.uuid4())
        session = MagicMock()
        session.task_id = task_id
        self.ts.task_manager.subtask2task_mapping[subtask_id] = task_id
        self.ts.task_sessions_incoming.add(session)
        self.assertEqual([session], self.ts._find_sessions(subtask_id))

        # Found in task_sessions
        subtask_session = MagicMock()
        self.ts.task_sessions[subtask_id] = subtask_session
        self.assertEqual([subtask_session], self.ts._find_sessions(subtask_id))

    @patch("golem.task.taskmanager.TaskManager.dump_task")
    @patch("golem.task.taskserver.Trust")
    def test_results(self, trust, dump_mock, *_):
        ts = self.ts
        ts.task_manager.listen_port = 1111
        ts.task_manager.listen_address = "10.10.10.10"

        task_mock = get_mock_task("xyz", "xxyyzz")
        task_mock.get_trust_mod.return_value = ts.max_trust
        task_id = task_mock.header.task_id
        extra_data = Mock()
        extra_data.ctd = ComputeTaskDef()
        extra_data.ctd['task_id'] = task_mock.header.task_id
        extra_data.ctd['subtask_id'] = "xxyyzz"
        extra_data.should_wait = False
        task_mock.query_extra_data.return_value = extra_data
        task_mock.task_definition.subtask_timeout = 3600

        ts.task_manager.add_new_task(task_mock)
        ts.task_manager.tasks_states[task_id].status = \
            ts.task_manager.activeStatus[0]
        subtask, wrong_task, wait = ts.task_manager.get_next_subtask(
            "DEF",
            "DEF",
            task_id,
            1000, 10,
            5, 10, 2,
            "10.10.10.10")
        expected_value = ceil(1031 * 1010 / 3600)
        ts.task_manager.set_subtask_value("xxyyzz", expected_value)
        account_info = Mock()
        account_info.key_id = "key"
        prev_calls = trust.COMPUTED.increase.call_count
        ts.accept_result("xxyyzz", account_info)
        ts.client.transaction_system.add_payment_info.assert_called_with(
            task_id,
            "xxyyzz",
            expected_value,
            account_info)
        self.assertGreater(trust.COMPUTED.increase.call_count, prev_calls)

    @patch("golem.task.taskmanager.TaskManager.dump_task")
    @patch("golem.task.taskserver.Trust")
    def test_results_no_payment_addr(self, *_):
        # FIXME: This test is too heavy, it starts up whole Golem Client.
        ts = self.ts
        ts.task_manager.listen_address = "10.10.10.10"
        ts.task_manager.listen_port = 1111

        extra_data = Mock()
        extra_data.ctd = ComputeTaskDef()
        extra_data.ctd['subtask_id'] = "xxyyzz"
        extra_data.should_wait = False

        task_mock = get_mock_task("xyz", "xxyyzz")
        task_id = task_mock.header.task_id
        task_mock.get_trust_mod.return_value = ts.max_trust
        extra_data.ctd['task_id'] = task_id
        task_mock.query_extra_data.return_value = extra_data
        task_mock.task_definition.subtask_timeout = 3600

        ts.task_manager.add_new_task(task_mock)
        ts.task_manager.tasks_states[task_id].status = \
            ts.task_manager.activeStatus[0]
        subtask, wrong_task, wait = ts.task_manager.get_next_subtask(
            "DEF", "DEF", task_id, 1000, 10, 5, 10, 2, "10.10.10.10")

        account_info = Mock()
        account_info.key_id = "key"
        account_info.eth_account = Mock()
        account_info.eth_account.address = None

        ts.accept_result("xxyyzz", account_info)
        self.assertEqual(
            ts.client.transaction_system.add_payment_info.call_count, 0)

    def test_disconnect(self, *_):
        self.ts.task_sessions = {'task_id': Mock()}
        self.ts.disconnect()
        assert self.ts.task_sessions['task_id'].dropped.called

    def _get_config_desc(self):
        ccd = ClientConfigDescriptor()
        ccd.root_path = self.path
        return ccd


class TestRestoreResources(LogTestCase, testutils.DatabaseFixture,
                           testutils.TestWithClient):

    def setUp(self):
        for parent in self.__class__.__bases__:
            parent.setUp(self)

        self.node = Mock(prv_addr='10.0.0.2', prv_port=40102,
                         pub_addr='1.2.3.4', pub_port=40102,
                         hyperg_prv_port=3282, hyperg_pub_port=3282,
                         prv_addresses=['10.0.0.2'],)

        self.resource_manager = Mock(
            add_task=Mock(side_effect=lambda *a, **b: ([], "a1b2c3"))
        )
        with patch(
                'golem.network.concent.handlers_library.HandlersLibrary'
                '.register_handler',):
            self.ts = TaskServer(
                node=self.node,
                config_desc=ClientConfigDescriptor(),
                client=self.client,
                use_docker_manager=False,
            )
        self.ts.task_manager.notify_update_task = Mock(
            side_effect=self.ts.task_manager.notify_update_task
        )
        self.ts.task_manager.delete_task = Mock(
            side_effect=self.ts.task_manager.delete_task
        )
        self.ts._get_resource_manager = Mock(
            return_value=self.resource_manager
        )
        self.ts.task_manager.dump_task = Mock()
        self.task_count = 3

    @staticmethod
    def _create_tasks(task_server, count):
        for _ in range(count):
            task_id = str(uuid.uuid4())
            task = Mock()
            task.header.deadline = 2524608000
            task.get_resources.return_value = []
            task_server.task_manager.tasks[task_id] = task
            task_server.task_manager.tasks_states[task_id] = TaskState()

    def test_without_tasks(self, *_):
        with patch.object(self.resource_manager, 'add_task',
                          side_effect=ConnectionError):
            self.ts.restore_resources()
            assert not self.resource_manager.add_task.called
            assert not self.ts.task_manager.delete_task.called
            assert not self.ts.task_manager.notify_update_task.called

    def test_with_connection_error(self, *_):
        self._create_tasks(self.ts, self.task_count)

        with patch.object(self.resource_manager, 'add_task',
                          side_effect=ConnectionError):
            self.ts.restore_resources()
            assert self.resource_manager.add_task.call_count == self.task_count
            assert self.ts.task_manager.delete_task.call_count == \
                self.task_count
            assert not self.ts.task_manager.notify_update_task.called

    def test_with_http_error(self, *_):
        self._create_tasks(self.ts, self.task_count)

        with patch.object(self.resource_manager, 'add_task',
                          side_effect=HTTPError):
            self.ts.restore_resources()
            assert self.resource_manager.add_task.call_count == self.task_count
            assert self.ts.task_manager.delete_task.call_count == \
                self.task_count
            assert not self.ts.task_manager.notify_update_task.called

    def test_with_http_error_and_resource_hashes(self, *_):
        self._test_with_error_and_resource_hashes(HTTPError)

    def test_with_resource_error_and_resource_hashes(self, *_):
        self._test_with_error_and_resource_hashes(ResourceError)

    def _test_with_error_and_resource_hashes(self, error_class):
        self._create_tasks(self.ts, self.task_count)
        for state in self.ts.task_manager.tasks_states.values():
            state.resource_hash = str(uuid.uuid4())

        with patch.object(self.resource_manager, 'add_task',
                          side_effect=error_class):
            self.ts.restore_resources()
            assert self.resource_manager.add_task.call_count ==\
                self.task_count * 2
            assert self.ts.task_manager.delete_task.call_count == \
                self.task_count
            assert not self.ts.task_manager.notify_update_task.called

    def test_restore_resources(self, *_):
        self._create_tasks(self.ts, self.task_count)

        self.ts.restore_resources()
        assert self.resource_manager.add_task.call_count == self.task_count
        assert not self.ts.task_manager.delete_task.called
        assert self.ts.task_manager.notify_update_task.call_count == \
            self.task_count

    def test_restore_resources_call(self, *_):
        self._create_tasks(self.ts, 1)

        task_states = self.ts.task_manager.tasks_states
        task_id = next(iter(task_states.keys()))
        task_state = next(iter(task_states.values()))
        task_state.package_path = os.path.join(self.path, task_id + '.bin')
        task_state.resource_hash = str(uuid.uuid4())

        self.ts._restore_resources = Mock()
        self.ts.restore_resources()

        self.ts._restore_resources.assert_called_with(
            [task_state.package_path], task_id,
            resource_hash=task_state.resource_hash, timeout=ANY
        )

    def test_finished_task_listener(self, *_):
        self.ts.client = Mock()
        remove_task = self.ts.client.p2pservice.remove_task

        values = dict(TaskOp.__members__)
        values.pop('FINISHED')

        for value in values:
            self.ts.finished_task_listener(op=value)
            assert not remove_task.called

        for value in values:
            self.ts.finished_task_listener(event='task_status_updated',
                                           op=value)
            assert not remove_task.called

        self.ts.finished_task_listener(event='task_status_updated',
                                       op=TaskOp.FINISHED)
        assert remove_task.called


class TaskVerificationResultTest(TaskServerTestBase):

    def setUp(self):
        super().setUp()
        self.conn_id = 'connid'
        self.key_id = 'keyid'
        self.conn_type = TASK_CONN_TYPES['task_verification_result']

    @staticmethod
    def _mock_session():
        session = Mock()
        session.address = "10.10.10.10"
        session.port = 1020
        return session

    def test_connection_established(self):
        session = self._mock_session()
        extracted_package = ExtractedPackageFactory()
        subtask_id = extracted_package.descriptor.subtask_id

        self.ts.conn_established_for_type[self.conn_type](
            session, self.conn_id, extracted_package, self.key_id
        )
        self.assertEqual(session.task_id, subtask_id)
        self.assertEqual(session.key_id, self.key_id)
        self.assertEqual(session.conn_id, self.conn_id)
        self.assertEqual(self.ts.task_sessions[subtask_id], session)
        result_received_call = session.result_received.call_args[0]
        self.assertEqual(result_received_call[0].get('subtask_id'), subtask_id)

    @patch('golem.task.taskserver.logger.warning')
    def test_conection_failed(self, log_mock):
        extracted_package = ExtractedPackageFactory()
        subtask_id = extracted_package.descriptor.subtask_id
        self.ts.conn_failure_for_type[self.conn_type](
            self.conn_id, extracted_package, self.key_id
        )
        self.assertIn(
            "Failed to establish a session", log_mock.call_args[0][0])
        self.assertIn(subtask_id, log_mock.call_args[0][1])
        self.assertIn(self.key_id, log_mock.call_args[0][2])

    @patch('golem.task.taskserver.TaskServer._is_address_accessible',
           Mock(return_value=True))
    @patch('golem.task.taskserver.TaskServer.get_socket_addresses',
           Mock(return_value=[Mock()]))
    def test_verify_results(self, *_):
        rct = msg_factories.tasks.ReportComputedTaskFactory(
            node_info=self.ts.node.to_dict())
        extracted_package = ExtractedPackageFactory()
        self.ts.verify_results(rct, extracted_package)
        pc = list(self.ts.pending_connections.values())[0]

        self.assertEqual(
            pc.established.func.__name__,
            '__connection_for_task_verification_result_established')
        self.assertEqual(
            pc.failure.func.__name__,
            '__connection_for_task_verification_result_failure',
        )
        self.assertEqual(
            pc.final_failure.func.__name__,
            '__connection_for_task_verification_result_failure',
        )<|MERGE_RESOLUTION|>--- conflicted
+++ resolved
@@ -38,27 +38,16 @@
 
 def get_example_task_header(key_id):
     return {
-<<<<<<< HEAD
-        "task_id": "uvw",
-=======
         "task_id": generate_id(key_id),
-        "node_name": "ABC",
->>>>>>> 6cbb83b8
         "environment": "DEFAULT",
         "task_owner": dict(
-            key="key",
+            key=encode_hex(key_id),
             node_name="ABC",
             prv_port=40103,
             prv_addr='10.0.0.10',
             pub_port=40103,
             pub_addr='1.2.3.4'
         ),
-<<<<<<< HEAD
-=======
-        "task_owner_port": 10101,
-        "task_owner_key_id": encode_hex(key_id),
-        "task_owner_address": "10.10.10.10",
->>>>>>> 6cbb83b8
         "deadline": timeout_to_deadline(1201),
         "subtask_timeout": 120,
         "max_price": 20,
@@ -132,32 +121,17 @@
         ts.client.get_requesting_trust.return_value = 0.3
         self.assertIsInstance(ts, TaskServer)
         self.assertIsNone(ts.request_task())
-<<<<<<< HEAD
-        n2 = Node(key="key", node_name="name",
-                  pub_addr="10.10.10.10", pub_port=10101)
-        task_header = get_example_task_header()
-        task_header["task_owner"] = n2.to_dict()
-=======
-        n2 = Node()
-        n2.prv_addr = "10.10.10.10"
-        n2.port = 10101
+
         keys_auth = KeysAuth(self.path, 'prv_key', '')
         task_header = get_example_task_header(keys_auth.public_key)
-        task_header["task_owner"] = n2
         task_id = task_header["task_id"]
->>>>>>> 6cbb83b8
         ts.add_task_header(task_header)
         self.assertEqual(ts.request_task(), task_id)
         assert ts.remove_task_header(task_id)
 
-<<<<<<< HEAD
+        task_header = get_example_task_header(keys_auth.public_key)
         task_header["task_owner"]["pub_port"] = 0
-        task_header["task_id"] = "uvw2"
-=======
-        task_header = get_example_task_header(keys_auth.public_key)
-        task_header["task_owner_port"] = 0
         task_id2 = task_header["task_id"]
->>>>>>> 6cbb83b8
         self.assertTrue(ts.add_task_header(task_header))
         self.assertIsNotNone(ts.task_keeper.task_headers[task_id2])
         # FIXME FIx this test
@@ -172,15 +146,8 @@
         # 1. Requestor's trust level is too low
         tar.reset_mock()
         ts.config_desc.requesting_trust = 0.5
-<<<<<<< HEAD
-        task_header = get_example_task_header()
-        task_header["task_id"] = "uvw3"
-        task_header["task_owner"] = n2.to_dict()
-=======
         task_header = get_example_task_header(keys_auth.public_key)
         task_id3 = task_header["task_id"]
-        task_header["task_owner"] = n2
->>>>>>> 6cbb83b8
         ts.add_task_header(task_header)
         self.assertIsNone(ts.request_task())
         tar.add_support_status.assert_called_with(
@@ -196,7 +163,6 @@
         task_header = get_example_task_header(keys_auth.public_key)
         task_id4 = task_header["task_id"]
         task_header["max_price"] = 1
-        task_header["task_owner"] = n2.to_dict()
         ts.add_task_header(task_header)
         self.assertIsNone(ts.request_task())
         tar.add_support_status.assert_called_with(
@@ -208,17 +174,9 @@
 
         # 3. Requestor is on a black list.
         tar.reset_mock()
-<<<<<<< HEAD
-        ts.acl.disallow("key")
-        task_header = get_example_task_header()
-        task_header["task_id"] = "uvw5"
-        task_header["task_owner"] = n2.to_dict()
-=======
         ts.acl.disallow(keys_auth.key_id)
         task_header = get_example_task_header(keys_auth.public_key)
         task_id5 = task_header["task_id"]
-        task_header["task_owner"] = n2
->>>>>>> 6cbb83b8
         ts.add_task_header(task_header)
         self.assertIsNone(ts.request_task())
         tar.add_support_status.assert_called_with(
@@ -235,11 +193,13 @@
         keys_auth = KeysAuth(self.path, 'priv_key', '')
         task_header = get_example_task_header(keys_auth.public_key)
         n = Node.from_dict(task_header['task_owner'])
+
         ts = self.ts
         ts._is_address_accessible = Mock(return_value=True)
         ts.verify_header_sig = lambda x: True
         ts.client.get_suggested_addr.return_value = "10.10.10.10"
         ts.client.get_requesting_trust.return_value = ts.max_trust
+
         results = {"data": "", "result_type": ResultType.DATA}
         task_header = get_example_task_header(keys_auth.public_key)
         task_id = task_header["task_id"]
@@ -257,12 +217,6 @@
         self.assertEqual(wtr.result_type, ResultType.DATA)
         self.assertEqual(wtr.last_sending_trial, 0)
         self.assertEqual(wtr.delay_time, 0)
-<<<<<<< HEAD
-=======
-        self.assertEqual(wtr.owner_address, "10.10.10.10")
-        self.assertEqual(wtr.owner_port, 10101)
-        self.assertEqual(wtr.owner_key_id, keys_auth.key_id)
->>>>>>> 6cbb83b8
         self.assertEqual(wtr.owner, n)
         self.assertEqual(wtr.already_sending, False)
         incomes_keeper = ts.client.transaction_system.incomes_keeper
@@ -356,24 +310,14 @@
             self.assertEqual(raised.exception.message, "Invalid signature")
             self.assertEqual(len(ts.get_others_tasks_headers()), 0)
 
-<<<<<<< HEAD
-        task_header["task_owner"]["key"] = keys_auth_2.key_id
-=======
->>>>>>> 6cbb83b8
         task_header["signature"] = keys_auth_2.sign(
             TaskHeader.dict_to_binary(task_header))
 
         self.assertIsNotNone(ts.add_task_header(task_header))
         self.assertEqual(len(ts.get_others_tasks_headers()), 1)
 
-<<<<<<< HEAD
-        task_header = get_example_task_header()
-        task_header["task_id"] = "xyz_2"
-        task_header["task_owner"]["key"] = keys_auth_2.key_id
-=======
         task_header = get_example_task_header(keys_auth_2.public_key)
         task_id2 = task_header["task_id"]
->>>>>>> 6cbb83b8
         task_header["signature"] = keys_auth_2.sign(
             TaskHeader.dict_to_binary(task_header))
 
