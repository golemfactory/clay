import os
import random
import uuid
from collections import deque
from math import ceil
from unittest.mock import Mock, MagicMock, patch

from golem_messages.message import ComputeTaskDef
from mock import ANY
from requests import HTTPError

import golem
from golem import model
from golem import testutils
from golem.clientconfigdescriptor import ClientConfigDescriptor
from golem.core.common import timeout_to_deadline
from golem.core.idgenerator import generate_id, generate_new_id_from_id
from golem.core.keysauth import KeysAuth
from golem.environments.environment import SupportStatus, UnsupportReason
from golem.network.hyperdrive.client import HyperdriveClientOptions, \
    HyperdriveClient, to_hyperg_peer
from golem.network.p2p.node import Node
from golem.resource.dirmanager import DirManager
from golem.resource.hyperdrive.resource import ResourceError
from golem.resource.hyperdrive.resourcesmanager import HyperdriveResourceManager
from golem.task import tasksession
from golem.task.taskbase import TaskHeader, ResultType
from golem.task.taskserver import TASK_CONN_TYPES
from golem.task.taskserver import TaskServer, WaitingTaskResult, logger
from golem.task.tasksession import TaskSession
from golem.task.taskstate import TaskState, TaskOp
from golem.tools.assertlogs import LogTestCase
from golem.tools.testwithreactor import TestDatabaseWithReactor
from golem.utils import encode_hex


def get_example_task_header(key_id):
    return {
        "task_id": generate_id(key_id),
        "node_name": "ABC",
        "environment": "DEFAULT",
        "task_owner": dict(
            prv_port=40103,
            prv_addr='10.0.0.10'
        ),
        "task_owner_port": 10101,
        "task_owner_key_id": encode_hex(key_id),
        "task_owner_address": "10.10.10.10",
        "deadline": timeout_to_deadline(1201),
        "subtask_timeout": 120,
        "max_price": 20,
        "resource_size": 2 * 1024,
        "estimated_memory": 3 * 1024,
        "signature": None,
        "min_version": golem.__version__,
    }


def get_mock_task(key_gen, subtask_id):
    task_mock = Mock()
    key_id = str.encode(key_gen)
    task_mock.header = TaskHeader.from_dict(get_example_task_header(key_id))
    task_id = task_mock.header.task_id
    task_mock.header.max_price = 1010
    task_mock.query_extra_data.return_value.ctd = ComputeTaskDef(
        task_id=task_id,
        subtask_id=subtask_id,
    )
    return task_mock


class TestTaskServer(LogTestCase, testutils.DatabaseFixture,  # noqa pylint: disable=too-many-public-methods
                     testutils.TestWithClient):

    def setUp(self):
        for parent in self.__class__.__bases__:
            parent.setUp(self)
        random.seed()
        self.ccd = ClientConfigDescriptor()
        with patch(
                'golem.network.concent.handlers_library.HandlersLibrary'
                '.register_handler',):
            self.ts = TaskServer(
                node=Node(),
                config_desc=self.ccd,
                client=self.client,
                use_docker_manager=False,
            )

    def tearDown(self):
        LogTestCase.tearDown(self)
        testutils.DatabaseFixture.tearDown(self)

        if hasattr(self, "ts") and self.ts:
            self.ts.quit()

    @patch(
        'golem.network.concent.handlers_library.HandlersLibrary'
        '.register_handler',
    )
    @patch('golem.task.taskarchiver.TaskArchiver')
    def test_request(self, tar, *_):
        ccd = ClientConfigDescriptor()
        ccd.min_price = 10
        n = Node()
        ts = TaskServer(
            node=n,
            config_desc=ccd,
            client=self.client,
            use_docker_manager=False,
            task_archiver=tar,
        )
        ts.verify_header_sig = lambda x: True
        self.ts = ts
        ts._is_address_accessible = Mock(return_value=True)
        ts.client.get_suggested_addr.return_value = "10.10.10.10"
        ts.client.get_suggested_conn_reverse.return_value = False
        ts.client.get_requesting_trust.return_value = 0.3
        self.assertIsInstance(ts, TaskServer)
        self.assertIsNone(ts.request_task())
        n2 = Node()
        n2.prv_addr = "10.10.10.10"
        n2.port = 10101
        keys_auth = KeysAuth(self.path, 'prv_key', '')
        task_header = get_example_task_header(keys_auth.public_key)
        task_header["task_owner"] = n2
        task_id = task_header["task_id"]
        ts.add_task_header(task_header)
        self.assertEqual(ts.request_task(), task_id)
        assert ts.remove_task_header(task_id)

        task_header = get_example_task_header(keys_auth.public_key)
        task_header["task_owner_port"] = 0
        task_id2 = task_header["task_id"]
        self.assertTrue(ts.add_task_header(task_header))
        self.assertIsNotNone(ts.task_keeper.task_headers[task_id2])
        # FIXME FIx this test
        # self.assertIsNone(ts.request_task())
        # self.assertIsNone(ts.task_keeper.task_headers.get(task_id2))
        # assert not ts.remove_task_header(task_id2)
        # FIXME remove me
        ts.remove_task_header(task_id2)

        # Task can be rejected for 3 reasons at this stage; in all cases
        # the task should be reported TaskArchiver listed as unsupported:
        # 1. Requestor's trust level is too low
        tar.reset_mock()
        ts.config_desc.requesting_trust = 0.5
        task_header = get_example_task_header(keys_auth.public_key)
        task_id3 = task_header["task_id"]
        task_header["task_owner"] = n2
        ts.add_task_header(task_header)
        self.assertIsNone(ts.request_task())
        tar.add_support_status.assert_called_with(
            task_id3,
            SupportStatus(
                False,
                {UnsupportReason.REQUESTOR_TRUST: 0.3}))
        assert ts.remove_task_header(task_id3)

        # 2. Task's max price is too low
        tar.reset_mock()
        ts.config_desc.requesting_trust = 0.0
        task_header = get_example_task_header(keys_auth.public_key)
        task_id4 = task_header["task_id"]
        task_header["max_price"] = 1
        task_header["task_owner"] = n2
        ts.add_task_header(task_header)
        self.assertIsNone(ts.request_task())
        tar.add_support_status.assert_called_with(
            task_id4,
            SupportStatus(
                False,
                {UnsupportReason.MAX_PRICE: 1}))
        assert ts.remove_task_header(task_id4)

        # 3. Requestor is on a black list.
        tar.reset_mock()
        ts.acl.disallow(keys_auth.key_id)
        task_header = get_example_task_header(keys_auth.public_key)
        task_id5 = task_header["task_id"]
        task_header["task_owner"] = n2
        ts.add_task_header(task_header)
        self.assertIsNone(ts.request_task())
        tar.add_support_status.assert_called_with(
            task_id5,
            SupportStatus(
                False,
                {UnsupportReason.DENY_LIST: keys_auth.key_id}))
        assert ts.remove_task_header(task_id5)

    @patch("golem.task.taskserver.Trust")
    def test_send_results(self, trust, *_):
        ccd = ClientConfigDescriptor()
        ccd.min_price = 11
        keys_auth = KeysAuth(self.path, 'priv_key', '')
        task_header = get_example_task_header(keys_auth.public_key)
        n = Node.from_dict(task_header['task_owner'])
        ts = self.ts
        ts._is_address_accessible = Mock(return_value=True)
        ts.verify_header_sig = lambda x: True
        ts.client.get_suggested_addr.return_value = "10.10.10.10"
        ts.client.get_requesting_trust.return_value = ts.max_trust
        results = {"data": "", "result_type": ResultType.DATA}
        task_header = get_example_task_header(keys_auth.public_key)
        task_id = task_header["task_id"]
        assert ts.add_task_header(task_header)
        assert ts.request_task()
        subtask_id = generate_new_id_from_id(task_id)
        subtask_id2 = generate_new_id_from_id(task_id)
        self.assertTrue(ts.send_results(subtask_id, task_id, results, 40))
        ts.client.transaction_system.incomes_keeper.expect.reset_mock()
        self.assertTrue(ts.send_results(subtask_id2, task_id, results, 40))
        wtr = ts.results_to_send[subtask_id]
        self.assertIsInstance(wtr, WaitingTaskResult)
        self.assertEqual(wtr.subtask_id, subtask_id)
        self.assertEqual(wtr.result, "")
        self.assertEqual(wtr.result_type, ResultType.DATA)
        self.assertEqual(wtr.computing_time, 40)
        self.assertEqual(wtr.last_sending_trial, 0)
        self.assertEqual(wtr.delay_time, 0)
        self.assertEqual(wtr.owner_address, "10.10.10.10")
        self.assertEqual(wtr.owner_port, 10101)
        self.assertEqual(wtr.owner_key_id, keys_auth.key_id)
        self.assertEqual(wtr.owner, n)
        self.assertEqual(wtr.already_sending, False)
        incomes_keeper = ts.client.transaction_system.incomes_keeper
        incomes_keeper.expect.assert_called_once_with(
            sender_node_id=keys_auth.key_id,
            subtask_id=subtask_id2,
            value=1,
        )

        subtask_id3 = generate_new_id_from_id(task_id)
        with self.assertLogs(logger, level='WARNING'):
            ts.subtask_rejected(subtask_id3)
        self.assertIsNotNone(ts.task_keeper.task_headers.get(task_id))

        prev_call_count = trust.PAYMENT.increase.call_count
        ts.client.transaction_system.incomes_keeper.received.assert_not_called()
        self.assertEqual(trust.PAYMENT.increase.call_count, prev_call_count)

        ctd = ComputeTaskDef()
        ctd['task_id'] = task_id
        ctd['subtask_id'] = subtask_id
        ts.task_manager.comp_task_keeper.receive_subtask(ctd)
        model.Income.create(
            sender_node=keys_auth.public_key,
            task=ctd['task_id'],
            subtask=ctd['subtask_id'],
            value=1
        )

        from golem.model import Income
        ts.client.transaction_system. \
            incomes_keeper.received. \
            return_value = Income()

        prev_call_count = trust.PAYMENT.increase.call_count
        ts.increase_trust_payment("xyz")
        self.assertGreater(trust.PAYMENT.increase.call_count, prev_call_count)
        prev_call_count = trust.PAYMENT.decrease.call_count
        ts.decrease_trust_payment("xyz")
        self.assertGreater(trust.PAYMENT.decrease.call_count, prev_call_count)

    def test_connection_for_task_request_established(self, *_):
        ccd = ClientConfigDescriptor()
        ccd.min_price = 11
        ts = self.ts
        session = Mock()
        session.address = "10.10.10.10"
        session.port = 1020
        ts.conn_established_for_type[TASK_CONN_TYPES['task_request']](
            session, "abc", "nodename", "key", "xyz", 1010, 30, 3, 1, 2)
        self.assertEqual(session.task_id, "xyz")
        self.assertEqual(session.key_id, "key")
        self.assertEqual(session.conn_id, "abc")
        self.assertEqual(ts.task_sessions["xyz"], session)
        session.send_hello.assert_called_with()
        session.request_task.assert_called_with("nodename", "xyz", 1010, 30, 3,
                                                1, 2)

    def test_change_config(self, *_):
        ts = self.ts

        ccd2 = ClientConfigDescriptor()
        ccd2.task_session_timeout = 124
        ccd2.min_price = 0.0057
        ccd2.use_distributed_resource_management = 0
        ccd2.task_request_interval = 31
        # ccd2.use_waiting_ttl = False
        ts.change_config(ccd2)
        self.assertEqual(ts.config_desc, ccd2)
        self.assertEqual(ts.last_message_time_threshold, 124)
        self.assertEqual(ts.task_keeper.min_price, 0.0057)
        self.assertEqual(ts.task_manager.use_distributed_resources, False)
        self.assertEqual(ts.task_computer.task_request_frequency, 31)
        # self.assertEqual(ts.task_computer.use_waiting_ttl, False)

    def test_add_task_header(self, *_):
        keys_auth_2 = KeysAuth(
            os.path.join(self.path, "2"),
            'priv_key',
            'password',
        )

        ts = self.ts

        task_header = get_example_task_header(keys_auth_2.public_key)

        with self.assertRaises(Exception) as raised:
            ts.add_task_header(task_header)
            self.assertEqual(raised.exception.message, "Invalid signature")
            self.assertEqual(len(ts.get_others_tasks_headers()), 0)

        task_header["signature"] = keys_auth_2.sign(
            TaskHeader.dict_to_binary(task_header))

        self.assertIsNotNone(ts.add_task_header(task_header))
        self.assertEqual(len(ts.get_others_tasks_headers()), 1)

        task_header = get_example_task_header(keys_auth_2.public_key)
        task_id2 = task_header["task_id"]
        task_header["signature"] = keys_auth_2.sign(
            TaskHeader.dict_to_binary(task_header))

        self.assertIsNotNone(ts.add_task_header(task_header))
        self.assertEqual(len(ts.get_others_tasks_headers()), 2)

        self.assertIsNotNone(ts.add_task_header(task_header))
        self.assertEqual(len(ts.get_others_tasks_headers()), 2)

        new_header = dict(task_header)
        new_header["task_owner"]["pub_port"] = 9999
        new_header["signature"] = keys_auth_2.sign(
            TaskHeader.dict_to_binary(new_header))

        self.assertIsNotNone(ts.add_task_header(new_header))
        self.assertEqual(len(ts.get_others_tasks_headers()), 2)
        saved_task = next(th for th in ts.get_others_tasks_headers()
                          if th["task_id"] == task_id2)
        self.assertEqual(saved_task["signature"], new_header["signature"])

    def test_sync(self, *_):
        self.ts.sync_network()

    def test_forwarded_session_requests(self, *_):
        ts = self.ts
        ts.network = Mock()

        key_id = str(uuid.uuid4())
        conn_id = str(uuid.uuid4())
        subtask_id = str(uuid.uuid4())

        ts.add_forwarded_session_request(key_id, conn_id)
        self.assertEqual(len(ts.forwarded_session_requests), 1)

        ts.forwarded_session_requests[key_id]['time'] = 0
        ts._sync_forwarded_session_requests()
        self.assertEqual(len(ts.forwarded_session_requests), 0)

        ts.add_forwarded_session_request(key_id, conn_id)
        ts.forwarded_session_requests[key_id] = None
        ts._sync_forwarded_session_requests()
        self.assertEqual(len(ts.forwarded_session_requests), 0)

        session = MagicMock()
        session.address = '127.0.0.1'
        session.port = 65535

        ts.conn_established_for_type[TASK_CONN_TYPES['task_failure']](
            session, conn_id, key_id, subtask_id, "None"
        )
        self.assertEqual(ts.task_sessions[subtask_id], session)

    def test_retry_sending_task_result(self, *_):
        ts = self.ts
        ts.network = Mock()

        subtask_id = 'xxyyzz'
        wtr = Mock()
        wtr.already_sending = True

        ts.results_to_send[subtask_id] = wtr

        ts.retry_sending_task_result(subtask_id)
        self.assertFalse(wtr.already_sending)

    def test_send_waiting_results(self, *_):
        ts = self.ts
        ts.network = Mock()
        ts._mark_connected = Mock()
        ts.task_computer = Mock()
        ts.task_manager = Mock()
        ts.task_manager.check_timeouts.return_value = []
        ts.task_keeper = Mock()
        ts.task_connections_helper = Mock()
        ts._add_pending_request = Mock()

        subtask_id = 'xxyyzz'

        wtr = Mock()
        ts.results_to_send[subtask_id] = wtr

        wtr.already_sending = True
        wtr.last_sending_trial = 0
        wtr.delay_time = 0
        wtr.subtask_id = subtask_id
        wtr.address = '127.0.0.1'
        wtr.port = 10000

        ts.sync_network()
        ts._add_pending_request.assert_not_called()

        wtr.last_sending_trial = 0
        ts.retry_sending_task_result(subtask_id)

        ts.sync_network()
        self.assertEquals(ts._add_pending_request.call_count, 1)

        ts._add_pending_request.reset_mock()
        ts.task_sessions[subtask_id] = Mock()
        ts.task_sessions[subtask_id].last_message_time = float('infinity')

        ts.sync_network()
        ts._add_pending_request.assert_not_called()

        ts._add_pending_request.reset_mock()
        ts.results_to_send = dict()

        wtf = wtr

        ts.failures_to_send[subtask_id] = wtf
        ts.sync_network()
        ts._add_pending_request.assert_not_called()
        self.assertEqual(ts.failures_to_send, {})

        ts._add_pending_request.reset_mock()
        ts.task_sessions.pop(subtask_id)

        ts.failures_to_send[subtask_id] = wtf
        ts.sync_network()
        self.assertEquals(ts._add_pending_request.call_count, 1)
        self.assertEqual(ts.failures_to_send, {})

    def test_add_task_session(self, *_):
        ts = self.ts
        ts.network = Mock()

        session = Mock()
        subtask_id = 'xxyyzz'
        ts.add_task_session(subtask_id, session)
        self.assertIsNotNone(ts.task_sessions[subtask_id])

    def test_remove_task_session(self, *_):
        ts = self.ts
        ts.network = Mock()

        conn_id = str(uuid.uuid4())
        session = Mock()
        session.conn_id = conn_id

        ts.remove_task_session(session)
        ts.task_sessions['task'] = session
        ts.remove_task_session(session)

    def test_respond_to(self, *_):
        ts = self.ts
        ts.network = Mock()
        session = Mock()

        ts.respond_to('key_id', session, 'conn_id')
        self.assertTrue(session.dropped.called)

        session.dropped.called = False
        ts.response_list['conn_id'] = deque([lambda *_: lambda x: x])
        ts.respond_to('key_id', session, 'conn_id')
        self.assertFalse(session.dropped.called)

    def test_conn_for_task_failure_established(self, *_):
        ts = self.ts
        ts.network = Mock()
        session = Mock()
        session.address = '127.0.0.1'
        session.port = 40102

        method = ts._TaskServer__connection_for_task_failure_established
        method(session, 'conn_id', 'key_id', 'subtask_id', 'err_msg')

        self.assertEqual(session.key_id, 'key_id')
        self.assertIn('subtask_id', ts.task_sessions)
        self.assertTrue(session.send_hello.called)
        session.send_task_failure.assert_called_once_with('subtask_id',
                                                          'err_msg')

    def test_conn_for_start_session_failure(self, *_):
        ts = self.ts
        ts.network = Mock()
        ts.final_conn_failure = Mock()

        method = ts._TaskServer__connection_for_start_session_failure
        method('conn_id', 'key_id', Mock(), Mock(), 'ans_conn_id')

        ts.final_conn_failure.assert_called_with('conn_id')

    def test_conn_final_failures(self, *_):
        ts = self.ts
        ts.network = Mock()
        ts.final_conn_failure = Mock()
        ts.task_computer = Mock()

        ts.remove_pending_conn = Mock()
        ts.remove_responses = Mock()

        method = ts._TaskServer__connection_for_task_result_final_failure
        wtr = Mock()
        method('conn_id', wtr)

        self.assertTrue(ts.remove_pending_conn.called)
        self.assertTrue(ts.remove_responses.called)
        self.assertFalse(wtr.alreadySending)
        self.assertTrue(wtr.lastSendingTrial)

        ts.remove_pending_conn.called = False
        ts.remove_responses.called = False

        method = ts._TaskServer__connection_for_task_failure_final_failure
        method('conn_id', 'key_id', 'subtask_id', 'err_msg')

        self.assertTrue(ts.remove_pending_conn.called)
        self.assertTrue(ts.remove_responses.called)
        self.assertTrue(ts.task_computer.session_timeout.called)
        ts.remove_pending_conn.called = False
        ts.remove_responses.called = False
        ts.task_computer.session_timeout.called = False

        method = ts._TaskServer__connection_for_start_session_final_failure
        method('conn_id', 'key_id', Mock(), Mock(), 'ans_conn_id')

        self.assertTrue(ts.remove_pending_conn.called)
        self.assertTrue(ts.remove_responses.called)
        self.assertTrue(ts.task_computer.session_timeout.called)

        self.assertFalse(ts.task_computer.task_request_rejected.called)
        method = ts._TaskServer__connection_for_task_request_final_failure
        method('conn_id', 'node_name', 'key_id', 'task_id', 1000, 1000, 1000,
               1024, 3)
        self.assertTrue(ts.task_computer.task_request_rejected.called)

    def test_task_result_connection_failure(self, *_):
        """Tests what happens after connection failure when sending
        task_result"""
        node = Mock(
            key='deadbeef',
            prv_port=None,
            prv_addr='10.0.0.10',
        )
        ts = self.ts
        ts.network = MagicMock()
        ts.final_conn_failure = Mock()
        ts.task_computer = Mock()
        ts._is_address_accessible = Mock(return_value=True)

        # Always fail on listening
        from golem.network.transport import tcpnetwork
        ts.network.listen = MagicMock(
            side_effect=lambda listen_info, waiting_task_result:
            tcpnetwork.TCPNetwork.__call_failure_callback(  # noqa pylint: disable=too-many-function-args
                listen_info.failure_callback,
                {'waiting_task_result': waiting_task_result}
            )
        )
        # Try sending mocked task_result
        wtr = MagicMock(
            owner=node,
            owner_key_id='owner_key_id'
        )
        ts._add_pending_request(
            TASK_CONN_TYPES['task_result'],
            node,
            prv_port=node.prv_port,
            pub_port=node.pub_port,
            args={'waiting_task_result': wtr}
        )
        ts._sync_pending()
        assert not ts.network.connect.called

    def test_should_accept_provider(self, *_):
        ts = self.ts
        self.client.get_computing_trust = Mock(return_value=0.4)
        ts.config_desc.computing_trust = 0.2
        assert ts.should_accept_provider("ABC")
        ts.config_desc.computing_trust = 0.4
        assert ts.should_accept_provider("ABC")
        ts.config_desc.computing_trust = 0.5
        assert not ts.should_accept_provider("ABC")

        ts.config_desc.computing_trust = 0.2
        assert ts.should_accept_provider("ABC")

        ts.acl.disallow("ABC")
        assert not ts.should_accept_provider("ABC")

    def test_should_accept_requestor(self, *_):
        ts = self.ts
        self.client.get_requesting_trust = Mock(return_value=0.4)
        ts.config_desc.requesting_trust = 0.2
        assert ts.should_accept_requestor("ABC").is_ok()
        ts.config_desc.requesting_trust = 0.4
        assert ts.should_accept_requestor("ABC").is_ok()
        ts.config_desc.requesting_trust = 0.5
        ss = ts.should_accept_requestor("ABC")
        assert not ss.is_ok()
        assert UnsupportReason.REQUESTOR_TRUST in ss.desc
        self.assertEqual(ss.desc[UnsupportReason.REQUESTOR_TRUST], 0.4)

        ts.config_desc.requesting_trust = 0.2
        assert ts.should_accept_requestor("ABC").is_ok()

        ts.acl.disallow("ABC")
        ss = ts.should_accept_requestor("ABC")
        assert not ss.is_ok()
        assert UnsupportReason.DENY_LIST in ss.desc
        self.assertEqual(ss.desc[UnsupportReason.DENY_LIST], "ABC")

    @patch('golem.task.taskserver.TaskServer._mark_connected')
    def test_new_session_prepare(self, mark_mock, *_):
        session = tasksession.TaskSession(conn=MagicMock())
        session.address = '127.0.0.1'
        session.port = 10

        subtask_id = str(uuid.uuid4())
        key_id = str(uuid.uuid4())
        conn_id = str(uuid.uuid4())

        self.ts.new_session_prepare(
            session=session,
            subtask_id=subtask_id,
            key_id=key_id,
            conn_id=conn_id
        )
        self.assertEqual(session.task_id, subtask_id)
        self.assertEqual(session.key_id, key_id)
        self.assertEqual(session.conn_id, conn_id)
        mark_mock.assert_called_once_with(conn_id, session.address,
                                          session.port)

    def test_new_connection(self, *_):
        ts = self.ts
        tss = TaskSession(Mock())
        ts.new_connection(tss)
        assert len(ts.task_sessions_incoming) == 1
        assert ts.task_sessions_incoming.pop() == tss

    def test_download_options(self, *_):
        dm = DirManager(self.path)
        rm = HyperdriveResourceManager(dm)
        self.client.resource_server.resource_manager = rm
        ts = self.ts

        options = HyperdriveClientOptions(HyperdriveClient.CLIENT_ID,
                                          HyperdriveClient.VERSION)

        client_options = ts.get_download_options(options, task_id='task_id')
        assert client_options.peers is None

        peers = [
            to_hyperg_peer('127.0.0.1', 3282),
            to_hyperg_peer('127.0.0.1', 0),
            to_hyperg_peer('127.0.0.1', None),
            to_hyperg_peer('1.2.3.4', 3282),
            {'uTP': ('1.2.3.4', 3282)}
        ]

        options = HyperdriveClientOptions(HyperdriveClient.CLIENT_ID,
                                          HyperdriveClient.VERSION,
                                          options=dict(peers=peers))

        client_options = ts.get_download_options(options, task_id='task_id')
        assert client_options.options.get('peers') == [
            to_hyperg_peer('127.0.0.1', 3282),
            to_hyperg_peer('1.2.3.4', 3282),
        ]

    def test_download_options_errors(self, *_):
        built_options = Mock()
        rm = Mock(build_client_options=Mock(return_value=built_options))
        self.ts._get_resource_manager = Mock(return_value=rm)

        assert self.ts.get_download_options(
            received_options=None,
            task_id='task_id'
        ) is built_options

        assert self.ts.get_download_options(
            received_options={'options': {'peers': ['Invalid']}},
            task_id='task_id'
        ) is built_options

        assert self.ts.get_download_options(
            received_options=Mock(filtered=Mock(side_effect=Exception)),
            task_id='task_id'
        ) is built_options

    def test_pause_and_resume(self, *_):
        from apps.core.task.coretask import CoreTask

        assert self.ts.active
        assert not CoreTask.VERIFICATION_QUEUE._paused

        self.ts.pause()

        assert not self.ts.active
        assert CoreTask.VERIFICATION_QUEUE._paused

        self.ts.resume()

        assert self.ts.active
        assert not CoreTask.VERIFICATION_QUEUE._paused


class TestTaskServer2(TestDatabaseWithReactor, testutils.TestWithClient):
    def setUp(self):
        for parent in self.__class__.__bases__:
            parent.setUp(self)
        random.seed()
        self.ccd = self._get_config_desc()
        with patch(
                'golem.network.concent.handlers_library.HandlersLibrary'
                '.register_handler',):
            self.ts = TaskServer(
                node=Node(),
                config_desc=self.ccd,
                client=self.client,
                use_docker_manager=False,
            )
        self.ts.task_computer = MagicMock()

    def tearDown(self):
        for parent in self.__class__.__bases__:
            parent.tearDown(self)

    def test_find_sessions(self, *_):
        subtask_id = str(uuid.uuid4())

        # Empty
        self.assertEqual([], self.ts._find_sessions(subtask_id))

        # Found task_id
        task_id = 't' + str(uuid.uuid4())
        session = MagicMock()
        session.task_id = task_id
        self.ts.task_manager.subtask2task_mapping[subtask_id] = task_id
        self.ts.task_sessions_incoming.add(session)
        self.assertEqual([session], self.ts._find_sessions(subtask_id))

        # Found in task_sessions
        subtask_session = MagicMock()
        self.ts.task_sessions[subtask_id] = subtask_session
        self.assertEqual([subtask_session], self.ts._find_sessions(subtask_id))

    @patch("golem.task.taskmanager.TaskManager.dump_task")
    @patch("golem.task.taskserver.Trust")
    def test_results(self, trust, dump_mock, *_):
        ts = self.ts
        ts.task_manager.listen_port = 1111
        ts.task_manager.listen_address = "10.10.10.10"
        ts.receive_subtask_computation_time("xxyyzz", 1031)

        task_mock = get_mock_task("xyz", "xxyyzz")
        task_mock.get_trust_mod.return_value = ts.max_trust
        task_id = task_mock.header.task_id
        extra_data = Mock()
        extra_data.ctd = ComputeTaskDef()
        extra_data.ctd['task_id'] = task_mock.header.task_id
        extra_data.ctd['subtask_id'] = "xxyyzz"
        extra_data.should_wait = False
        task_mock.query_extra_data.return_value = extra_data
        task_mock.task_definition.subtask_timeout = 3600

        ts.task_manager.add_new_task(task_mock)
        ts.task_manager.tasks_states[task_id].status = \
            ts.task_manager.activeStatus[0]
        subtask, wrong_task, wait = ts.task_manager.get_next_subtask(
            "DEF",
            "DEF",
            task_id,
            1000, 10,
            5, 10, 2,
            "10.10.10.10")
        ts.receive_subtask_computation_time("xxyyzz", 1031)
        self.assertEqual(ts.task_manager.tasks_states[task_id].subtask_states[
            "xxyyzz"].computation_time, 1031)
        expected_value = ceil(1031 * 1010 / 3600)
        task_state = ts.task_manager.tasks_states[task_id]
        self.assertEqual(task_state.subtask_states["xxyyzz"].value,
                         expected_value)
        account_info = Mock()
        account_info.key_id = "key"
        prev_calls = trust.COMPUTED.increase.call_count
        ts.accept_result("xxyyzz", account_info)
        ts.client.transaction_system.add_payment_info.assert_called_with(
            task_id,
            "xxyyzz",
            expected_value,
            account_info)
        self.assertGreater(trust.COMPUTED.increase.call_count, prev_calls)

    @patch("golem.task.taskmanager.TaskManager.dump_task")
    @patch("golem.task.taskserver.Trust")
    def test_results_no_payment_addr(self, *_):
        # FIXME: This test is too heavy, it starts up whole Golem Client.
        ts = self.ts
        ts.task_manager.listen_address = "10.10.10.10"
        ts.task_manager.listen_port = 1111
        ts.receive_subtask_computation_time("xxyyzz", 1031)

        extra_data = Mock()
        extra_data.ctd = ComputeTaskDef()
        extra_data.ctd['subtask_id'] = "xxyyzz"
        extra_data.should_wait = False

        task_mock = get_mock_task("xyz", "xxyyzz")
        task_id = task_mock.header.task_id
        task_mock.get_trust_mod.return_value = ts.max_trust
        extra_data.ctd['task_id'] = task_id
        task_mock.query_extra_data.return_value = extra_data
        task_mock.task_definition.subtask_timeout = 3600

        ts.task_manager.add_new_task(task_mock)
        ts.task_manager.tasks_states[task_id].status = \
            ts.task_manager.activeStatus[0]
        subtask, wrong_task, wait = ts.task_manager.get_next_subtask(
            "DEF", "DEF", task_id, 1000, 10, 5, 10, 2, "10.10.10.10")

        ts.receive_subtask_computation_time("xxyyzz", 1031)
        account_info = Mock()
        account_info.key_id = "key"
        account_info.eth_account = Mock()
        account_info.eth_account.address = None

        ts.accept_result("xxyyzz", account_info)
        self.assertEqual(
            ts.client.transaction_system.add_payment_info.call_count, 0)

    def test_disconnect(self, *_):
        self.ts.task_sessions = {'task_id': Mock()}
        self.ts.disconnect()
        assert self.ts.task_sessions['task_id'].dropped.called

    def _get_config_desc(self):
        ccd = ClientConfigDescriptor()
        ccd.root_path = self.path
        return ccd


class TestRestoreResources(LogTestCase, testutils.DatabaseFixture,
                           testutils.TestWithClient):

    def setUp(self):
        for parent in self.__class__.__bases__:
            parent.setUp(self)

        self.node = Mock(prv_addr='10.0.0.2', prv_port=40102,
                         pub_addr='1.2.3.4', pub_port=40102,
                         hyperg_prv_port=3282, hyperg_pub_port=3282,
                         prv_addresses=['10.0.0.2'],)

        self.resource_manager = Mock(
            add_task=Mock(side_effect=lambda *a, **b: ([], "a1b2c3"))
        )
        with patch(
                'golem.network.concent.handlers_library.HandlersLibrary'
                '.register_handler',):
            self.ts = TaskServer(
                node=self.node,
                config_desc=ClientConfigDescriptor(),
                client=self.client,
                use_docker_manager=False,
            )
        self.ts.task_manager.notify_update_task = Mock(
            side_effect=self.ts.task_manager.notify_update_task
        )
        self.ts.task_manager.delete_task = Mock(
            side_effect=self.ts.task_manager.delete_task
        )
        self.ts._get_resource_manager = Mock(
            return_value=self.resource_manager
        )
        self.ts.task_manager.dump_task = Mock()
        self.task_count = 3

    @staticmethod
    def _create_tasks(task_server, count):
        for _ in range(count):
            task_id = str(uuid.uuid4())
            task = Mock()
            task.header.deadline = 2524608000
            task.get_resources.return_value = []
            task_server.task_manager.tasks[task_id] = task
            task_server.task_manager.tasks_states[task_id] = TaskState()

    def test_without_tasks(self, *_):
        with patch.object(self.resource_manager, 'add_task',
                          side_effect=ConnectionError):
            self.ts.restore_resources()
            assert not self.resource_manager.add_task.called
            assert not self.ts.task_manager.delete_task.called
            assert not self.ts.task_manager.notify_update_task.called

    def test_with_connection_error(self, *_):
        self._create_tasks(self.ts, self.task_count)

        with patch.object(self.resource_manager, 'add_task',
                          side_effect=ConnectionError):
            self.ts.restore_resources()
            assert self.resource_manager.add_task.call_count == self.task_count
            assert self.ts.task_manager.delete_task.call_count == \
                self.task_count
            assert not self.ts.task_manager.notify_update_task.called

    def test_with_http_error(self, *_):
        self._create_tasks(self.ts, self.task_count)

        with patch.object(self.resource_manager, 'add_task',
                          side_effect=HTTPError):
            self.ts.restore_resources()
            assert self.resource_manager.add_task.call_count == self.task_count
            assert self.ts.task_manager.delete_task.call_count == \
                self.task_count
            assert not self.ts.task_manager.notify_update_task.called

    def test_with_http_error_and_resource_hashes(self, *_):
        self._test_with_error_and_resource_hashes(HTTPError)

    def test_with_resource_error_and_resource_hashes(self, *_):
        self._test_with_error_and_resource_hashes(ResourceError)

    def _test_with_error_and_resource_hashes(self, error_class):
        self._create_tasks(self.ts, self.task_count)
        for state in self.ts.task_manager.tasks_states.values():
            state.resource_hash = str(uuid.uuid4())

        with patch.object(self.resource_manager, 'add_task',
                          side_effect=error_class):
            self.ts.restore_resources()
            assert self.resource_manager.add_task.call_count ==\
                self.task_count * 2
            assert self.ts.task_manager.delete_task.call_count == \
                self.task_count
            assert not self.ts.task_manager.notify_update_task.called

    def test_restore_resources(self, *_):
        self._create_tasks(self.ts, self.task_count)

        self.ts.restore_resources()
        assert self.resource_manager.add_task.call_count == self.task_count
        assert not self.ts.task_manager.delete_task.called
        assert self.ts.task_manager.notify_update_task.call_count == \
            self.task_count

    def test_restore_resources_call(self, *_):
        self._create_tasks(self.ts, 1)

        task_states = self.ts.task_manager.tasks_states
        task_id = next(iter(task_states.keys()))
        task_state = next(iter(task_states.values()))
        task_state.package_path = os.path.join(self.path, task_id + '.bin')
        task_state.resource_hash = str(uuid.uuid4())

        self.ts._restore_resources = Mock()
        self.ts.restore_resources()

        self.ts._restore_resources.assert_called_with(
<<<<<<< HEAD
            [task_state.package_path], task_id,
            resource_hash=task_state.resource_hash, timeout=ANY
        )
=======
            [task_state.package_path], task_id, task_state.resource_hash
        )

    def test_finished_task_listener(self, *_):
        self.ts.client = Mock()
        remove_task = self.ts.client.p2pservice.remove_task

        values = dict(TaskOp.__members__)
        values.pop('FINISHED')

        for value in values:
            self.ts.finished_task_listener(op=value)
            assert not remove_task.called

        for value in values:
            self.ts.finished_task_listener(event='task_status_updated',
                                           op=value)
            assert not remove_task.called

        self.ts.finished_task_listener(event='task_status_updated',
                                       op=TaskOp.FINISHED)
        assert remove_task.called
>>>>>>> 65e5720e
<|MERGE_RESOLUTION|>--- conflicted
+++ resolved
@@ -972,12 +972,8 @@
         self.ts.restore_resources()
 
         self.ts._restore_resources.assert_called_with(
-<<<<<<< HEAD
             [task_state.package_path], task_id,
             resource_hash=task_state.resource_hash, timeout=ANY
-        )
-=======
-            [task_state.package_path], task_id, task_state.resource_hash
         )
 
     def test_finished_task_listener(self, *_):
@@ -998,5 +994,4 @@
 
         self.ts.finished_task_listener(event='task_status_updated',
                                        op=TaskOp.FINISHED)
-        assert remove_task.called
->>>>>>> 65e5720e
+        assert remove_task.called