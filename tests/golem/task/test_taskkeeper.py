--- conflicted
+++ resolved
@@ -163,31 +163,18 @@
         self.assertTrue(tk.add_task_header(task_header2))
         th = tk.get_task()
         assert isinstance(th.task_owner, Node)
-<<<<<<< HEAD
-        self.assertEqual(task_header["task_id"], th.task_id)
-        self.assertEqual(task_header["max_price"], th.max_price)
-        self.assertEqual(task_header["task_owner"]["node_name"],
+        self.assertEqual(task_header2["task_id"], th.task_id)
+        self.assertEqual(task_header2["max_price"], th.max_price)
+        self.assertEqual(task_header2["task_owner"]["node_name"],
                          th.task_owner.node_name)
-        self.assertEqual(task_header["task_owner"]["pub_port"],
+        self.assertEqual(task_header2["task_owner"]["pub_port"],
                          th.task_owner.pub_port)
-        self.assertEqual(task_header["task_owner"]["key"], th.task_owner.key)
-        self.assertEqual(task_header["environment"], th.environment)
-        self.assertEqual(task_header["deadline"], th.deadline)
-        self.assertEqual(task_header["subtask_timeout"], th.subtask_timeout)
-        self.assertEqual(task_header["max_price"], th.max_price)
-        self.assertEqual(task_header["task_id"], th.task_id)
-=======
-        self.assertEqual(task_header2["max_price"], th.max_price)
-        self.assertEqual(task_header2["node_name"], th.node_name)
-        self.assertEqual(task_header2["task_owner_port"], th.task_owner_port)
-        self.assertEqual(task_header2["task_owner_key_id"],
-                         th.task_owner_key_id)
+        self.assertEqual(task_header2["task_owner"]["key"], th.task_owner.key)
         self.assertEqual(task_header2["environment"], th.environment)
         self.assertEqual(task_header2["deadline"], th.deadline)
         self.assertEqual(task_header2["subtask_timeout"], th.subtask_timeout)
         self.assertEqual(task_header2["max_price"], th.max_price)
         self.assertEqual(task_header2["task_id"], th.task_id)
->>>>>>> 6cbb83b8
 
     def test_old_tasks(self):
         tk = TaskHeaderKeeper(EnvironmentsManager(), 10)
@@ -334,11 +321,7 @@
             self.assertIn(id_, tk.task_headers)
 
         thd = get_dict_task_header("tb0")
-<<<<<<< HEAD
-        thd["task_owner"]["key"] = "zzzz"
-=======
         tb_id = thd["task_id"]
->>>>>>> 6cbb83b8
         tk.add_task_header(thd)
 
         for id_ in ids:
@@ -385,11 +368,7 @@
         last_add_time = time.time()
 
         thd = get_dict_task_header("tb0")
-<<<<<<< HEAD
-        thd["task_owner"]["key"] = "zzzz"
-=======
         tb0_id = thd["task_id"]
->>>>>>> 6cbb83b8
         tk.add_task_header(thd)
 
         for id_ in ids:
@@ -482,7 +461,7 @@
     def test_get_owner(self):
         tk = TaskHeaderKeeper(EnvironmentsManager(), 10)
         header = get_dict_task_header()
-        owner = header["task_owner_key_id"]
+        owner = header["task_owner"]["key"]
         key_id = header["task_id"]
         tk.add_task_header(header)
         assert tk.get_owner(key_id) == owner
@@ -492,22 +471,13 @@
 def get_dict_task_header(key_id_seed="kkk"):
     key_id = str.encode(key_id_seed)
     return {
-<<<<<<< HEAD
-        "task_id": task_id,
+        "task_id": generate_id(key_id),
         "task_owner": {
             "node_name": "Bob's node",
-            "key": "kkkk",
+            "key": encode_hex(key_id),
             "pub_addr": "10.10.10.10",
             "pub_port": 10101
         },
-=======
-        "task_id": generate_id(key_id),
-        "node_name": "ABC",
-        "task_owner": {"node_name": "Bob's node"},
-        "task_owner_address": "10.10.10.10",
-        "task_owner_port": 10101,
-        "task_owner_key_id": encode_hex(key_id),
->>>>>>> 6cbb83b8
         "environment": "DEFAULT",
         "last_checking": time.time(),
         "deadline": timeout_to_deadline(1201),
@@ -661,14 +631,6 @@
         ctd['task_id'] = task_id
         ctd['subtask_id'] = subtask_id
         ctd['deadline'] = timeout_to_deadline(th.subtask_timeout - 1)
-<<<<<<< HEAD
-        ctk.receive_subtask(ctd)
-        assert ctk.active_tasks["xyz"].requests == 0
-        assert ctk.subtask_to_task["abc"] == "xyz"
-        assert ctk.check_task_owner_by_subtask(th.task_owner.key, "abc")
-        assert not ctk.check_task_owner_by_subtask(th.task_owner.key, "!!!")
-        assert not ctk.check_task_owner_by_subtask('???', "abc")
-=======
         price = taskkeeper.compute_subtask_value(
             price_bid,
             th.subtask_timeout,
@@ -678,11 +640,10 @@
         self.assertTrue(ctk.receive_subtask(ttc))
         assert ctk.active_tasks[task_id].requests == 0
         assert ctk.subtask_to_task[subtask_id] == task_id
-        assert ctk.check_task_owner_by_subtask(th.task_owner_key_id, subtask_id)
-        assert not ctk.check_task_owner_by_subtask(th.task_owner_key_id, "!!!")
+        assert ctk.check_task_owner_by_subtask(th.task_owner.key, subtask_id)
+        assert not ctk.check_task_owner_by_subtask(th.task_owner.key, "!!!")
         assert not ctk.check_task_owner_by_subtask('???', subtask_id)
         subtask_id2 = generate_new_id_from_id(task_id)
->>>>>>> 6cbb83b8
         ctd2 = ComputeTaskDef()
         ctd2['task_id'] = task_id
         ctd2['subtask_id'] = subtask_id2
