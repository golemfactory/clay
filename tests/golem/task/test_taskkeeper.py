import time
<<<<<<< HEAD
=======
from datetime import datetime, timedelta
>>>>>>> 6424b978
from unittest import TestCase

from golem.core.common import get_timestamp_utc, timeout_to_deadline
from golem.environments.environment import Environment
from golem.environments.environmentsmanager import EnvironmentsManager
from golem.network.p2p.node import Node
from golem.task.taskbase import TaskHeader, ComputeTaskDef
from golem.task.taskkeeper import TaskHeaderKeeper, CompTaskKeeper, CompSubtaskInfo, logger
from golem.tools.assertlogs import LogTestCase
from mock import Mock


class TestTaskHeaderKeeper(LogTestCase):
    def test_init(self):
        tk = TaskHeaderKeeper(EnvironmentsManager(), 10.0)
        self.assertIsInstance(tk, TaskHeaderKeeper)

    def test_is_supported(self):
        tk = TaskHeaderKeeper(EnvironmentsManager(), 10.0)
        self.assertFalse(tk.is_supported({}))
        task = {"environment": Environment.get_id(), 'max_price': 0}
        self.assertFalse(tk.is_supported(task))
        e = Environment()
        e.accept_tasks = True
        tk.environments_manager.add_environment(e)
        self.assertFalse(tk.is_supported(task))
        task["max_price"] = 10.0
        self.assertTrue(tk.is_supported(task))
        task["max_price"] = 10.5
        self.assertTrue(tk.is_supported(task))
        config_desc = Mock()
        config_desc.min_price = 13.0
        tk.change_config(config_desc)
        self.assertFalse(tk.is_supported(task))
        config_desc.min_price = 10.0
        tk.change_config(config_desc)
        self.assertTrue(tk.is_supported(task))
        task["min_version"] = 120
        self.assertFalse(tk.is_supported(task))
        task["min_version"] = tk.app_version
        self.assertTrue(tk.is_supported(task))
        task["min_version"] = "abc"
        with self.assertLogs(logger=logger, level=1):
            self.assertFalse(tk.is_supported(task))

    def test_change_config(self):
        tk = TaskHeaderKeeper(EnvironmentsManager(), 10.0)
        e = Environment()
        e.accept_tasks = True
        tk.environments_manager.add_environment(e)
        task_header = get_task_header()
        task_header["max_price"] = 9.0
        tk.add_task_header(task_header)
        self.assertNotIn("xyz", tk.supported_tasks)
        self.assertIsNotNone(tk.task_headers["xyz"])
        task_header["task_id"] = "abc"
        task_header["max_price"] = 10.0
        tk.add_task_header(task_header)
        self.assertIn("abc", tk.supported_tasks)
        self.assertIsNotNone(tk.task_headers["abc"])
        config_desc = Mock()
        config_desc.min_price = 10.0
        tk.change_config(config_desc)
        self.assertNotIn("xyz", tk.supported_tasks)
        self.assertIn("abc", tk.supported_tasks)
        config_desc.min_price = 8.0
        tk.change_config(config_desc)
        self.assertIn("xyz", tk.supported_tasks)
        self.assertIn("abc", tk.supported_tasks)
        config_desc.min_price = 11.0
        tk.change_config(config_desc)
        self.assertNotIn("xyz", tk.supported_tasks)
        self.assertNotIn("abc", tk.supported_tasks)

    def test_get_task(self):
        tk = TaskHeaderKeeper(EnvironmentsManager(), 10)

        self.assertIsNone(tk.get_task())
        task_header = get_task_header()
        task_header["task_id"] = "uvw"
        self.assertTrue(tk.add_task_header(task_header))
        self.assertIsNone(tk.get_task())
        e = Environment()
        e.accept_tasks = True
        tk.environments_manager.add_environment(e)
        task_header["task_id"] = "xyz"
        self.assertTrue(tk.add_task_header(task_header))
        th = tk.get_task()
        self.assertEqual(task_header["task_id"], th.task_id)
        self.assertEqual(task_header["max_price"], th.max_price)
        self.assertEqual(task_header["node_name"], th.node_name)
        self.assertEqual(task_header["task_owner_port"], th.task_owner_port)
        self.assertEqual(task_header["task_owner_key_id"], th.task_owner_key_id)
        self.assertEqual(task_header["environment"], th.environment)
        self.assertEqual(task_header["task_owner"], th.task_owner)
        self.assertEqual(task_header["deadline"], th.deadline)
        self.assertEqual(task_header["subtask_timeout"], th.subtask_timeout)
        self.assertEqual(task_header["max_price"], th.max_price)
        th = tk.get_task()
        self.assertEqual(task_header["task_id"], th.task_id)

    def test_old_tasks(self):
        tk = TaskHeaderKeeper(EnvironmentsManager(), 10)
        e = Environment()
        e.accept_tasks = True
        tk.environments_manager.add_environment(e)
        task_header = get_task_header()
        task_header["deadline"] = timeout_to_deadline(10)
        assert tk.add_task_header(task_header)
        task_header["deadline"] = timeout_to_deadline(1)
        task_header["task_id"] = "abc"
        assert tk.add_task_header(task_header)
        assert tk.task_headers.get("abc") is not None
        assert tk.task_headers.get("xyz") is not None
        assert tk.removed_tasks.get("abc") is None
        assert tk.removed_tasks.get("xyz") is None
        assert len(tk.supported_tasks) == 2
        time.sleep(1.1)
        tk.remove_old_tasks()
        assert tk.task_headers.get("abc") is None
        assert tk.task_headers.get("xyz") is not None
        assert tk.removed_tasks.get("abc") is not None
        assert tk.removed_tasks.get("xyz") is None
        assert len(tk.supported_tasks) == 1
        assert tk.supported_tasks[0] == "xyz"

    def test_task_header_update(self):
        e = Environment()
        e.accept_tasks = True

        tk = TaskHeaderKeeper(EnvironmentsManager(), 10)
        tk.environments_manager.add_environment(e)

        assert not tk.add_task_header(dict())

        task_header = get_task_header()
        task_id = task_header["task_id"]

        task_header["deadline"] = timeout_to_deadline(10)
        assert tk.add_task_header(task_header)
        assert task_id in tk.supported_tasks
        assert tk.add_task_header(task_header)
        assert task_id in tk.supported_tasks

        task_header["max_price"] = 1
        assert tk.add_task_header(task_header)
        assert task_id not in tk.supported_tasks

        tk.task_headers = {}
        tk.supported_tasks = []

        task_header["max_price"] = 1
        assert tk.add_task_header(task_header)
        assert task_id not in tk.supported_tasks

        task_header['task_id'] = "newtaskID"
        task_header['deadline'] = "WRONG DEADLINE"
        assert not tk.add_task_header(task_header)

    def test_is_correct(self):
        tk = TaskHeaderKeeper(EnvironmentsManager(), 10)
        th = get_task_header()

        correct, err = tk.is_correct(th)
        assert correct
        assert err is None

        th['deadline'] = time.time()
        correct, err = tk.is_correct(th)
        assert not correct
        assert err == "Deadline is not a datetime"

        th['deadline'] = get_current_time() - timedelta(seconds=10)
        correct, err = tk.is_correct(th)
        assert not correct
        assert err == "Deadline already passed"

        th['deadline'] = get_current_time() + timedelta(seconds=20)
        correct, err = tk.is_correct(th)
        assert correct
        assert err is None

        th['subtask_timeout'] = "abc"
        correct, err = tk.is_correct(th)
        assert not correct
        assert err == "Subtask timeout is not a number"

        th['subtask_timeout'] = -131
        correct, err = tk.is_correct(th)
        assert not correct
        assert err == "Subtask timeout is less than 0"


def get_task_header():
    return {
        "task_id": "xyz",
        "node_name": "ABC",
        "task_owner": Node(),
        "task_owner_address": "10.10.10.10",
        "task_owner_port": 10101,
        "task_owner_key_id": "kkkk",
        "environment": "DEFAULT",
        "deadline": timeout_to_deadline(1201),
        "subtask_timeout": 120,
        "max_price": 10
    }


class TestCompSubtaskInfo(TestCase):
    def test_init(self):
        csi = CompSubtaskInfo("xxyyzz")
        self.assertIsInstance(csi, CompSubtaskInfo)


class TestCompTaskKeeper(LogTestCase):
    def test_comp_keeper(self):
        ctk = CompTaskKeeper()
        header = get_task_header()
        header = TaskHeader(header["node_name"], header["task_id"], header["task_owner_address"],
                            header["task_owner_port"], header["task_owner_key_id"], header["environment"],
                            header["task_owner"], header["deadline"], header["subtask_timeout"],
                            1024, 1.0, 1000)
        header.task_id = "xyz"
        ctk.add_request(header, 7200)
        self.assertEqual(ctk.active_tasks["xyz"].requests, 1)
        self.assertEqual(ctk.active_tasks["xyz"].price, 7200)
        self.assertEqual(ctk.active_tasks["xyz"].header, header)
        ctk.add_request(header, 23)
        self.assertEqual(ctk.active_tasks["xyz"].requests, 2)
        self.assertEqual(ctk.active_tasks["xyz"].price, 7200)
        self.assertEqual(ctk.active_tasks["xyz"].header, header)
        assert ctk.get_value("xyz", 1) == 2
        header.task_id = "xyz2"
        ctk.add_request(header, 25000)
        self.assertEqual(ctk.active_tasks["xyz2"].price, 25000)
        assert ctk.get_value("xyz2", 4.5) == 32
        header.task_id = "xyz"

        self.assertIsNone(ctk.get_subtask_ttl("abc"))
        ctd = ComputeTaskDef()
        with self.assertLogs(logger, level="WARNING"):
            self.assertFalse(ctk.receive_subtask(ctd))
        with self.assertLogs(logger, level="WARNING"):
            self.assertIsNone(ctk.get_node_for_task_id("abc"))
        with self.assertLogs(logger, level="WARNING"):
            self.assertIsNone(ctk.get_value("abc", 10))

        with self.assertLogs(logger, level="WARNING"):
            ctk.request_failure("abc")
        ctk.request_failure("xyz")
        self.assertEqual(ctk.active_tasks["xyz"].requests, 1)

        with self.assertLogs(logger, level="WARNING"):
            ctk.remove_task("abc")
        self.assertIsNotNone(ctk.active_tasks.get("xyz"))
        with self.assertNoLogs(logger, level="WARNING"):
            ctk.remove_task("xyz")
        self.assertIsNone(ctk.active_tasks.get("xyz"))

        header.deadline = get_timestamp_utc() - 1
        ctk.add_request(header, 23)
        self.assertEqual(ctk.active_tasks["xyz"].requests, 1)
        ctk.remove_old_tasks()
        self.assertIsNone(ctk.active_tasks.get("xyz"))
        ctk.add_request(header, 23)
        ctd.task_id = "xyz"
        ctd.subtask_id = "xxyyzz"
        ctk.receive_subtask(ctd)
        ctk.remove_old_tasks()
        self.assertIsNotNone(ctk.active_tasks.get("xyz"))<|MERGE_RESOLUTION|>--- conflicted
+++ resolved
@@ -1,9 +1,8 @@
 import time
-<<<<<<< HEAD
-=======
-from datetime import datetime, timedelta
->>>>>>> 6424b978
+from datetime import datetime
 from unittest import TestCase
+
+from mock import Mock
 
 from golem.core.common import get_timestamp_utc, timeout_to_deadline
 from golem.environments.environment import Environment
@@ -12,7 +11,6 @@
 from golem.task.taskbase import TaskHeader, ComputeTaskDef
 from golem.task.taskkeeper import TaskHeaderKeeper, CompTaskKeeper, CompSubtaskInfo, logger
 from golem.tools.assertlogs import LogTestCase
-from mock import Mock
 
 
 class TestTaskHeaderKeeper(LogTestCase):
@@ -170,17 +168,17 @@
         assert correct
         assert err is None
 
-        th['deadline'] = time.time()
-        correct, err = tk.is_correct(th)
-        assert not correct
-        assert err == "Deadline is not a datetime"
-
-        th['deadline'] = get_current_time() - timedelta(seconds=10)
+        th['deadline'] = datetime.now()
+        correct, err = tk.is_correct(th)
+        assert not correct
+        assert err == "Deadline is not a timestamp"
+
+        th['deadline'] = get_timestamp_utc() - 10
         correct, err = tk.is_correct(th)
         assert not correct
         assert err == "Deadline already passed"
 
-        th['deadline'] = get_current_time() + timedelta(seconds=20)
+        th['deadline'] = get_timestamp_utc() + 20
         correct, err = tk.is_correct(th)
         assert correct
         assert err is None
