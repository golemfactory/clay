--- conflicted
+++ resolved
@@ -42,91 +42,6 @@
             success(result)
 
 
-<<<<<<< HEAD
-class TestTaskHeaderKeeperIsSupported(LogTestCase):
-    def setUp(self) -> None:
-        em = EnvironmentsManager()
-        em.environments = {}
-        em.support_statuses = {}
-        self.tk = TaskHeaderKeeper(
-            environments_manager=EnvironmentsManager(),
-            node=dt_p2p_factory.Node(),
-            min_price=10.0)
-
-    def _add_environment(self):
-        e = Environment()
-        e.accept_tasks = True
-        self.tk.environments_manager.add_environment(e)
-
-    def test_supported(self):
-        self._add_environment()
-        header = get_task_header()
-        header.max_price = 10.0
-        self.assertTrue(self.tk.check_support(header))
-
-    def test_header_uninitialized(self):
-        header = get_task_header()
-        header.environment = None
-        header.max_price = None
-        header.min_version = None
-        self.assertFalse(self.tk.check_support(header))
-
-    def test_environment_missing(self):
-        header = get_task_header()
-        header.environment = Environment.get_id()
-        supported = self.tk.check_support(header)
-        self.assertFalse(supported)
-        self.assertIn(UnsupportReason.ENVIRONMENT_MISSING, supported.desc)
-
-    def test_max_price(self):
-        self._add_environment()
-        header = get_task_header()
-        header.max_price = 0
-        supported = self.tk.check_support(header)
-        self.assertFalse(supported)
-        self.assertIn(UnsupportReason.MAX_PRICE, supported.desc)
-
-    def test_config_min_price(self):
-        self._add_environment()
-        header = get_task_header()
-        header.max_price = 10.0
-
-        config_desc = mock.Mock()
-        config_desc.min_price = 13.0
-        self.tk.change_config(config_desc)
-        with self.assertLogs('golem.task.taskkeeper', level='INFO'):
-            self.assertFalse(self.tk.check_support(header))
-
-    def test_price_equal(self):
-        self._add_environment()
-        header = get_task_header()
-        header.max_price = 10.0
-        config_desc = mock.Mock()
-        config_desc.min_price = 10.0
-        self.tk.change_config(config_desc)
-        self.assertTrue(self.tk.check_support(header))
-
-    def test_mask_mismatch(self):
-        self._add_environment()
-        header = get_task_header()
-        header.max_price = 10.0
-        header.mask.matches = mock.Mock(return_value=False)
-
-        with self.assertNoLogs('golem.task.taskkeeper', level='INFO'):
-            supported = self.tk.check_support(header)
-
-        self.assertFalse(supported)
-        self.assertIn(UnsupportReason.MASK_MISMATCH, supported.desc)
-
-
-class TestTaskHeaderKeeper(LogTestCase):
-    def test_init(self):
-        TaskHeaderKeeper(
-            environments_manager=EnvironmentsManager(),
-            node=dt_p2p_factory.Node(),
-            min_price=10.0
-        )
-=======
 class TestTaskHeaderKeeper(LogTestCase):
     def test_init(self):
         tk = TaskHeaderKeeper(
@@ -135,7 +50,6 @@
             node=dt_p2p_factory.Node(),
             min_price=10.0)
         self.assertIsInstance(tk, TaskHeaderKeeper)
->>>>>>> e9720ba9
 
     @mock.patch('golem.task.taskarchiver.TaskArchiver')
     def test_change_config(self, tar):
