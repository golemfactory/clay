--- conflicted
+++ resolved
@@ -40,13 +40,10 @@
     return A()
 
 
-<<<<<<< HEAD
 def _call_in_place(_delay, fn, *args, **kwargs):
     return fn(*args, **kwargs)
 
 
-=======
->>>>>>> 9a78c781
 @mock.patch("golem.task.tasksession.TaskSession._check_task_header",
             return_value=True)
 @mock.patch("golem.task.tasksession.TaskSession.send")
@@ -398,12 +395,9 @@
         self.assertEqual(ack_msg.report_computed_task, self.msg)
 
 
-<<<<<<< HEAD
 @mock.patch('golem.core.deferred.call_later', _call_in_place)
-=======
 @mock.patch("golem.task.tasksession.get_task_market_strategy",
             mock.Mock(return_value=RequestorBrassMarketStrategy))
->>>>>>> 9a78c781
 @mock.patch('golem.ranking.manager.database_manager.get_provider_efficiency',
             mock.Mock(return_value=0.0))
 @mock.patch('golem.ranking.manager.database_manager.get_provider_efficacy',
