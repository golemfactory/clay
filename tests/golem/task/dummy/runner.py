--- conflicted
+++ resolved
@@ -16,13 +16,11 @@
 from threading import Thread
 import gevent
 
-import sys
 if 'twisted.internet.reactor' in sys.modules:
     del sys.modules['twisted.internet.reactor']
-#sys.path.append("/home/elfoniok/golem")
-from golem.reactor import geventreactor
+from twisted.internet import asyncioreactor
 print("Installing reactor")
-geventreactor.install()
+asyncioreactor.install()
 from twisted.internet import reactor
 
 from golem.environments.environment import Environment
@@ -211,7 +209,7 @@
     while True:
         line = requesting_proc.stdout.readline().strip()
         if line:
-            print line
+            print(line)
             m = node_id_re.match(line)
             if m:
                 node_id = m.group(1)
@@ -222,13 +220,9 @@
     for n in range(0, num_computing_nodes):
         compdir = path.join(datadir, COMPUTING_NODE_KIND + str(n))
         cmdline = [
-<<<<<<< HEAD
             sys.executable, "-u", __file__, COMPUTING_NODE_KIND,
-            compdir, requestor_address
+            compdir, requestor_address, node_id
         ]
-=======
-            "python", "-u", __file__, COMPUTING_NODE_KIND, compdir, requestor_address, node_id]
->>>>>>> 9a82cf56
         if node_failure_times and len(node_failure_times) > n:
             # Simulate failure of a computing node
             cmdline.append(str(node_failure_times[n]))
