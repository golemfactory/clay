<<<<<<< HEAD
import unittest
import unittest.mock as mock
=======
import mock
>>>>>>> a4e44004

from golem.network.socketaddress import SocketAddress
from golem.testutils import DatabaseFixture
from tests.golem.task.dummy import runner, task


class TestDummyTaskRunnerScript(DatabaseFixture):
    """Tests for the runner script"""

    @mock.patch('devp2p.app.BaseApp.start')
    @mock.patch("tests.golem.task.dummy.runner.run_requesting_node")
    @mock.patch("tests.golem.task.dummy.runner.run_computing_node")
    @mock.patch("tests.golem.task.dummy.runner.run_simulation")
    def test_runner_dispatch_requesting(
            self, mock_run_simulation, mock_run_computing_node,
            mock_run_requesting_node, *_):
        args = ["runner.py", runner.REQUESTING_NODE_KIND, self.path, "7"]
        runner.dispatch(args)
        self.assertTrue(mock_run_requesting_node.called)
        self.assertEqual(mock_run_requesting_node.call_args[0], (self.path, 7))
        self.assertFalse(mock_run_computing_node.called)
        self.assertFalse(mock_run_simulation.called)

    @mock.patch('devp2p.app.BaseApp.start')
    @mock.patch("tests.golem.task.dummy.runner.run_requesting_node")
    @mock.patch("tests.golem.task.dummy.runner.run_computing_node")
    @mock.patch("tests.golem.task.dummy.runner.run_simulation")
    def test_runner_dispatch_computing(
            self, mock_run_simulation, mock_run_computing_node,
            mock_run_requesting_node, *_):
        args = ["runner.py", runner.COMPUTING_NODE_KIND,
                self.path, "1.2.3.4:5678", "NoBootstrap", "0"]
        runner.dispatch(args)
        self.assertFalse(mock_run_requesting_node.called)
        self.assertTrue(mock_run_computing_node.called)
        self.assertEqual(mock_run_computing_node.call_args[0],
                         (self.path, SocketAddress("1.2.3.4", 5678),
                          "NoBootstrap", 0))
        self.assertEqual(mock_run_computing_node.call_args[1],
                         {"fail_after": None})
        self.assertFalse(mock_run_simulation.called)

    @mock.patch('devp2p.app.BaseApp.start')
    @mock.patch("tests.golem.task.dummy.runner.run_requesting_node")
    @mock.patch("tests.golem.task.dummy.runner.run_computing_node")
    @mock.patch("tests.golem.task.dummy.runner.run_simulation")
    def test_runner_dispatch_computing_with_failure(
            self, mock_run_simulation, mock_run_computing_node,
            mock_run_requesting_node, *_):
        args = ["runner.py", runner.COMPUTING_NODE_KIND,
                self.path, "10.0.255.127:16000", "NoBootstrap", "0", "25"]
        runner.dispatch(args)
        self.assertFalse(mock_run_requesting_node.called)
        self.assertTrue(mock_run_computing_node.called)
        self.assertEqual(mock_run_computing_node.call_args[0],
                         (self.path, SocketAddress("10.0.255.127", 16000),
                          "NoBootstrap", 0), {"fail_after": 25})
        self.assertEqual(mock_run_computing_node.call_args[1],
                         {"fail_after": 25.0})
        self.assertFalse(mock_run_simulation.called)

    @mock.patch('devp2p.app.BaseApp.start')
    @mock.patch("tests.golem.task.dummy.runner.run_requesting_node")
    @mock.patch("tests.golem.task.dummy.runner.run_computing_node")
    @mock.patch("tests.golem.task.dummy.runner.run_simulation")
    def test_runner_run_simulation(
            self, mock_run_simulation, mock_run_computing_node,
            mock_run_requesting_node, *_):
        args = ["runner.py"]
        mock_run_simulation.return_value = None
        runner.dispatch(args)
        self.assertFalse(mock_run_requesting_node.called)
        self.assertFalse(mock_run_computing_node.called)
        self.assertTrue(mock_run_simulation.called)

    @mock.patch('gevent.greenlet.Greenlet.join')
    @mock.patch('devp2p.app.BaseApp.start')
    @mock.patch('devp2p.app.BaseApp.stop')
    @mock.patch('golem.core.common.config_logging')
    @mock.patch("golem.client.Client.enqueue_new_task")
    @mock.patch("tests.golem.task.dummy.runner.reactor")
    def test_run_requesting_node(self, mock_reactor, enqueue_new_task, *_):
        client = runner.run_requesting_node(self.path, 3)
        self.assertTrue(enqueue_new_task.called)
        client.quit()

    @mock.patch('gevent.greenlet.Greenlet')
    @mock.patch('gevent.hub.get_hub')
    @mock.patch('golem.core.common.config_logging')
    @mock.patch("tests.golem.task.dummy.runner.reactor")
    def test_run_computing_node(self, *_):
        client = runner.run_computing_node(
            self.path, SocketAddress("127.0.0.1", 20200),
            "84447c7d60f95f7108e85310622d0dbdea61b0763898d6bf3dd60d8954b9c07f9e"
            "0cc156b5397358048000ac4de63c12250bc6f1081780add091e0d3714060e8",
            0
        )
        environments = list(client.environments_manager.environments)
        self.assertTrue(any(env.get_id() == task.DummyTask.ENVIRONMENT_NAME
                            for env in environments))
        client.quit()

    @mock.patch("subprocess.Popen")
    def test_run_simulation(self, mock_popen, *_):
        mock_process = mock.MagicMock()
        mock_process.pid = 12345
        mock_popen.return_value = mock_process
        mock_process.stdout.readline.return_value = runner.format_msg(
            "REQUESTOR", 12345,
            "Listening on 1.2.3.4:5678 this_enode=enode://84447c7d60f95f7108e85"
            "310622d0dbdea61b0763898d6bf3dd60d8954b9c07f9e0cc156b5397358048000a"
            "c4de63c12250bc6f1081780add091e0d3714060e8@1.2.3.4:5678"
        ).encode()
        runner.run_simulation()<|MERGE_RESOLUTION|>--- conflicted
+++ resolved
@@ -1,9 +1,5 @@
-<<<<<<< HEAD
 import unittest
 import unittest.mock as mock
-=======
-import mock
->>>>>>> a4e44004
 
 from golem.network.socketaddress import SocketAddress
 from golem.testutils import DatabaseFixture
