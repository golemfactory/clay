--- conflicted
+++ resolved
@@ -151,12 +151,8 @@
         subtask_def.environment = self.header.environment
         subtask_def.return_address = self.header.task_owner_address
         subtask_def.return_port = self.header.task_owner_port
-<<<<<<< HEAD
         subtask_def.deadline = timeout_to_deadline(5 * 60)
-        return subtask_def
-=======
         return self.ExtraData(ctd=subtask_def)
->>>>>>> 034e511c
 
     def verify_task(self):
         # Check if self.subtask_results contains a non None result
