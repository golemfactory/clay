--- conflicted
+++ resolved
@@ -183,12 +183,8 @@
         mock_client.has_pending_subtasks.return_value = False
         subtask_id = subtask.subtask_id
         # when
-<<<<<<< HEAD
         freezer.move_to("1010")
-        res = await self.rtm.verify(task_id, subtask.subtask_id)
-=======
         res = await self.rtm._verify(task_id, subtask.subtask_id)
->>>>>>> 9a561689
 
         task_row = RequestedTask.get(RequestedTask.task_id == task_id)
         subtask_row = RequestedSubtask.get(
@@ -215,12 +211,8 @@
 
         subtask_id = subtask.subtask_id
         # when
-<<<<<<< HEAD
         freezer.move_to("1010")
-        res = await self.rtm.verify(task_id, subtask.subtask_id)
-=======
         res = await self.rtm._verify(task_id, subtask.subtask_id)
->>>>>>> 9a561689
 
         task_row = RequestedTask.get(RequestedTask.task_id == task_id)
         subtask_row = RequestedSubtask.get(
