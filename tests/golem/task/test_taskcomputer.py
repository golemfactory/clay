--- conflicted
+++ resolved
@@ -451,15 +451,6 @@
 
         yield self.task_computer.change_config(config_desc)
         self.assertEqual(self.task_computer.dir_manager.root_path, '/test')
-<<<<<<< HEAD
-=======
-        change_docker_config.assert_called_once_with(
-            config_desc=config_desc,
-            work_dirs=[Path('/test')],
-            run_benchmarks=False,
-            in_background=True
-        )
->>>>>>> 1f281b5e
 
     @defer.inlineCallbacks
     def _test_compute_tasks(self, accept_tasks, in_shutdown, expected):
@@ -498,25 +489,16 @@
     def test_update_docker_cpu_env_config(self):
         self.task_server.get_task_computer_root.return_value = '/test'
         config_desc = ClientConfigDescriptor()
-<<<<<<< HEAD
         config_desc.num_cores = 13
         config_desc.max_memory_size = 1024 * 1024
 
         yield self.task_computer.change_config(config_desc)
         self.docker_cpu_env.update_config.assert_called_once_with(
             DockerCPUConfig(
-                work_dir=Path('/test'),
+                work_dirs=[Path('/test')],
                 cpu_count=13,
                 memory_mb=1024,
             )
-=======
-        self.task_computer.change_config(config_desc, in_background=False)
-        change_docker_config.assert_called_once_with(
-            config_desc=config_desc,
-            work_dirs=mock.ANY,
-            run_benchmarks=False,
-            in_background=False
->>>>>>> 1f281b5e
         )
 
     @defer.inlineCallbacks
@@ -528,7 +510,6 @@
         self.docker_manager.update_config.side_effect = _update_config
         self.task_server.get_task_computer_root.return_value = '/test'
         config_desc = ClientConfigDescriptor()
-<<<<<<< HEAD
 
         result = yield self.task_computer.change_config(config_desc)
         self.assertTrue(result)
@@ -555,15 +536,6 @@
         self.task_computer.lock_config(False)
         listener.lock_config.assert_called_once_with(False)
         self.assertTrue(self.task_computer.runnable)
-=======
-        self.task_computer.change_config(config_desc, run_benchmarks=True)
-        change_docker_config.assert_called_once_with(
-            config_desc=config_desc,
-            work_dirs=mock.ANY,
-            run_benchmarks=True,
-            in_background=True
-        )
->>>>>>> 1f281b5e
 
 
 @mock.patch('golem.task.taskcomputer.ProviderTimer')
@@ -583,127 +555,6 @@
         provider_timer.start.assert_not_called()
 
 
-<<<<<<< HEAD
-=======
-class TestChangeDockerConfig(TestTaskComputerBase):
-
-    def test_docket_cpu_env_update(self):
-        # Given
-        config_desc = ClientConfigDescriptor()
-        config_desc.num_cores = 3
-        config_desc.max_memory_size = 3000 * 1024
-        work_dirs = [Path('/test')]
-
-        # When
-        self.task_computer.change_docker_config(
-            config_desc=config_desc,
-            work_dirs=work_dirs,
-            run_benchmarks=False
-        )
-
-        # Then
-        self.docker_cpu_env.clean_up.assert_called_once_with()
-        self.docker_cpu_env.update_config.assert_called_once_with(
-            DockerCPUConfig(
-                work_dirs=work_dirs,
-                cpu_count=3,
-                memory_mb=3000
-            ))
-        self.docker_cpu_env.prepare.assert_called_once_with()
-
-    def test_no_hypervisor_no_benchmark(self):
-        # Given
-        config_desc = ClientConfigDescriptor()
-        work_dirs = [Path('/test')]
-
-        # When
-        result = self.task_computer.change_docker_config(
-            config_desc=config_desc,
-            work_dirs=work_dirs,
-            run_benchmarks=False
-        )
-
-        # Then
-        self.assertIsInstance(result, Deferred)
-        self.docker_manager.build_config.assert_called_once_with(config_desc)
-        self.docker_manager.update_config.assert_not_called()
-        self.task_server.benchmark_manager.run_all_benchmarks \
-            .assert_not_called()
-
-    def test_no_hypervisor_run_benchmark(self):
-        # Given
-        config_desc = ClientConfigDescriptor()
-        work_dirs = [Path('/test')]
-
-        # When
-        result = self.task_computer.change_docker_config(
-            config_desc=config_desc,
-            work_dirs=work_dirs,
-            run_benchmarks=True
-        )
-
-        # Then
-        self.assertIsInstance(result, Deferred)
-        self.docker_manager.build_config.assert_called_once_with(config_desc)
-        self.docker_manager.update_config.assert_not_called()
-        self.task_server.benchmark_manager.run_all_benchmarks\
-            .assert_called_once()
-
-    @mock.patch('golem.task.taskcomputer.TaskComputer.lock_config')
-    def test_with_hypervisor(self, lock_config):
-        # Given
-        self.docker_manager.hypervisor = mock.Mock()
-        config_desc = ClientConfigDescriptor()
-        work_dirs = [Path('/test')]
-
-        # When
-        result = self.task_computer.change_docker_config(
-            config_desc=config_desc,
-            work_dirs=work_dirs,
-            run_benchmarks=False
-        )
-
-        # Then
-        self.assertIsInstance(result, Deferred)
-        self.docker_manager.build_config.assert_called_once_with(config_desc)
-        lock_config.assert_called_once_with(True)
-        self.assertFalse(self.task_computer.runnable)
-
-        self.docker_manager.update_config.assert_called_once()
-        _, kwargs = self.docker_manager.update_config.call_args
-        self.assertEqual(kwargs.get('work_dirs'), work_dirs)
-        self.assertEqual(kwargs.get('in_background'), True)
-
-        # Check status callback
-        status_callback = kwargs.get('status_callback')
-        with mock.patch.object(self.task_computer, 'is_computing') as is_comp:
-            is_comp.return_value = True
-            self.assertTrue(status_callback())
-            is_comp.assert_called_once()
-
-        # Check done callback -- variant 1: config does not differ
-        done_callback = kwargs.get('done_callback')
-        lock_config.reset_mock()
-        with mock.patch.object(result, 'callback') as result_callback:
-            done_callback(False)
-            self.task_server.benchmark_manager.run_all_benchmarks\
-                .assert_not_called()
-            result_callback.assert_called_once_with('Benchmarks not executed')
-            lock_config.assert_called_once_with(False)
-            self.assertTrue(self.task_computer.runnable)
-
-        # Check done callback -- variant 1: config does differ
-        done_callback = kwargs.get('done_callback')
-        lock_config.reset_mock()
-        self.task_computer.runnable = False
-        done_callback(True)
-        self.task_server.benchmark_manager.run_all_benchmarks \
-            .assert_called_once()
-        lock_config.assert_called_once_with(False)
-        self.assertTrue(self.task_computer.runnable)
-
-
->>>>>>> 1f281b5e
 class TestTaskInterrupted(TestTaskComputerBase):
 
     def test_no_task_assigned(self):
