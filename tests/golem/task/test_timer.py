--- conflicted
+++ resolved
@@ -40,25 +40,7 @@
         frozen_time.tick(timedelta(seconds=5))
         timer.comp_finished()
 
-<<<<<<< HEAD
-        assert timer._last_comp_finished == finished + 5.
-
-    @freeze_time("2018-01-01 00:00:00", as_arg=True)
-    def test_idle_time(frozen_time, _):
-        timer = IdleTimer()
-        frozen_time.tick(timedelta(seconds=5))
-
-        timer.comp_started()
-        assert timer.time_idle() == 5.
-
-        frozen_time.tick(timedelta(seconds=5))
-        timer.comp_finished()
-
-        assert timer.time_idle() == 5.
-
-        frozen_time.tick(timedelta(seconds=5))
-        timer.comp_started()
-        assert timer.time_idle() == 10.
+        assert timer.last_comp_finished == finished + 5.
 
 
 class TestComputeTimers(unittest.TestCase):
@@ -83,11 +65,12 @@
         assert entry == (time.time(), None)
 
     @freeze_time("2018-01-01 00:00:00", as_arg=True)
-    def test_comp_finished(frozen_time, _):
+    def test_comp_finished(frozen_time, self):
         timer = ComputeTimers()
         identifier = str(uuid.uuid4())
 
-        assert timer.time_computing(identifier) is None
+        with self.assertRaises(KeyError):
+            assert timer.time_computing(identifier) is None
 
         timer.comp_started(identifier)
         frozen_time.tick(timedelta(seconds=5))
@@ -117,7 +100,4 @@
         frozen_time.tick(timedelta(seconds=5))
         timer.comp_finished(identifier)
 
-        assert timer.remove(identifier) == 5
-=======
-        assert timer.last_comp_finished == finished + 5.
->>>>>>> a377d48b
+        assert timer.remove(identifier) == 5