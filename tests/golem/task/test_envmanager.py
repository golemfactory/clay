from unittest.mock import MagicMock, Mock

from twisted.internet import defer
from twisted.trial.unittest import TestCase as TwistedTestCase

from golem.envs import Environment, EnvMetadata
from golem.model import Performance
from golem.task.task_api import TaskApiPayloadBuilder
from golem.task.envmanager import EnvironmentManager
from golem.testutils import DatabaseFixture


class EnvManagerBaseTest(DatabaseFixture):
    def setUp(self):
        super().setUp()
        self.manager = EnvironmentManager(self.new_path)

    def register_env(self, env_id):
        env = MagicMock(spec=Environment)
        env.prepare.return_value = defer.succeed(None)
        env.clean_up.return_value = defer.succeed(None)
        metadata = EnvMetadata(id=env_id)
        payload_builder = MagicMock(sepc_set=TaskApiPayloadBuilder)
        self.manager.register_env(env, metadata, payload_builder)
        return env, metadata, payload_builder


class TestEnvironmentManager(EnvManagerBaseTest):

    def test_register_env(self):
        # Given
        self.assertEqual(self.manager.environments(), [])
        self.assertEqual(self.manager.state(), {})

        # When
        self.register_env("env1")

        # Then
        self.assertEqual(self.manager.environments(), ["env1"])
        self.assertEqual(self.manager.state(), {"env1": False})

    def test_re_register_env(self):
        # Given
        env, metadata, _ = self.register_env("env1")
        self.manager.set_enabled("env1", True)
        self.assertEqual(self.manager.environments(), ["env1"])
        self.assertTrue(self.manager.enabled("env1"))

        # When
        with self.assertRaises(ValueError):
            self.manager.register_env(
                env,
                metadata,
                MagicMock(spec=TaskApiPayloadBuilder))

        # Then
        self.assertEqual(self.manager.environments(), ["env1"])
        self.assertTrue(self.manager.enabled("env1"))

    def test_set_enabled(self):
        # Given
        self.register_env("env1")
        self.assertFalse(self.manager.enabled("env1"))

        # When
        self.manager.set_enabled("env1", True)
        # Then / Given
        self.assertTrue(self.manager.enabled("env1"))

        # When
        self.manager.set_enabled("env1", False)
        # Then
        self.assertFalse(self.manager.enabled("env1"))

    def test_set_state(self):
        # Given
        self.register_env("env1")
        self.register_env("env2")
        self.assertFalse(self.manager.enabled("env1"))
        self.assertFalse(self.manager.enabled("env2"))

        # When
        self.manager.set_state({
            "env2": True,
            "bogus_env": True
        })

        # Then
        self.assertFalse(self.manager.enabled("env1"))
        self.assertTrue(self.manager.enabled("env2"))
        self.assertFalse(self.manager.enabled("bogus_env"))

    def test_payload_builder(self):
        *_, pb = self.register_env("env1")
        self.assertEqual(pb, self.manager.payload_builder("env1"))


class TestAutoSetup(  # pylint: disable=too-many-ancestors
        EnvManagerBaseTest,
        TwistedTestCase
):

    @defer.inlineCallbacks
    def test_auto_setup(self):
        env1, *_ = self.register_env("env1")
        env2, *_ = self.register_env("env2")

        wrapped_env1 = self.manager.environment("env1")
        wrapped_env2 = self.manager.environment("env2")

        runtime1 = wrapped_env1.runtime(Mock())
        runtime2 = wrapped_env2.runtime(Mock())

        # Environment should be automatically prepared when runtime is
        yield runtime1.prepare()
        env1.prepare.assert_called_once()

        # Environment should *not* be cleaned up after runtime is...
        yield runtime1.clean_up()
        env1.clean_up.assert_not_called()

        # ...but only when another environment is started
        yield runtime2.prepare()
        env1.clean_up.assert_called_once()
        env2.prepare.assert_called_once()


<<<<<<< HEAD
=======
class TestRuntimeLogs(  # pylint: disable=too-many-ancestors
        EnvManagerBaseTest,
        TwistedTestCase
):

    @defer.inlineCallbacks
    def test_runtime_logs(self):
        env_id = 'env'
        runtime_id = 'runtime'
        stdout = ['ąąą\n', 'bbb\n', 'ććć\n']
        stderr = ['ddd\n', 'ęęę\n', 'fff\n']

        env, *_ = self.register_env(env_id)
        env.runtime().id.return_value = runtime_id
        env.runtime().stdout.return_value = stdout
        env.runtime().stderr.return_value = stderr

        wrapped_env = self.manager.environment("env")
        runtime = wrapped_env.runtime(Mock())

        yield runtime.prepare()
        yield runtime.clean_up()

        stdout_path = self.new_path / env_id / f'{runtime_id}_stdout.txt'
        self.assertTrue(stdout_path.exists())
        with stdout_path.open(mode='r', encoding='utf-8') as file:
            self.assertEqual(list(file), stdout)

        stderr_path = self.new_path / env_id / f'{runtime_id}_stderr.txt'
        self.assertTrue(stderr_path.exists())
        with stderr_path.open(mode='r', encoding='utf-8') as file:
            self.assertEqual(list(file), stderr)


>>>>>>> 10aebd5a
class TestEnvironmentManagerDB(  # pylint: disable=too-many-ancestors
        EnvManagerBaseTest,
        TwistedTestCase
):

    def setUp(self):
        super().setUp()
        self.env_id = "env1"
        self.env, *_ = self.register_env(self.env_id)

    @defer.inlineCallbacks
    def test_get_performance_running(self):
        # Given
        self.manager._running_benchmark = True

        # When
        result = yield self.manager.get_benchmark_result(self.env_id)

        # Then
        self.env.run_benchmark.assert_not_called()
        self.assertIsNone(result)

    @defer.inlineCallbacks
    def test_get_performance_disabled_env(self):
        # Given
        self.manager.set_enabled(self.env_id, False)

        # When

        with self.assertRaisesRegex(
            Exception,
            'Requested performance for disabled environment'
        ):
            yield self.manager.get_benchmark_result(self.env_id)

        # Then
        self.env.run_benchmark.assert_not_called()

    @defer.inlineCallbacks
    def test_get_performance_in_db(self):
        # Given
        perf = 300.0
        self.manager.set_enabled(self.env_id, True)

        Performance.update_or_create(self.env_id, perf, 0)

        # When
        result = yield self.manager.get_benchmark_result(self.env_id)

        # Then
        self.env.run_benchmark.assert_not_called()
        self.assertEqual(result.performance, perf)

    @defer.inlineCallbacks
    def test_get_performance_benchmark_error(self):
        # Given
        error_msg = "Benchmark failed"
        self.env.run_benchmark = Mock(side_effect=Exception(error_msg))

        self.manager.set_enabled(self.env_id, True)

        # When
        result = None
        with self.assertRaisesRegex(Exception, error_msg):
            result = yield self.manager.get_benchmark_result(self.env_id)

        # Then
        self.env.run_benchmark.assert_called_once()
        self.assertIsNone(result)

    def test_cached_performance(self):
        self.assertIsNone(self.manager.get_cached_benchmark_result(self.env_id))

        perf = 123.4
        Performance.update_or_create(self.env_id, perf, 0)
        self.assertEqual(
            perf,
            self.manager.get_cached_benchmark_result(self.env_id).performance
        )

    def test_remove_cached_performance(self):
        perf = 123.4
        Performance.update_or_create(self.env_id, perf, 0)
        self.assertEqual(
            perf,
            self.manager.get_cached_benchmark_result(self.env_id).performance
        )
        self.manager.remove_cached_performance(self.env_id)
        self.assertIsNone(self.manager.get_cached_benchmark_result(self.env_id))<|MERGE_RESOLUTION|>--- conflicted
+++ resolved
@@ -125,8 +125,6 @@
         env2.prepare.assert_called_once()
 
 
-<<<<<<< HEAD
-=======
 class TestRuntimeLogs(  # pylint: disable=too-many-ancestors
         EnvManagerBaseTest,
         TwistedTestCase
@@ -161,7 +159,6 @@
             self.assertEqual(list(file), stderr)
 
 
->>>>>>> 10aebd5a
 class TestEnvironmentManagerDB(  # pylint: disable=too-many-ancestors
         EnvManagerBaseTest,
         TwistedTestCase
