<<<<<<< HEAD
=======
from unittest import mock

from golem_messages import cryptography
from golem_messages import utils as msg_utils
from golem_messages.factories import helpers as msg_helpers

>>>>>>> 9d5694d4
from golem.task.taskkeeper import TaskHeaderKeeper
from golem.task.server.resources import TaskResourcesMixin
from golem.testutils import TestWithClient


class TestTaskResourcesMixin(TestWithClient):
    def setUp(self):
        super().setUp()
        self.server = TaskResourcesMixin()
        self.server.task_manager = self.client.task_manager
        self.server.client = self.client
        self.server.task_keeper = TaskHeaderKeeper(
            environments_manager=self.client.environments_manager,
            node=self.client.node,
            min_price=0
        )

    def test_request_resource(self):
        assert self.server.request_resource("task_id1", "subtask_id", [])


@mock.patch(
    "golem.task.server.resources.TaskResourcesMixin._start_handshake_timer",
)
@mock.patch(
    "golem.task.server.resources.TaskResourcesMixin._share_handshake_nonce",
)
class TestResourceHandhsake(TestWithClient):
    def setUp(self):
        super().setUp()
        self.server = TaskResourcesMixin()
        self.server.resource_handshakes = {}
        self.server.client = self.client
        self.server.resource_manager.storage.get_dir.return_value = self.tempdir
        self.ecc = cryptography.ECCx(None)
        self.task_id = msg_helpers.fake_golem_uuid(self.public_key)

    @property
    def public_key(self):
        return msg_utils.encode_hex(self.ecc.raw_pubkey)

    @property
    def key_id(self):
        return self.public_key[2:]

    def test_start_handshake(self, mock_share, mock_timer, *_):
        self.server.start_handshake(
            key_id=self.key_id,
            task_id=self.task_id,
        )
        self.assertIn(
            self.key_id,
            self.server.resource_handshakes,
        )
        mock_timer.assert_called_once_with()
        mock_share.assert_called_once_with(self.key_id)

    @mock.patch(
        "golem.resource.resourcehandshake.ResourceHandshake.start",
        side_effect=RuntimeError("Intentional error"),
    )
    def test_start_handshake_exception(
            self,
            mock_start,
            mock_share,
            mock_timer,
            *_,
    ):
        self.server.start_handshake(
            key_id=self.key_id,
            task_id=self.task_id,
        )
        mock_start.assert_called_once_with(mock.ANY)
        mock_timer.assert_not_called()
        mock_share.assert_not_called()<|MERGE_RESOLUTION|>--- conflicted
+++ resolved
@@ -1,12 +1,9 @@
-<<<<<<< HEAD
-=======
 from unittest import mock
 
 from golem_messages import cryptography
 from golem_messages import utils as msg_utils
 from golem_messages.factories import helpers as msg_helpers
 
->>>>>>> 9d5694d4
 from golem.task.taskkeeper import TaskHeaderKeeper
 from golem.task.server.resources import TaskResourcesMixin
 from golem.testutils import TestWithClient
