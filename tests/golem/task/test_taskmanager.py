--- conflicted
+++ resolved
@@ -128,7 +128,6 @@
         assert tm.get_resources(task_id, task_mock.header) is resources
         assert not tm.get_resources(task_id + "2", task_mock.header)
 
-<<<<<<< HEAD
     def test_computed_task_received(self):
         tm = TaskManager("ABC", Node(), root_path=self.path)
         th = TaskHeader("ABC", "xyz", "10.10.10.10", 1024, "key_id", "DEFAULT")
@@ -142,11 +141,13 @@
                 self.subtasks_id = subtasks_id
 
             def query_extra_data(self, perf_index, num_cores=1, node_id=None, node_name=None):
+
                 ctd = ComputeTaskDef()
                 ctd.task_id = self.header.task_id
                 ctd.subtask_id = self.subtasks_id[0]
                 self.subtasks_id = self.subtasks_id[1:]
-                return ctd
+                e = self.ExtraData(False, ctd)
+                return e
 
             def needs_computation(self):
                 return sum(self.finished.values()) != len(self.finished)
@@ -169,9 +170,10 @@
 
         t = TestTask(th, "print 'Hello world'", ["xxyyzz"])
         tm.add_new_task(t)
-        ctd, wrong_task = tm.get_next_subtask("DEF", "DEF", "xyz", 1030, 10, 10000, 10000, 10000)
+        ctd, wrong_task, should_wait = tm.get_next_subtask("DEF", "DEF", "xyz", 1030, 10, 10000, 10000, 10000)
         assert not wrong_task
         assert ctd.subtask_id == "xxyyzz"
+        assert not should_wait
         task_id = tm.subtask2task_mapping["xxyyzz"]
         assert task_id == "xyz"
         ss = tm.tasks_states["xyz"].subtask_states["xxyyzz"]
@@ -186,9 +188,10 @@
 
         t2 = TestTask(th, "print 'Hello world'", ["aabbcc"])
         tm.add_new_task(t2)
-        ctd, wrong_task = tm.get_next_subtask("DEF", "DEF", "abc", 1030, 10, 10000, 10000, 10000)
+        ctd, wrong_task, should_wait = tm.get_next_subtask("DEF", "DEF", "abc", 1030, 10, 10000, 10000, 10000)
         assert not wrong_task
         assert ctd.subtask_id == "aabbcc"
+        assert not should_wait
         tm.restart_subtask("aabbcc")
         ss = tm.tasks_states["abc"].subtask_states["aabbcc"]
         assert ss.subtask_status == SubtaskStatus.restarted
@@ -205,7 +208,7 @@
         th.task_id = "qwe"
         t3 = TestTask(th, "print 'Hello world!", ["qqwwee", "rrttyy"])
         tm.add_new_task(t3)
-        ctd, wrong_task = tm.get_next_subtask("DEF", "DEF", "qwe", 1030, 10, 10000, 10000, 10000)
+        ctd, wrong_task, should_wait = tm.get_next_subtask("DEF", "DEF", "qwe", 1030, 10, 10000, 10000, 10000)
         assert not wrong_task
         assert ctd.subtask_id == "qqwwee"
         tm.task_computation_failure("qqwwee", "something went wrong")
@@ -217,9 +220,6 @@
         with self.assertLogs(logger, level="WARNING"):
             assert not tm.computed_task_received("qqwwee", [], 0)
 
-
-
-=======
     def test_task_result_incoming(self):
         subtask_id = "xxyyzz"
         node_id = 'node'
@@ -261,7 +261,6 @@
 
         task_mock.result_incoming.called = False
         tm.tasks = []
->>>>>>> 034e511c
 
         tm.task_result_incoming(subtask_id)
         assert not task_mock.result_incoming.called