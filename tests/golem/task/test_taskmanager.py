--- conflicted
+++ resolved
@@ -118,11 +118,8 @@
         assert any("not my subtask" in log for log in l.output)
 
         self.tm.tasks_states["xyz"].status = self.tm.activeStatus[0]
-<<<<<<< HEAD
+
         subtask = self.tm.get_next_subtask("DEF", "DEF", "xyz", 1000, 10,  5, 10, 2, "10.10.10.10")
-=======
-        subtask, wrong_task, wait = self.tm.get_next_subtask("DEF", "DEF", "xyz", 1000, 10,  5, 10, 2, "10.10.10.10")
->>>>>>> dc2093da
 
         self.assertIsInstance(subtask, ComputeTaskDef)
 
