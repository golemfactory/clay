--- conflicted
+++ resolved
@@ -29,19 +29,18 @@
         task_mock.header.resource_size = 2 * 1024
         task_mock.header.estimated_memory = 3 * 1024
         task_mock.header.max_price = 10000
-<<<<<<< HEAD
-        task_mock.query_extra_data.return_value.ctd.task_id = task_id
-        task_mock.query_extra_data.return_value.ctd.subtask_id = subtask_id
-        task_mock.query_extra_data.return_value.ctd.deadline = timeout_to_deadline(subtask_timeout)
-=======
-        ctd = ComputeTaskDef()
-        ctd.task_id = task_id
-        ctd.subtask_id = subtask_id
-        ctd.environment = "DEFAULT"
-        task_mock.query_extra_data.return_value.ctd = ctd
-        task_mock.query_extra_data.return_value.should_wait = False
->>>>>>> 4ba148a0
+
+        extra_data = Mock()
+        extra_data.ctd = ComputeTaskDef()
+        extra_data.ctd.task_id = task_id
+        extra_data.ctd.subtask_id = subtask_id
+        extra_data.ctd.environment = "DEFAULT"
+        extra_data.ctd.deadline = timeout_to_deadline(subtask_timeout)
+        extra_data.should_wait = False
+
+        task_mock.query_extra_data.return_value = extra_data
         task_mock.get_progress.return_value = 0.3
+
         return task_mock
 
     @patch("golem.task.taskmanager.get_external_address")
@@ -126,6 +125,7 @@
 
         self.tm.tasks_states["xyz"].status = self.tm.activeStatus[0]
         subtask, wrong_task, wait = self.tm.get_next_subtask("DEF", "DEF", "xyz", 1000, 10,  5, 10, 2, "10.10.10.10")
+        print subtask, wrong_task, wait
         self.assertIsInstance(subtask, ComputeTaskDef)
         self.assertEqual(wrong_task, False)
 
@@ -180,6 +180,7 @@
                 ctd.task_id = self.header.task_id
                 ctd.subtask_id = self.subtasks_id[0]
                 ctd.environment = "DEFAULT"
+                ctd.should_wait = False
                 self.subtasks_id = self.subtasks_id[1:]
                 e = self.ExtraData(False, ctd)
                 return e
