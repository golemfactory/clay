import time
import uuid

from mock import Mock, patch

from golem.network.p2p.node import Node
from golem.task.taskbase import Task, TaskHeader, ComputeTaskDef, TaskEventListener
from golem.task.taskclient import TaskClient
from golem.task.taskmanager import TaskManager, logger
from golem.task.taskstate import SubtaskStatus, SubtaskState, TaskState, TaskStatus, ComputerState

from golem.tools.assertlogs import LogTestCase
from golem.tools.testdirfixture import TestDirFixture


class TestTaskManager(LogTestCase, TestDirFixture):
    def setUp(self):
        super(TestTaskManager, self).setUp()
        self.tm = TaskManager("ABC", Node(), root_path=self.path)
        self.tm.key_id = "KEYID"
        self.tm.listen_address = "10.10.10.10"
        self.tm.listen_port = 2222
        self.addr_return = ("10.10.10.10", 1111, "Full NAT")

    @staticmethod
    def _get_task_mock(task_id="xyz", subtask_id="xxyyzz"):
        task_mock = Mock()
        task_mock.header.task_id = task_id
        task_mock.header.resource_size = 2 * 1024
        task_mock.header.estimated_memory = 3 * 1024
        task_mock.header.max_price = 10000
        ctd = ComputeTaskDef()
        ctd.task_id = task_id
        ctd.subtask_id = subtask_id
        ctd.environment = "DEFAULT"
        task_mock.query_extra_data.return_value.ctd = ctd
        task_mock.query_extra_data.return_value.should_wait = False
        task_mock.get_progress.return_value = 0.3
        return task_mock

    @patch("golem.task.taskmanager.get_external_address")
    def test_get_next_subtask(self, mock_addr):
        mock_addr.return_value = self.addr_return
        assert isinstance(self.tm, TaskManager)

        subtask, wrong_task, wait = self.tm.get_next_subtask("DEF", "DEF", "xyz", 1000, 10, 5, 10, 2, "10.10.10.10")
        assert subtask is None
        assert wrong_task

        task_mock = self._get_task_mock()

        # Task's initial state is set to 'waiting' (found in activeStatus)
        self.tm.add_new_task(task_mock)
        subtask, wrong_task, wait = self.tm.get_next_subtask("DEF", "DEF", "xyz", 1000, 10, 5, 10, 2, "10.10.10.10")
        assert subtask is not None
        assert not wrong_task

        self.tm.tasks_states["xyz"].status = self.tm.activeStatus[0]
        subtask, wrong_task, wait = self.tm.get_next_subtask("DEF", "DEF", "xyz", 1000, 10, 1, 10, 2, "10.10.10.10")
        assert subtask is None
        assert not wrong_task

        subtask, wrong_task, wait = self.tm.get_next_subtask("DEF", "DEF", "xyz", 1000, 10, 5, 2, 2, "10.10.10.10")
        assert subtask is None
        assert not wrong_task

        subtask, wrong_task, wait = self.tm.get_next_subtask("DEF", "DEF", "xyz", 1000, 10, 5, 10, 2, "10.10.10.10")
        assert subtask is None
        assert not wrong_task

        task_mock.query_extra_data.return_value.ctd.subtask_id = "xyzxyz"
        subtask, wrong_task, wait = self.tm.get_next_subtask("DEF", "DEF", "xyz", 1000, 10, 5, 10, 2, "10.10.10.10")
        assert isinstance(subtask, ComputeTaskDef)
        assert not wrong_task
        assert self.tm.tasks_states["xyz"].subtask_states[subtask.subtask_id].computer.price == 10

        task_mock.query_extra_data.return_value.ctd.subtask_id = "xyzxyz2"
        subtask, wrong_task, wait = self.tm.get_next_subtask("DEF", "DEF", "xyz", 1000, 20000, 5, 10, 2, "10.10.10.10")
        assert subtask is None
        assert not wrong_task

        subtask, wrong_task, wait = self.tm.get_next_subtask("DEF", "DEF", "xyz", 1000, 10, 5, 10, 2, "10.10.10.10")
        assert isinstance(subtask, ComputeTaskDef)
        assert not wrong_task

        del self.tm.subtask2task_mapping["xyzxyz2"]
        subtask, wrong_task, wait = self.tm.get_next_subtask("DEF", "DEF", "xyz", 1000, 10, 5, 10, 2, "10.10.10.10")
        assert subtask is None

        del self.tm.tasks_states["xyz"].subtask_states["xyzxyz2"]
        subtask, wrong_task, wait = self.tm.get_next_subtask("DEF", "DEF", "xyz", 1000, 10, 5, 10, 2, "10.10.10.10")
        assert isinstance(subtask, ComputeTaskDef)

        task_mock.query_extra_data.return_value.ctd.subtask_id = None
        subtask, wrong_task, wait = self.tm.get_next_subtask("DEF", "DEF", "xyz", 1000, 10, 5, 10, 2, "10.10.10.10")
        assert subtask is None

        self.tm.delete_task("xyz")
        assert self.tm.tasks.get("xyz") is None
        assert self.tm.tasks_states.get("xyz") is None

    @patch("golem.task.taskmanager.get_external_address")
    def test_get_and_set_value(self, mock_addr):
        mock_addr.return_value = self.addr_return
        with self.assertLogs(logger, level="WARNING") as l:
            self.tm.set_value("xyz", "xxyyzz", 13)
        assert any("not my task" in log for log in l.output)
        with self.assertLogs(logger, level="WARNING"):
            self.tm.get_value("xxyyzz")

        with self.assertLogs(logger, level="WARNING"):
            self.tm.set_computation_time("xxyyzz", 12)

        task_mock = self._get_task_mock()

        self.tm.add_new_task(task_mock)
        with self.assertLogs(logger, level="WARNING") as l:
            self.tm.set_value("xyz", "xxyyzz", 13)
        assert any("not my subtask" in log for log in l.output)

        self.tm.tasks_states["xyz"].status = self.tm.activeStatus[0]
        subtask, wrong_task, wait = self.tm.get_next_subtask("DEF", "DEF", "xyz", 1000, 10,  5, 10, 2, "10.10.10.10")
        self.assertIsInstance(subtask, ComputeTaskDef)
        self.assertEqual(wrong_task, False)

        self.tm.set_value("xyz", "xxyyzz", 13)
        self.assertEqual(self.tm.tasks_states["xyz"].subtask_states["xxyyzz"].value, 13)
        self.assertEqual(self.tm.get_value("xxyyzz"), 13)

        self.tm.set_computation_time("xxyyzz", 3601)
        self.assertEqual(self.tm.tasks_states["xyz"].subtask_states["xxyyzz"].value, 11)

    def test_change_config(self):
        self.assertTrue(self.tm.use_distributed_resources)
        self.tm.change_config(self.path, False)
        self.assertFalse(self.tm.use_distributed_resources)

    @patch("golem.task.taskmanager.get_external_address")
    def test_get_resources(self, mock_addr):
        mock_addr.return_value = self.addr_return
        task_id = "xyz"

        resources = ['first', 'second']

        def get_resources(*args):
            return resources

        task_mock = self._get_task_mock()
        task_mock.get_resources = get_resources

        self.tm.add_new_task(task_mock)

        assert self.tm.get_resources(task_id, task_mock.header) is resources
        assert not self.tm.get_resources(task_id + "2", task_mock.header)

    @patch("golem.task.taskmanager.get_external_address")
    def test_computed_task_received(self, mock_addr):
        mock_addr.return_value = self.addr_return
        self.tm.listeners.append(Mock())
        th = TaskHeader("ABC", "xyz", "10.10.10.10", 1024, "key_id", "DEFAULT")
        th.max_price = 50

        class TestTask(Task):
            def __init__(self, header, src_code, subtasks_id, verify_subtasks):
                super(TestTask, self).__init__(header, src_code)
                self.finished = {k: False for k in subtasks_id}
                self.restarted = {k: False for k in subtasks_id}
                self.verify_subtasks = verify_subtasks
                self.subtasks_id = subtasks_id

            def query_extra_data(self, perf_index, num_cores=1, node_id=None, node_name=None):

                ctd = ComputeTaskDef()
                ctd.task_id = self.header.task_id
                ctd.subtask_id = self.subtasks_id[0]
                ctd.environment = "DEFAULT"
                self.subtasks_id = self.subtasks_id[1:]
                e = self.ExtraData(False, ctd)
                return e

            def needs_computation(self):
                return sum(self.finished.values()) != len(self.finished)

            def computation_finished(self, subtask_id, task_result, result_type=0):
                if not self.restarted[subtask_id]:
                    self.finished[subtask_id] = True

            def verify_subtask(self, subtask_id):
                return self.verify_subtasks[subtask_id]

            def finished_computation(self):
                return not self.needs_computation()

            def verify_task(self):
                return self.finished_computation()

            def restart_subtask(self, subtask_id):
                self.restarted[subtask_id] = True

        t = TestTask(th, "print 'Hello world'", ["xxyyzz"], verify_subtasks={"xxyyzz": True})
        self.tm.add_new_task(t)
        ctd, wrong_task, should_wait = self.tm.get_next_subtask("DEF", "DEF", "xyz", 1030, 10, 10000, 10000, 10000)
        assert not wrong_task
        assert ctd.subtask_id == "xxyyzz"
        assert not should_wait
        task_id = self.tm.subtask2task_mapping["xxyyzz"]
        assert task_id == "xyz"
        ss = self.tm.tasks_states["xyz"].subtask_states["xxyyzz"]
        assert ss.subtask_status == SubtaskStatus.starting
        assert self.tm.computed_task_received("xxyyzz", [], 0)
        assert t.finished["xxyyzz"]
        assert ss.subtask_progress == 1.0
        assert ss.subtask_rem_time == 0.0
        assert ss.subtask_status == SubtaskStatus.finished
        assert self.tm.tasks_states["xyz"].status == TaskStatus.finished

        th.task_id = "abc"
        t2 = TestTask(th, "print 'Hello world'", ["aabbcc"], verify_subtasks={"aabbcc": True})
        self.tm.add_new_task(t2)
        ctd, wrong_task, should_wait = self.tm.get_next_subtask("DEF", "DEF", "abc", 1030, 10, 10000, 10000, 10000)
        assert not wrong_task
        assert ctd.subtask_id == "aabbcc"
        assert not should_wait
        self.tm.restart_subtask("aabbcc")
        ss = self.tm.tasks_states["abc"].subtask_states["aabbcc"]
        assert ss.subtask_status == SubtaskStatus.restarted
        assert not self.tm.computed_task_received("aabbcc", [], 0)
        assert ss.subtask_progress == 0.0
        assert ss.subtask_status == SubtaskStatus.restarted
        assert not t2.finished["aabbcc"]

        th.task_id = "qwe"
        t3 = TestTask(th, "print 'Hello world!", ["qqwwee", "rrttyy"], {"qqwwee": True, "rrttyy": True})
        self.tm.add_new_task(t3)
        ctd, wrong_task, should_wait = self.tm.get_next_subtask("DEF", "DEF", "qwe", 1030, 10, 10000, 10000, 10000)
        assert not wrong_task
        assert ctd.subtask_id == "qqwwee"
        self.tm.task_computation_failure("qqwwee", "something went wrong")
        ss = self.tm.tasks_states["qwe"].subtask_states["qqwwee"]
        assert ss.subtask_status == SubtaskStatus.failure
        assert ss.subtask_progress == 1.0
        assert ss.subtask_rem_time == 0.0
        assert ss.stderr == "something went wrong"
        with self.assertLogs(logger, level="WARNING"):
            assert not self.tm.computed_task_received("qqwwee", [], 0)

        th.task_id = "task4"
        t2 = TestTask(th, "print 'Hello world!", ["ttt4", "sss4"], {'ttt4': False, 'sss4': True})
        self.tm.add_new_task(t2)
        ctd, wrong_task, should_wait = self.tm.get_next_subtask("DEF", "DEF", "task4", 1000, 10, 5, 10, 2,
                                                           "10.10.10.10")
        assert not wrong_task
        assert ctd.subtask_id == "ttt4"
        assert not self.tm.computed_task_received("ttt4", [], 0)
        self.tm.listeners[0].task_status_updated.assert_called_with("task4")
        assert self.tm.tasks_states["task4"].subtask_states["ttt4"].subtask_status == SubtaskStatus.failure
        prev_call = self.tm.listeners[0].task_status_updated.call_count
        assert not self.tm.computed_task_received("ttt4", [], 0)
        assert self.tm.listeners[0].task_status_updated.call_count == prev_call + 1
        ctd, wrong_task, should_wait = self.tm.get_next_subtask("DEF", "DEF", "task4", 1000, 10, 5, 10, 2, "10.10.10.10")
        assert not wrong_task
        assert ctd.subtask_id == "sss4"
        assert self.tm.computed_task_received("sss4", [], 0)

    @patch("golem.task.taskmanager.get_external_address")
    def test_task_result_incoming(self, mock_addr):
        mock_addr.return_value = self.addr_return
        subtask_id = "xxyyzz"
        node_id = 'node'

        task_mock = self._get_task_mock()
        task_mock.counting_nodes = {}

        self.tm.task_result_incoming(subtask_id)
        assert not task_mock.result_incoming.called

        task_mock.subtasks_given = dict()
        task_mock.subtasks_given[subtask_id] = TaskClient(node_id)

        subtask_state = SubtaskState()
        subtask_state.status = SubtaskStatus.waiting
        subtask_state.subtask_id = subtask_id
        subtask_state.computer = Mock()
        subtask_state.computer.node_id = node_id

        task_state = TaskState()
        task_state.computer = Mock()
        task_state.subtask_states[subtask_id] = subtask_state

        self.tm.add_new_task(task_mock)
        self.tm.subtask2task_mapping[subtask_id] = "xyz"
        self.tm.tasks_states["xyz"] = task_state

        self.tm.task_result_incoming(subtask_id)
        assert task_mock.result_incoming.called

        task_mock.result_incoming.called = False
        self.tm.tasks = []

        self.tm.task_result_incoming(subtask_id)
        assert not task_mock.result_incoming.called

    @patch("golem.task.taskmanager.get_external_address")
    def test_get_subtasks(self, mock_addr):
        mock_addr.return_value = self.addr_return
        assert self.tm.get_subtasks("Task 1") is None
        task_mock = self._get_task_mock()
        self.tm.add_new_task(task_mock)
        task_mock2 = self._get_task_mock("TASK 1", "SUBTASK 1")
        self.tm.add_new_task(task_mock2)
        assert self.tm.get_subtasks("xyz") == []
        assert self.tm.get_subtasks("TASK 1") == []
        self.tm.get_next_subtask("NODEID", "NODENAME", "xyz", 1000, 100, 10000, 10000)
        self.tm.get_next_subtask("NODEID", "NODENAME", "TASK 1", 1000, 100, 10000, 10000)
        task_mock.query_extra_data.return_value.ctd.subtask_id = "aabbcc"
        self.tm.get_next_subtask("NODEID2", "NODENAME", "xyz", 1000, 100, 10000, 10000)
        task_mock.query_extra_data.return_value.ctd.subtask_id = "ddeeff"
        self.tm.get_next_subtask("NODEID3", "NODENAME", "xyz", 1000, 100, 10000, 10000)
        assert set(self.tm.get_subtasks("xyz")) == {"xxyyzz", "aabbcc", "ddeeff"}
        assert self.tm.get_subtasks("TASK 1") == ["SUBTASK 1"]

    @patch("golem.task.taskmanager.get_external_address")
    def test_resource_send(self, mock_addr):
        mock_addr.return_value = self.addr_return
        self.tm.listeners.append(Mock())
        t = Task(TaskHeader("ABC", "xyz", "10.10.10.10", 1023, "abcde",
                            "DEFAULT"), "print 'hello world'")
        self.tm.add_new_task(t)
        self.tm.resources_send("xyz")
        assert self.tm.listeners[0].notice_task_updated.called_with("xyz")

    @patch("golem.task.taskmanager.get_external_address")
    def test_remove_old_tasks(self, mock_addr):
        mock_addr.return_value = self.addr_return
        self.tm.listeners.append(Mock())
        t = Task(Mock(), "")
        t.header.task_id = "xyz"
        t.header.ttl = 0.5
        t.header.last_checking = time.time()
        self.tm.add_new_task(t)
        assert self.tm.tasks_states["xyz"].status in self.tm.activeStatus
        time.sleep(1)
        self.tm.remove_old_tasks()
        assert self.tm.tasks.get('xyz') is None

    def test_task_event_listener(self):
        self.tm.notice_task_updated = Mock()
        assert isinstance(self.tm, TaskEventListener)
        self.tm.notify_update_task("xyz")
        self.tm.notice_task_updated.assert_called_with("xyz")

    @patch("golem.task.taskmanager.get_external_address")
    def test_query_task_state(self, mock_addr):
        mock_addr.return_value = self.addr_return
        with self.assertLogs(logger, level="WARNING"):
            assert self.tm.query_task_state("xyz") is None

        t = self._get_task_mock()
        self.tm.add_new_task(t)
        with self.assertNoLogs(logger, level="WARNING"):
            ts = self.tm.query_task_state("xyz")
        assert ts is not None
        assert ts.progress == 0.3

    @patch("golem.task.taskmanager.get_external_address")
    def test_resume_task(self, mock_addr):
        mock_addr.return_value = self.addr_return
        with self.assertLogs(logger, level="WARNING"):
            assert self.tm.resume_task("xyz") is None
        t = self._get_task_mock()
        self.tm.add_new_task(t)
        with self.assertNoLogs(logger, level="WARNING"):
            self.tm.resume_task("xyz")
        assert self.tm.tasks["xyz"].task_status == TaskStatus.starting
        assert self.tm.tasks_states["xyz"].status == TaskStatus.starting

    @patch("golem.task.taskmanager.get_external_address")
    def test_restart_task(self, mock_addr):
        mock_addr.return_value = self.addr_return
        with self.assertLogs(logger, level="WARNING"):
            assert self.tm.restart_task("xyz") is None
        t = self._get_task_mock()
        self.tm.add_new_task(t)
        with self.assertNoLogs(logger, level="WARNING"):
            self.tm.restart_task("xyz")
        assert self.tm.tasks["xyz"].task_status == TaskStatus.waiting
        assert self.tm.tasks_states["xyz"].status == TaskStatus.waiting
        self.tm.get_next_subtask("NODEID", "NODENAME", "xyz", 1000, 100, 10000, 10000)
        t.query_extra_data.return_value.ctd.subtask_id = "xxyyzz2"
        self.tm.get_next_subtask("NODEID2", "NODENAME2", "xyz", 1000, 100, 10000, 10000)
        assert len(self.tm.tasks_states["xyz"].subtask_states) == 2
        with self.assertNoLogs(logger, level="WARNING"):
            self.tm.restart_task("xyz")
        assert self.tm.tasks["xyz"].task_status == TaskStatus.waiting
        assert self.tm.tasks_states["xyz"].status == TaskStatus.waiting
        assert len(self.tm.tasks_states["xyz"].subtask_states) == 2
        for ss in self.tm.tasks_states["xyz"].subtask_states.values():
            assert ss.subtask_status == SubtaskStatus.restarted

    @patch("golem.task.taskmanager.get_external_address")
    def test_abort_task(self, mock_addr):
        mock_addr.return_value = self.addr_return
        with self.assertLogs(logger, level="WARNING"):
            assert self.tm.abort_task("xyz") is None
        t = self._get_task_mock()
        self.tm.add_new_task(t)
        with self.assertNoLogs(logger, level="WARNING"):
            self.tm.abort_task("xyz")
        assert self.tm.tasks["xyz"].task_status == TaskStatus.aborted
        assert self.tm.tasks_states["xyz"].status == TaskStatus.aborted

    @patch("golem.task.taskmanager.get_external_address")
    def test_pause_task(self, mock_addr):
        mock_addr.return_value = self.addr_return
        with self.assertLogs(logger, level="WARNING"):
            assert self.tm.pause_task("xyz") is None
        t = self._get_task_mock()
        self.tm.add_new_task(t)
        with self.assertNoLogs(logger, level="WARNING"):
<<<<<<< HEAD
            tm.pause_task("xyz")
        assert tm.tasks["xyz"].task_status == TaskStatus.paused
        assert tm.tasks_states["xyz"].status == TaskStatus.paused

    @patch('golem.network.p2p.node.Node.collect_network_info')
    def test_get_tasks(self, _):
        tm = TaskManager("ABC", Node(), root_path=self.path)

        count = 3

        tasks, tasks_states, task_id, subtask_id = self.__build_tasks(count)

        tm.tasks = tasks
        tm.tasks_states = tasks_states
        tm.subtask2task_mapping = self.__build_subtask2task(tasks)

        one_task = tm.get_dict_task(task_id)
        assert one_task
        assert isinstance(one_task, dict)
        assert len(one_task)

        all_tasks = tm.get_dict_tasks()

        assert all_tasks
        assert isinstance(all_tasks, list)
        assert len(all_tasks) == count
        assert all([isinstance(t, dict) for t in all_tasks])

        one_subtask = tm.get_dict_subtask(subtask_id)

        assert one_subtask
        assert isinstance(one_subtask, dict)
        assert len(one_subtask)

        task_subtasks = tm.get_dict_subtasks(task_id)

        assert task_subtasks
        assert isinstance(task_subtasks, list)
        assert all([isinstance(t, dict) for t in task_subtasks])

    @classmethod
    def __build_tasks(cls, n):

        tasks = dict()
        tasks_states = dict()
        task_id = None
        subtask_id = None

        for i in xrange(0, n):

            task = Mock()
            task.header.task_id = str(uuid.uuid4())
            task.get_total_tasks.return_value = i + 2
            task.get_progress.return_value = i * 10

            state = Mock()
            state.status = 'waiting'
            state.remaining_time = 100 - i

            subtask_states, subtask_id = cls.__build_subtasks(n)

            state.subtask_states = subtask_states
            task.subtask_states = subtask_states

            task_id = task.header.task_id

            tasks[task.header.task_id] = task
            tasks_states[task.header.task_id] = state

        return tasks, tasks_states, task_id, subtask_id

    @staticmethod
    def __build_subtasks(n):

        subtasks = dict()
        subtask_id = None

        for i in xrange(0, n):

            subtask = Mock()
            subtask.subtask_id = str(uuid.uuid4())
            subtask.computer = ComputerState()
            subtask.computer.node_name = 'node_{}'.format(i)
            subtask.computer.node_id = 'deadbeef0{}'.format(i)
            subtask_id = subtask.subtask_id

            subtasks[subtask.subtask_id] = subtask

        return subtasks, subtask_id

    @staticmethod
    def __build_subtask2task(tasks):
        subtask2task = dict()
        for k, t in tasks.items():
            print k, t.subtask_states
            for sk, st in t.subtask_states.items():
                subtask2task[st.subtask_id] = t.header.task_id
        return subtask2task
=======
            self.tm.pause_task("xyz")
        assert self.tm.tasks["xyz"].task_status == TaskStatus.paused
        assert self.tm.tasks_states["xyz"].status == TaskStatus.paused
>>>>>>> ab4ab799
<|MERGE_RESOLUTION|>--- conflicted
+++ resolved
@@ -417,10 +417,9 @@
         t = self._get_task_mock()
         self.tm.add_new_task(t)
         with self.assertNoLogs(logger, level="WARNING"):
-<<<<<<< HEAD
-            tm.pause_task("xyz")
-        assert tm.tasks["xyz"].task_status == TaskStatus.paused
-        assert tm.tasks_states["xyz"].status == TaskStatus.paused
+            self.tm.pause_task("xyz")
+        assert self.tm.tasks["xyz"].task_status == TaskStatus.paused
+        assert self.tm.tasks_states["xyz"].status == TaskStatus.paused
 
     @patch('golem.network.p2p.node.Node.collect_network_info')
     def test_get_tasks(self, _):
@@ -515,9 +514,4 @@
             print k, t.subtask_states
             for sk, st in t.subtask_states.items():
                 subtask2task[st.subtask_id] = t.header.task_id
-        return subtask2task
-=======
-            self.tm.pause_task("xyz")
-        assert self.tm.tasks["xyz"].task_status == TaskStatus.paused
-        assert self.tm.tasks_states["xyz"].status == TaskStatus.paused
->>>>>>> ab4ab799
+        return subtask2task