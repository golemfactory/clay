--- conflicted
+++ resolved
@@ -11,25 +11,16 @@
 
 class TestTaskManager(LogTestCase, TestDirFixture):
     @staticmethod
-<<<<<<< HEAD
     def _get_task_mock(task_id="xyz", subtask_id="xxyyzz", timeout=120, subtask_timeout=120):
-=======
-    def _get_task_mock(task_id="xyz", subtask_id="xxyyzz"):
->>>>>>> fe20716b
         task_mock = Mock()
         task_mock.header.task_id = task_id
         task_mock.header.resource_size = 2 * 1024
         task_mock.header.estimated_memory = 3 * 1024
         task_mock.header.max_price = 10000
-<<<<<<< HEAD
         task_mock.header.deadline = timeout_to_deadline(timeout)
         task_mock.query_extra_data.return_value.task_id = task_id
         task_mock.query_extra_data.return_value.subtask_id = subtask_id
         task_mock.query_extra_data.return_value.deadline = timeout_to_deadline(subtask_timeout)
-=======
-        task_mock.query_extra_data.return_value.task_id = task_id
-        task_mock.query_extra_data.return_value.subtask_id = subtask_id
->>>>>>> fe20716b
         return task_mock
 
     def test_get_next_subtask(self):
@@ -107,7 +98,7 @@
 
         task_mock = self._get_task_mock()
         task_mock.get_resources = get_resources
-<<<<<<< HEAD
+
         tm.add_new_task(task_mock)
 
         assert tm.get_resources(task_id, task_mock.header) is resources
@@ -138,11 +129,4 @@
         time.sleep(1)
         tm.remove_old_tasks()
         assert tm.tasks_states["mno"].status == TaskStatus.timeout
-        assert tm.tasks_states["mno"].subtask_states["mmnnoo"].subtask_status == SubtaskStatus.failure
-=======
-
-        tm.add_new_task(task_mock)
-
-        assert tm.get_resources(task_id, task_mock.header) is resources
-        assert not tm.get_resources(task_id + "2", task_mock.header)
->>>>>>> fe20716b
+        assert tm.tasks_states["mno"].subtask_states["mmnnoo"].subtask_status == SubtaskStatus.failure