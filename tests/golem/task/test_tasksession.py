<<<<<<< HEAD
from golem_messages.message import ComputeTaskDef
=======
from golem_messages import message
>>>>>>> 16f256fa
import os
import pickle
import random
import unittest
from unittest.mock import Mock, MagicMock, patch
import uuid


from apps.core.task.coretask import TaskResourceHeader
from golem import model
from golem import testutils
from golem.core.databuffer import DataBuffer
from golem.core.keysauth import KeysAuth, EllipticalKeysAuth
from golem.docker.environment import DockerEnvironment
from golem.docker.image import DockerImage
from golem.network.p2p.node import Node
from golem_messages import message
from golem.network.transport.tcpnetwork import BasicProtocol
from golem.task.taskbase import ResultType
from golem.task.taskserver import WaitingTaskResult
from golem.task.tasksession import TaskSession, logger
from golem.tools.assertlogs import LogTestCase
from golem.core.variables import PROTOCOL_CONST


class DockerEnvironmentMock(DockerEnvironment):
    DOCKER_IMAGE = ""
    DOCKER_TAG = ""
    ENV_ID = ""
    APP_DIR = ""
    SCRIPT_NAME = ""
    SHORT_DESCRIPTION = ""


class TestTaskSession(LogTestCase, testutils.TempDirFixture,
                      testutils.PEP8MixIn):
    PEP8_FILES = ['golem/task/tasksession.py', ]

    def setUp(self):
        super(TestTaskSession, self).setUp()
        random.seed()
        self.task_session = TaskSession(Mock())

    @patch('golem.task.tasksession.TaskSession.send')
    def test_hello(self, send_mock):
        self.task_session.conn.server.get_key_id.return_value = key_id = 'key id%d' % (random.random() * 1000,)
        self.task_session.send_hello()
        expected = [
            ['rand_val', self.task_session.rand_val],
            ['proto_id', PROTOCOL_CONST.TASK_ID],
            ['node_name', None],
            ['node_info', None],
            ['port', 0],
            ['client_ver', 0],
            ['client_key_id', key_id],
            ['solve_challenge', False],
            ['challenge', None],
            ['difficulty', 0],
            ['metadata', None],
        ]
        msg = send_mock.call_args[0][0]
        self.assertEqual(msg.slots(), expected)

    def test_encrypt(self):
        ts = TaskSession(Mock())
        data = "ABC"

        ts.key_id = "123"
        ts.encrypt(data)
        ts.task_server.encrypt.assert_called_with(data, "123")

        ts.task_server = None
        with self.assertLogs(logger, level='WARNING'):
            self.assertEqual(ts.encrypt(data), data)

    def test_decrypt(self):
        ts = TaskSession(Mock())
        data = "ABC"

        res = ts.decrypt(data)
        ts.task_server.decrypt.assert_called_with(data)
        self.assertIsNotNone(res)

        ts.task_server.decrypt = Mock(side_effect=AssertionError("Encrypt error"))
        with self.assertLogs(logger, level='INFO') as l:
            res = ts.decrypt(data)
        self.assertTrue(any("maybe it's not encrypted?" in log for log in l.output))
        self.assertFalse(any("Encrypt error" in log for log in l.output))
        self.assertEqual(res, data)

        ts.task_server.decrypt = Mock(side_effect=ValueError("Different error"))
        with self.assertLogs(logger, level='DEBUG') as l:
            res = ts.decrypt(data)
        self.assertTrue(any("Different error" in log for log in l.output))
        self.assertIsNone(res)

        ts.task_server = None
        data = "ABC"
        with self.assertLogs(logger, level='WARNING'):
            self.assertEqual(ts.encrypt(data), data)

    def test_request_task(self):
        conn = Mock(server=Mock(deny_set=set()))
        ts = TaskSession(conn)
        ts._get_handshake = Mock(return_value={})
        ts.verified = True
        ts.request_task("ABC", "xyz", 1030, 30, 3, 1, 8)
        mt = ts.conn.send_message.call_args[0][0]
        self.assertIsInstance(mt, message.MessageWantToComputeTask)
        self.assertEqual(mt.node_name, "ABC")
        self.assertEqual(mt.task_id, "xyz")
        self.assertEqual(mt.perf_index, 1030)
        self.assertEqual(mt.price, 30)
        self.assertEqual(mt.max_resource_size, 3)
        self.assertEqual(mt.max_memory_size, 1)
        self.assertEqual(mt.num_cores, 8)
        ts2 = TaskSession(conn)
        ts2.verified = True
        ts2.key_id = "DEF"
        ts2.can_be_not_encrypted.append(mt.TYPE)
        ts2.can_be_unsigned.append(mt.TYPE)
        ts2.task_server.should_accept_provider.return_value = False
        ts2.task_server.config_desc.max_price = 100
        ts2.task_manager.get_next_subtask.return_value = ("CTD", False, False)
        ts2.interpret(mt)
        ms = ts2.conn.send_message.call_args[0][0]
        self.assertIsInstance(ms, message.MessageCannotAssignTask)
        self.assertEqual(ms.task_id, mt.task_id)
        ts2.task_server.should_accept_provider.return_value = True
        ts2.interpret(mt)
        ms = ts2.conn.send_message.call_args[0][0]
        self.assertIsInstance(ms, message.MessageTaskToCompute)
        ts2.task_manager.get_next_subtask.return_value = ("CTD", True, False)
        ts2.interpret(mt)
        ms = ts2.conn.send_message.call_args[0][0]
        self.assertIsInstance(ms, message.MessageCannotAssignTask)
        self.assertEqual(ms.task_id, mt.task_id)
        ts2.task_manager.get_node_id_for_subtask.return_value = "DEF"
        ts2._react_to_cannot_compute_task(message.MessageCannotComputeTask(message.MessageCannotComputeTask.REASON.WrongCTD))
        assert ts2.task_manager.task_computation_failure.called
        ts2.task_manager.task_computation_failure.called = False
        ts2.task_manager.get_node_id_for_subtask.return_value = "___"
        ts2._react_to_cannot_compute_task(message.MessageCannotComputeTask(message.MessageCannotComputeTask.REASON.WrongCTD))
        assert not ts2.task_manager.task_computation_failure.called

    def test_send_report_computed_task(self):
        ts = TaskSession(Mock())
        ts.verified = True
        ts.task_server.get_node_name.return_value = "ABC"
        n = Node()
        wtr = WaitingTaskResult("xyz", "xxyyzz", "result", ResultType.DATA,
                                13190, 10, 0, "10.10.10.10",
                                30102, "key1", n)

        ts.send_report_computed_task(wtr, "10.10.10.10", 30102, "0x00", n)
        ms = ts.conn.send_message.call_args[0][0]
        self.assertIsInstance(ms, message.MessageReportComputedTask)
        self.assertEqual(ms.subtask_id, "xxyyzz")
        self.assertEqual(ms.result_type, ResultType.DATA)
        self.assertEqual(ms.computation_time, 13190)
        self.assertEqual(ms.node_name, "ABC")
        self.assertEqual(ms.address, "10.10.10.10")
        self.assertEqual(ms.port, 30102)
        self.assertEqual(ms.eth_account, "0x00")
        self.assertEqual(ms.extra_data, [])
        self.assertEqual(ms.node_info, n)
        ts2 = TaskSession(Mock())
        ts2.verified = True
        ts2.key_id = "DEF"
        ts2.can_be_not_encrypted.append(ms.TYPE)
        ts2.can_be_unsigned.append(ms.TYPE)
        ts2.task_manager.subtask2task_mapping = {"xxyyzz": "xyz"}
        ts2.interpret(ms)
        ts2.task_server.receive_subtask_computation_time.assert_called_with(
            "xxyyzz", 13190)
        wtr.result_type = "UNKNOWN"
        with self.assertLogs(logger, level="ERROR"):
            ts.send_report_computed_task(wtr, "10.10.10.10", 30102, "0x00", n)

    def test_react_to_hello(self):
        conn = MagicMock()

        node = Node(node_name='node', key='ffffffff')
        keys_auth = KeysAuth(self.path)
        keys_auth.key = node.key
        keys_auth.key_id = node.key

        ts = TaskSession(conn)
        ts.task_server = Mock()
        ts.disconnect = Mock()
        ts.send = Mock()

        def create_verify(value):
            def verify(*args):
                return value

            return verify

        key_id = 'deadbeef'
        peer_info = MagicMock()
        peer_info.key = key_id
        msg = message.MessageHello(port=1, node_name='node2', client_key_id=key_id, node_info=peer_info,
                           proto_id=-1)

        ts.verify = create_verify(False)
        ts._react_to_hello(msg)
        ts.disconnect.assert_called_with(
            message.MessageDisconnect.REASON.Unverified)

        ts.verify = create_verify(True)
        ts._react_to_hello(msg)
        ts.disconnect.assert_called_with(
            message.MessageDisconnect.REASON.ProtocolVersion)

        msg.proto_id = PROTOCOL_CONST.TASK_ID

        ts._react_to_hello(msg)
        assert ts.send.called

    def test_result_received(self):
        conn = Mock()
        ts = TaskSession(conn)
        ts.task_server = Mock()
        ts.task_manager = Mock()
        ts.task_manager.verify_subtask.return_value = True

        extra_data = dict(
            # the result is explicitly serialized using cPickle
            result=pickle.dumps({'stdout': 'xyz'}),
            result_type=None,
            subtask_id='xxyyzz'
        )

        ts.result_received(extra_data, decrypt=False)

        assert ts.msgs_to_send
        assert isinstance(ts.msgs_to_send[0], message.MessageSubtaskResultRejected)
        assert conn.close.called

        extra_data.update(dict(
            result_type=ResultType.DATA,
        ))
        conn.close.called = False
        ts.msgs_to_send = []

        ts.result_received(extra_data, decrypt=False)

        assert ts.msgs_to_send
        assert ts.msgs_to_send[0].__class__ == message.MessageSubtaskResultAccepted
        assert conn.close.called

        extra_data.update(dict(
            subtask_id=None,
        ))
        conn.close.called = False
        ts.msgs_to_send = []

        ts.result_received(extra_data, decrypt=False)

        assert not ts.msgs_to_send
        assert conn.close.called

    def test_react_to_task_result_hash(self):

        def create_pull_package(result):
            def pull_package(multihash, task_id, subtask_id,
                             secret, success, error, *args, **kwargs):
                if result:
                    success(Mock())
                else:
                    error(Exception('Pull failed'))

            return pull_package

        conn = Mock()
        ts = TaskSession(conn)
        ts.result_received = Mock()
        ts.task_manager.subtask2task_mapping = dict()

        subtask_id = 'xxyyzz'
        secret = 'pass'
        multihash = 'multihash'

        ts.task_manager.subtask2task_mapping[subtask_id] = 'xyz'

        msg = message.MessageTaskResultHash(subtask_id=subtask_id, secret=secret, multihash=multihash,
                                    options=Mock())

        ts.task_manager.task_result_manager.pull_package = create_pull_package(True)
        ts._react_to_task_result_hash(msg)
        assert ts.result_received.called

        ts.task_manager.task_result_manager.pull_package = create_pull_package(False)
        ts._react_to_task_result_hash(msg)
        assert ts.task_server.reject_result.called
        assert ts.task_manager.task_computation_failure.called

        msg.subtask_id = "UNKNOWN"
        with self.assertLogs(logger, level="ERROR"):
            ts._react_to_task_result_hash(msg)

    def test_react_to_task_to_compute(self):
        conn = Mock()
        ts = TaskSession(conn)
        ts.key_id = "KEY_ID"
        ts.task_manager = Mock()
        ts.task_computer = Mock()
        ts.task_server = Mock()
        ts.send = Mock()

        env = Mock()
        env.docker_images = [DockerImage("dockerix/xii", tag="323")]
        env.allow_custom_main_program_file = False
        env.get_source_code.return_value = None
        ts.task_server.get_environment_by_id.return_value = env

        reasons = message.MessageCannotComputeTask.REASON

        def __reset_mocks():
            ts.task_manager.reset_mock()
            ts.task_computer.reset_mock()
            conn.reset_mock()

        # msg.ctd is None -> failure
        msg = message.MessageTaskToCompute()
        ts._react_to_task_to_compute(msg)
        ts.task_server.add_task_session.assert_not_called()
        ts.task_computer.task_given.assert_not_called()
        ts.task_manager.comp_task_keeper.receive_subtask.assert_not_called()
        ts.send.assert_not_called()
        ts.task_computer.session_closed.assert_called_with()
        assert conn.close.called

        # No source code in the local environment -> failure
        __reset_mocks()
        ctd = ComputeTaskDef()
        ctd['key_id'] = "KEY_ID"
        ctd['subtask_id'] = "SUBTASKID"
        ctd['task_owner'] = Node()
        ctd['task_owner'].key = "KEY_ID"
        ctd['return_address'] = "10.10.10.10"
        ctd['return_port'] = 1112
        ctd['docker_images'] = [DockerImage("dockerix/xiii", tag="323")]
        msg = message.MessageTaskToCompute(ctd)
        ts._react_to_task_to_compute(msg)
        ts.task_manager.comp_task_keeper.receive_subtask.assert_not_called()
        ts.task_computer.session_closed.assert_called_with()
        assert conn.close.called

        # Source code from local environment -> proper execution
        __reset_mocks()
        env.get_source_code.return_value = "print 'Hello world'"
        ts._react_to_task_to_compute(msg)
        ts.task_manager.comp_task_keeper.receive_subtask.assert_called_with(ctd)
        ts.task_computer.session_closed.assert_not_called()
        ts.task_server.add_task_session.assert_called_with("SUBTASKID", ts)
        ts.task_computer.task_given.assert_called_with(ctd)
        conn.close.assert_not_called()

        # Wrong key id -> failure
        __reset_mocks()
        ctd['key_id'] = "KEY_ID2"
        ts._react_to_task_to_compute(message.MessageTaskToCompute(ctd))
        ts.task_manager.comp_task_keeper.receive_subtask.assert_not_called()
        ts.task_computer.session_closed.assert_called_with()
        assert conn.close.called

        # Wrong task owner key id -> failure
        __reset_mocks()
        ctd['key_id'] = "KEY_ID"
        ctd['task_owner'].key = "KEY_ID2"
        ts._react_to_task_to_compute(message.MessageTaskToCompute(ctd))
        ts.task_manager.comp_task_keeper.receive_subtask.assert_not_called()
        ts.task_computer.session_closed.assert_called_with()
        assert conn.close.called

        # Wrong return port -> failure
        __reset_mocks()
        ctd['task_owner'].key = "KEY_ID"
        ctd['return_port'] = 0
        ts._react_to_task_to_compute(message.MessageTaskToCompute(ctd))
        ts.task_manager.comp_task_keeper.receive_subtask.assert_not_called()
        ts.task_computer.session_closed.assert_called_with()
        assert conn.close.called

        # Proper port and key -> proper execution
        __reset_mocks()
        ctd['task_owner'].key = "KEY_ID"
        ctd['return_port'] = 1319
        ts._react_to_task_to_compute(message.MessageTaskToCompute(ctd))
        conn.close.assert_not_called()

        # Allow custom code / no code in ComputeTaskDef -> failure
        __reset_mocks()
        env.allow_custom_main_program_file = True
        ctd['src_code'] = ""
        ts._react_to_task_to_compute(message.MessageTaskToCompute(ctd))
        ts.task_manager.comp_task_keeper.receive_subtask.assert_not_called()
        ts.task_computer.session_closed.assert_called_with()
        assert conn.close.called

        # Allow custom code / code in ComputerTaskDef -> proper execution
        __reset_mocks()
        ctd['src_code'] = "print 'Hello world!'"
        ts._react_to_task_to_compute(message.MessageTaskToCompute(ctd))
        ts.task_computer.session_closed.assert_not_called()
        ts.task_server.add_task_session.assert_called_with("SUBTASKID", ts)
        ts.task_computer.task_given.assert_called_with(ctd)
        conn.close.assert_not_called()

        # No environment available -> failure
        __reset_mocks()
        ts.task_server.get_environment_by_id.return_value = None
        ts._react_to_task_to_compute(message.MessageTaskToCompute(ctd))
        assert ts.err_msg == reasons.WrongEnvironment
        ts.task_manager.comp_task_keeper.receive_subtask.assert_not_called()
        ts.task_computer.session_closed.assert_called_with()
        assert conn.close.called

        # Envrionment is Docker environment but with different images -> failure
        __reset_mocks()
        ts.task_server.get_environment_by_id.return_value = \
            DockerEnvironmentMock(additional_images=[
                DockerImage("dockerix/xii", tag="323"),
                DockerImage("dockerix/xiii", tag="325"),
                DockerImage("dockerix/xiii")
            ])
        ts._react_to_task_to_compute(message.MessageTaskToCompute(ctd))
        assert ts.err_msg == reasons.WrongDockerImages
        ts.task_manager.comp_task_keeper.receive_subtask.assert_not_called()
        ts.task_computer.session_closed.assert_called_with()
        assert conn.close.called

        # Envrionment is Docker environment with proper images, but no srouce code -> failure
        __reset_mocks()
        de = DockerEnvironmentMock(additional_images=[
            DockerImage("dockerix/xii", tag="323"),
            DockerImage("dockerix/xiii", tag="325"),
            DockerImage("dockerix/xiii", tag="323")
        ])
        ts.task_server.get_environment_by_id.return_value = de
        ts._react_to_task_to_compute(message.MessageTaskToCompute(ctd))
        assert ts.err_msg == reasons.NoSourceCode
        ts.task_manager.comp_task_keeper.receive_subtask.assert_not_called()
        ts.task_computer.session_closed.assert_called_with()
        assert conn.close.called

        # Proper Docker environment with source code
        __reset_mocks()
        file_name = os.path.join(self.path, "main_program_file")
        with open(file_name, 'w') as f:
            f.write("Hello world!")
        de.main_program_file = file_name
        ts._react_to_task_to_compute(message.MessageTaskToCompute(ctd))
        ts.task_server.add_task_session.assert_called_with("SUBTASKID", ts)
        ts.task_computer.task_given.assert_called_with(ctd)
        conn.close.assert_not_called()

    def test_get_resource(self):
        conn = BasicProtocol()
        conn.transport = Mock()
        conn.server = Mock()

        db = DataBuffer()

        sess = TaskSession(conn)
        sess.send = lambda m: db.append_bytes(m.serialize(lambda x: b'\000'*65))
        sess._can_send = lambda *_: True
        sess.request_resource(str(uuid.uuid4()), TaskResourceHeader("tmp"))

        assert message.Message.deserialize(db.buffered_data, lambda x: x)

    def test_verify(self):
        keys_auth = EllipticalKeysAuth(self.path)
        conn = Mock()
        ts = TaskSession(conn)
        ts.task_server = Mock()
        ts.task_server.verify_sig = keys_auth.verify

        msg = message.MessageRemoveTask()
        assert not ts.verify(msg)
        msg.sig = keys_auth.sign(msg.get_short_hash())
        ts.key_id = keys_auth.get_key_id()
        assert ts.verify(msg)

    @patch("golem.task.tasksession.TaskSession._check_msg", return_value=True)
    def test_react_to_subtask_payment(self, check_msg_mock):
        reward_mock = MagicMock()
        self.task_session.task_server.reward_for_subtask_paid = reward_mock
        subtask_id = str(uuid.uuid4())
        reward = random.randint(1, 2 ** 10)
        transaction_id = str(uuid.uuid4())
        block_number = random.randint(1, 2 ** 10)

        # Pending
        msg = message.MessageSubtaskPayment(
            subtask_id=subtask_id,
            reward=reward
        )

        self.task_session.interpret(msg)
        reward_mock.assert_not_called()

        # Transaction created but not mined
        msg.transaction_id = transaction_id
        self.task_session.interpret(msg)
        reward_mock.assert_not_called()

        # Proper/finished transaction
        msg.block_number = block_number
        self.task_session.interpret(msg)

        reward_mock.assert_called_once_with(
            subtask_id=subtask_id,
            reward=reward,
            transaction_id=transaction_id,
            block_number=block_number
        )


class TestSessionWithDB(testutils.DatabaseFixture):
    def setUp(self):
        super(TestSessionWithDB, self).setUp()
        random.seed()
        self.task_session = TaskSession(Mock())

    @patch('golem.task.tasksession.TaskSession.send')
    def test_inform_worker_about_payment(self, send_mock):
        transaction_id = str(uuid.uuid4())
        block_number = random.randint(1, 2 ** 8)
        payment = model.Payment.create(
            subtask=str(uuid.uuid4()),
            payee=str(uuid.uuid4()),
            value=random.randint(1, 10),
            details=model.PaymentDetails(
                tx=transaction_id,
                block_number=block_number,
            )
        )
        self.task_session.inform_worker_about_payment(payment)
        expected = [
            ['subtask_id', payment.subtask],
            ['reward', payment.value],
            ['transaction_id', transaction_id],
            ['block_number', block_number],
        ]
        self.assertEqual(send_mock.call_args[0][0].slots(), expected)

    @patch('golem.task.tasksession.TaskSession.send')
    def test_request_payment(self, send_mock):
        subtask_id = str(uuid.uuid4())
        expected_income = model.ExpectedIncome.create(
            sender_node=str(uuid.uuid4()),
            sender_node_details=None,
            value=random.randint(1, 10),
            subtask=subtask_id,
            task=str(uuid.uuid4())
        )
        self.task_session.request_payment(expected_income)
        expected = [
            ['subtask_id', subtask_id],
        ]
        self.assertEqual(send_mock.call_args[0][0].slots(), expected)

    @patch('golem.task.tasksession.TaskSession.inform_worker_about_payment')
    def test_react_to_subtask_payment_request(self, inform_mock) -> None:
        subtask_id = str(uuid.uuid4())
        msg = message.MessageSubtaskPaymentRequest(subtask_id=subtask_id)
        # Payment does not exist
        self.task_session._react_to_subtask_payment_request(msg)
        inform_mock.assert_not_called()

        # Payment exists
        payment = model.Payment.create(
            subtask=subtask_id,
            payee=str(uuid.uuid4()),
            value=random.randint(1, 10),
            details=model.PaymentDetails()
        )
        self.task_session._react_to_subtask_payment_request(msg)
        inform_mock.assert_called_once_with(payment)


def executor_success(req, success, error):
    success(('filename', 'multihash'))


def executor_recoverable_error(req, success, error):
    error(EnvironmentError())


def executor_error(req, success, error):
    error(Exception())


class TestCreatePackage(unittest.TestCase):
    def setUp(self):
        conn = Mock()
        ts = TaskSession(conn)
        ts.dropped = Mock()
        ts.result_received = Mock()
        ts.send = Mock()
        ts.task_manager = Mock()

        subtask_id = 'xxyyzz'

        res = Mock()
        res.subtask_id = subtask_id
        ts.task_server.get_waiting_task_result.return_value = res

        msg = message.MessageGetTaskResult(subtask_id=subtask_id)

        self.subtask_id = subtask_id
        self.ts = ts
        self.msg = msg

    @patch('golem.task.tasksession.async_run', side_effect=executor_success)
    def test_send_task_result_hash_success(self, _):
        ts = self.ts
        ts._react_to_get_task_result(self.msg)

        assert ts.send.called
        assert not ts.dropped.called

    @patch('golem.task.tasksession.async_run', side_effect=executor_recoverable_error)
    def test_send_task_result_hash_recoverable_error(self, _):
        ts = self.ts
        ts._react_to_get_task_result(self.msg)

        assert not ts.send.called
        assert ts.task_server.retry_sending_task_result.called

    @patch('golem.task.tasksession.async_run', side_effect=executor_error)
    def test_send_task_result_hash_unrecoverable_error(self, _):
        ts = self.ts
        ts._react_to_get_task_result(self.msg)

        assert ts.send.called
        assert ts.dropped.called<|MERGE_RESOLUTION|>--- conflicted
+++ resolved
@@ -1,8 +1,4 @@
-<<<<<<< HEAD
-from golem_messages.message import ComputeTaskDef
-=======
 from golem_messages import message
->>>>>>> 16f256fa
 import os
 import pickle
 import random
@@ -19,7 +15,6 @@
 from golem.docker.environment import DockerEnvironment
 from golem.docker.image import DockerImage
 from golem.network.p2p.node import Node
-from golem_messages import message
 from golem.network.transport.tcpnetwork import BasicProtocol
 from golem.task.taskbase import ResultType
 from golem.task.taskserver import WaitingTaskResult
@@ -338,7 +333,7 @@
 
         # No source code in the local environment -> failure
         __reset_mocks()
-        ctd = ComputeTaskDef()
+        ctd = message.ComputeTaskDef()
         ctd['key_id'] = "KEY_ID"
         ctd['subtask_id'] = "SUBTASKID"
         ctd['task_owner'] = Node()
@@ -395,7 +390,7 @@
         ts._react_to_task_to_compute(message.MessageTaskToCompute(ctd))
         conn.close.assert_not_called()
 
-        # Allow custom code / no code in ComputeTaskDef -> failure
+        # Allow custom code / no code in message.ComputeTaskDef -> failure
         __reset_mocks()
         env.allow_custom_main_program_file = True
         ctd['src_code'] = ""
