--- conflicted
+++ resolved
@@ -122,11 +122,7 @@
             'price': 30,
             'max_resource_size': 3,
             'max_memory_size': 1,
-<<<<<<< HEAD
-=======
-            'num_cores': 8,
             'task_header': self._get_task_header()
->>>>>>> a21c8382
         }
 
     def _get_wtct(self):
