--- conflicted
+++ resolved
@@ -822,11 +822,7 @@
         self.assertIsInstance(sra.task_to_compute, message.tasks.TaskToCompute)
 
 
-<<<<<<< HEAD
 class ReportComputedTaskTest(ConcentMessageMixin, LogTestCase):
-=======
-class ReportComputedTaskTest(LogTestCase):
->>>>>>> 366aa9c9
 
     @staticmethod
     def _create_pull_package(result):
@@ -867,7 +863,6 @@
         gsam.start()
         self.addCleanup(gsam.stop)
 
-<<<<<<< HEAD
     def _prepare_report_computed_task(self, **kwargs):
         return factories.messages.ReportComputedTask(
             subtask_id=self.subtask_id,
@@ -875,35 +870,21 @@
             **kwargs,
         )
 
-=======
->>>>>>> 366aa9c9
     def test_result_received(self):
-        msg = factories.messages.ReportComputedTask(
-            subtask_id=self.subtask_id,
-            task_to_compute__compute_task_def__task_id=self.task_id,
-        )
-
+        msg = self._prepare_report_computed_task()
         self.ts.task_manager.task_result_manager.pull_package = \
             self._create_pull_package(True)
 
         self.ts._react_to_report_computed_task(msg)
-<<<<<<< HEAD
         self.assertTrue(self.ts.result_received.called)
 
         cancel = self.ts.concent_service.cancel_task_message
         self.assert_concent_cancel(
-            cancel, self.subtask_id, 'ForceGetTaskResult')
-
-=======
-        assert self.ts.result_received.called
-
->>>>>>> 366aa9c9
+            cancel.call_args[0], self.subtask_id, 'ForceGetTaskResult')
+
     def test_reject_result_pull_failed_no_concent(self):
-        msg = factories.messages.ReportComputedTask(
-            subtask_id=self.subtask_id,
-            task_to_compute__compute_task_def__task_id=self.task_id,
-            task_to_compute__concent_enabled=False
-        )
+        msg = self._prepare_report_computed_task(
+            task_to_compute__concent_enabled=False)
 
         self.ts.task_manager.task_result_manager.pull_package = \
             self._create_pull_package(False)
@@ -913,12 +894,8 @@
         assert self.ts.task_manager.task_computation_failure.called
 
     def test_reject_result_pull_failed_with_concent(self):
-        msg = factories.messages.ReportComputedTask(
-            subtask_id=self.subtask_id,
-            task_to_compute__compute_task_def__task_id=self.task_id,
-            task_to_compute__concent_enabled=True
-        )
-<<<<<<< HEAD
+        msg = self._prepare_report_computed_task(
+            task_to_compute__concent_enabled=True)
 
         self.ts.task_manager.task_result_manager.pull_package = \
             self._create_pull_package(False)
@@ -926,25 +903,13 @@
         self.ts._react_to_report_computed_task(msg)
         stm = self.ts.concent_service.submit_task_message
         self.assertEqual(stm.call_count, 2)
-=======
->>>>>>> 366aa9c9
 
         self.assert_concent_submit(stm.call_args_list[0][0], self.subtask_id,
                                    message.concents.ForceGetTaskResult)
         self.assert_concent_submit(stm.call_args_list[1][0], self.subtask_id,
                                    message.concents.ForceGetTaskResult)
 
-<<<<<<< HEAD
         # ensure the first call is delayed
         self.assertGreater(stm.call_args_list[0][0][2], datetime.timedelta(0))
         # ensure the second one is not
-        self.assertEqual(len(stm.call_args_list[1][0]), 2)
-=======
-        self.ts._react_to_report_computed_task(msg)
-        stm = self.ts.concent_service.submit_task_message
-        stm.assert_called_once_with(self.subtask_id, ANY)
-        self.assertIsInstance(
-            stm.call_args[0][1],
-            message.concents.ForceGetTaskResult
-        )
->>>>>>> 366aa9c9
+        self.assertEqual(len(stm.call_args_list[1][0]), 2)