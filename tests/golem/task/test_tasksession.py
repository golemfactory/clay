--- conflicted
+++ resolved
@@ -386,18 +386,10 @@
         self.conn = Mock()
         self.conn.server.client.transaction_system.deposit_contract_address = \
             EthereumConfig().deposit_contract_address
-<<<<<<< HEAD
-        app = Mock()
-        app.builder.TASK_CLASS.\
-            PROVIDER_MARKET_STRATEGY = ProviderBrassMarketStrategy
-        self.conn.server.client.apps_manager.get_app_for_env = Mock(
-            return_value=app
-=======
         task_class = Mock()
         task_class.PROVIDER_MARKET_STRATEGY = ProviderBrassMarketStrategy
         self.conn.server.client.apps_manager.get_task_class_for_env = Mock(
             return_value=task_class
->>>>>>> 10aebd5a
         )
         self.task_session = TaskSession(self.conn)
         self.peer_keys = cryptography.ECCx(None)
