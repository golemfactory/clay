--- conflicted
+++ resolved
@@ -28,12 +28,9 @@
 from golem.task.tasksession import TaskSession, logger, get_task_message
 from golem.tools.assertlogs import LogTestCase
 from tests import factories
-<<<<<<< HEAD
 from tests.factories import p2p as p2p_factories
 from tests.factories import messages as msg_factories
-=======
 from tests.factories.taskserver import WaitingTaskResultFactory
->>>>>>> 5f188b44
 
 
 def fill_slots(msg):
@@ -171,25 +168,10 @@
             compute_task_def__deadline=calendar.timegm(time.gmtime()) + 3600,
         )
         ts.task_server.get_key_id.return_value = 'key id'
-<<<<<<< HEAD
-        ts.send_report_computed_task(wtr, "10.10.10.10", 30102, "0x00", n)
-
-        ms: message.ReportComputedTask = ts.conn.send_message.call_args[0][0]
-        self.assertIsInstance(ms, message.ReportComputedTask)
-        self.assertEqual(ms.subtask_id, "xxyyzz")
-        self.assertEqual(ms.result_type, ResultType.DATA)
-        self.assertEqual(ms.computation_time, 13190)
-        self.assertEqual(ms.node_name, "ABC")
-        self.assertEqual(ms.address, "10.10.10.10")
-        self.assertEqual(ms.port, 30102)
-        self.assertEqual(ms.eth_account, "0x00")
-        self.assertEqual(ms.extra_data, [])
-        self.assertEqual(ms.node_info, n.to_dict())
-=======
         ts.send_report_computed_task(
             wtr, wtr.owner_address, wtr.owner_port, "0x00", wtr.owner)
 
-        rct = ts.conn.send_message.call_args[0][0]
+        rct: message.ReportComputedTask = ts.conn.send_message.call_args[0][0]
         self.assertIsInstance(rct, message.ReportComputedTask)
         self.assertEqual(rct.subtask_id, wtr.subtask_id)
         self.assertEqual(rct.result_type, ResultType.DATA)
@@ -202,7 +184,6 @@
         self.assertEqual(rct.node_info, wtr.owner.to_dict())
         self.assertEqual(rct.multihash, wtr.result_hash)
         self.assertEqual(rct.secret, wtr.result_secret)
->>>>>>> 5f188b44
 
         ts2 = TaskSession(Mock())
         ts2.verified = True
@@ -219,15 +200,11 @@
         ts2.task_manager.get_node_id_for_subtask.return_value = "DEF"
         get_mock.side_effect = history.MessageNotFound
 
-<<<<<<< HEAD
         with patch(
                 'golem.network.concent.helpers'
                 '.process_report_computed_task',
                 return_value=msg_factories.AckReportComputedTask()):
-            ts2.interpret(ms)
-=======
-        ts2.interpret(rct)
->>>>>>> 5f188b44
+            ts2.interpret(rct)
         ts2.task_server.receive_subtask_computation_time.assert_called_with(
             wtr.subtask_id, wtr.computing_time)
         wtr.result_type = "UNKNOWN"
