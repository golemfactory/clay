--- conflicted
+++ resolved
@@ -61,13 +61,10 @@
     return A()
 
 
-<<<<<<< HEAD
-=======
 def mock_market_strategy():
     return RequestorBrassMarketStrategy
 
 
->>>>>>> 9a78c781
 def fill_slots(msg):
     for slot in msg.__slots__:
         if hasattr(msg, slot):
@@ -284,11 +281,7 @@
     def _fake_send_ttc(self):
         wtct = self._get_wtct()
         ts = self._get_requestor_tasksession(accept_provider=True)
-<<<<<<< HEAD
         ts.task_server.config_desc.offer_pooling_interval = 0
-=======
-        ts.task_server.config_desc.offer_pooling_interval = 1
->>>>>>> 9a78c781
         ts.task_server.get_resources.return_value = \
             self.additional_dir_content([5, [2], [4]])
         self._fake_add_task()
