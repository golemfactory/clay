--- conflicted
+++ resolved
@@ -92,23 +92,13 @@
 class TestTaskPreset(DatabaseFixture):
     def test_default_fields(self):
         tp = m.TaskPreset()
-<<<<<<< HEAD
-        assert datetime.now(tz=timezone.utc) >= tp.created_date
-        assert datetime.now(tz=timezone.utc) >= tp.modified_date
-=======
         self.assertGreaterEqual(datetime.now(tz=timezone.utc), tp.created_date)
         self.assertGreaterEqual(datetime.now(tz=timezone.utc), tp.modified_date)
->>>>>>> d71f6921
 
 
 class TestPerformance(DatabaseFixture):
     def test_default_fields(self):
         perf = m.Performance()
-<<<<<<< HEAD
-        assert datetime.now(tz=timezone.utc) >= perf.created_date
-        assert datetime.now(tz=timezone.utc) >= perf.modified_date
-        assert perf.value == 0.0
-=======
         self.assertGreaterEqual(datetime.now(tz=timezone.utc),
                                 perf.created_date)
         self.assertGreaterEqual(datetime.now(tz=timezone.utc),
@@ -116,7 +106,6 @@
         self.assertEqual(perf.value, 0.0)
         self.assertEqual(perf.min_accepted_step, 300.0)
         self.assertEqual(perf.cpu_usage, 0)
->>>>>>> d71f6921
 
     def test_constraints(self):
         perf = m.Performance()
