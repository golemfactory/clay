--- conflicted
+++ resolved
@@ -24,21 +24,14 @@
 
 class TestPayment(DatabaseFixture):
     def test_payment_big_value(self):
-<<<<<<< HEAD
         value = 10000 * 10 ** 18
         self.assertGreater(value, 2 ** 64)
-        payment = m_factory.TaskPayment(
-            value=value,
-=======
-        value = 10000 * 10**18
-        self.assertGreater(value, 2**64)
         m_factory.TaskPayment(
             expected_amount=value
         )
         self.assertEqual(
             m.TaskPayment.select().first().expected_amount,
             value
->>>>>>> 93f22e9e
         )
 
 
