import cPickle
import os
import unittest
from collections import namedtuple
from contextlib import contextmanager

from ethereum.utils import denoms
from mock import Mock

from apps.core.benchmark.benchmark import Benchmark
from apps.blender.task.blenderrendertask import BlenderRenderTaskBuilder, BlenderRendererOptions, BlenderRenderTask
from apps.rendering.task.renderingtaskstate import RenderingTaskDefinition

from golem.appconfig import AppConfig, MIN_MEMORY_SIZE
from golem.clientconfigdescriptor import ClientConfigDescriptor
from golem.core.simpleserializer import DictSerializer
from golem.interface.client.account import account
from golem.interface.client.environments import Environments
from golem.interface.client.network import Network
from golem.interface.client.payments import incomes, payments
from golem.interface.client.resources import Resources
from golem.interface.client.settings import Settings, _virtual_mem, _cpu_count
from golem.interface.client.tasks import Subtasks, Tasks
from golem.interface.command import CommandResult, client_ctx
from golem.interface.exceptions import CommandException
<<<<<<< HEAD
from golem.resource.dirmanager import DirManager, DirectoryType
=======
from golem.resource.dirmanager import DirManager
from golem.task.tasktester import TaskTester
>>>>>>> aed52d19
from golem.testutils import TempDirFixture


def dbg(result):
    import pprint
    pprint.pprint(result)


class TestAccount(unittest.TestCase):

    def test(self):

        node = Mock()
        node.node_name = 'node1'
        node.key = 'deadbeef'

        client = Mock()
        client.get_node.return_value = node
        client.get_computing_trust.return_value = .01
        client.get_requesting_trust.return_value = .02
        client.get_payment_address.return_value = 'f0f0f0ababab'
        client.get_balance.return_value = 3 * denoms.ether, 2 * denoms.ether, denoms.ether

        with client_ctx(account, client):
            result = account()
            assert result == {
                'node_name': 'node1',
                'provider_reputation': 1,
                'requestor_reputation': 2,
                'Golem_ID': 'deadbeef',
                'finances': {
                    'available_balance': '2.000000 ETH',
                    'deposit_balance': '1.000000 ETH',
                    'eth_address': 'f0f0f0ababab',
                    'local_balance': '3.000000 ETH',
                    'reserved_balance': '1.000000 ETH',
                    'total_balance': '4.000000 ETH'
                },
            }


class TestEnvironments(unittest.TestCase):

    @classmethod
    def setUpClass(cls):

        environments = [
            {
                'id': 'env 2',
                'supported': False,
                'active': False,
                'performance': 2000,
                'description': 'description 2'
            },
            {
                'id': 'env 1',
                'supported': True,
                'active': True,
                'performance': 1000,
                'description': 'description 1'
            },
        ]

        client = Mock()
        client.run_benchmark = lambda x: x
        client.get_environments_perf.return_value = environments

        cls.client = client

    def test_enable(self):
        with client_ctx(Environments, self.client):
            Environments().enable('Name')
            self.client.enable_environment.assert_called_with('Name')

    def test_disable(self):
        with client_ctx(Environments, self.client):
            Environments().disable('Name')
            self.client.disable_environment.assert_called_with('Name')

    def test_show(self):
        with client_ctx(Environments, self.client):
            result_1 = Environments().show(sort=None)

            assert isinstance(result_1, CommandResult)
            assert result_1.type == CommandResult.TABULAR
            assert result_1.data == (
                Environments.table_headers, [
                    ['env 2', 'False', 'False', '2000', 'description 2'],
                    ['env 1', 'True', 'True', '1000', 'description 1'],
                ]
            )

            result_2 = Environments().show(sort='name')

            assert result_2.data
            assert result_1.data != result_2.data

            self.client.get_environments_perf.return_value = None

            result_3 = Environments().show(sort=None)
            result_4 = Environments().show(sort='name')

            assert isinstance(result_3, CommandResult)
            assert isinstance(result_4, CommandResult)
            assert result_3.data[0] == Environments.table_headers
            assert result_4.data[0] == Environments.table_headers
            assert not result_3.data[1]
            assert not result_4.data[1]


class TestNetwork(unittest.TestCase):

    @classmethod
    def setUpClass(cls):

        PeerInfo = namedtuple('PeerInfo', ['address', 'port', 'key_id', 'node_name'])

        peer_info = [
            PeerInfo(
                '10.0.0.{}'.format(i),
                '2500{}'.format(i),
                'deadbeef0{}'.format(i) * 8,
                'node_{}'.format(i)
            ) for i in range(1, 1 + 6)
        ]

        client = Mock()
        client.get_connected_peers.return_value = peer_info
        client.get_known_peers.return_value = peer_info

        cls.n_clients = len(peer_info)
        cls.client = client

    def test_status(self):

        with client_ctx(Network, self.client):

            self.client.connection_status.return_value = 'Status'
            result = Network().status()

            assert self.client.connection_status.called
            assert isinstance(result, basestring)
            assert result
            assert result != 'unknown'

            self.client.connection_status.return_value = None
            result = Network().status()

            assert isinstance(result, basestring)
            assert result == 'unknown'

    def test_connect(self):
        with client_ctx(Network, self.client):
            with self.assertRaises(CommandException):
                Network().connect('266.266.0.1', '25000')
                assert not self.client.connect.called

            assert Network().connect('127.0.0.1', '25000') is None
            assert self.client.connect.called

    def test_show(self):
        with client_ctx(Network, self.client):
            net = Network()

            result_1 = net.show(None, full=False)
            result_2 = net.show(None, full=True)

            self.__assert_peer_result(result_1, result_2)

    def test_dht(self):
        with client_ctx(Network, self.client):
            net = Network()

            result_1 = net.dht(None, full=False)
            result_2 = net.dht(None, full=True)

            self.__assert_peer_result(result_1, result_2)

    def __assert_peer_result(self, result_1, result_2):
        assert result_1.data[1][0] == [
            '10.0.0.1',
            '25001',
            'deadbeef01deadbe...beef01deadbeef01',
            u'node_1'
        ]

        assert result_2.data[1][0] == [
            '10.0.0.1',
            '25001',
            'deadbeef01' * 8,
            u'node_1'
        ]

        assert isinstance(result_1, CommandResult)
        assert isinstance(result_2, CommandResult)
        assert result_1.type == CommandResult.TABULAR
        assert result_2.type == CommandResult.TABULAR
        assert result_1.data[0] == result_2.data[0]
        assert result_1.data[1] != result_2.data[1]
        assert len(result_1.data[1]) == len(result_1.data[1]) == self.n_clients

        for r1, r2 in zip(result_1.data[1], result_2.data[1]):
            # 'id' (node's key) column
            assert len(r2[2]) > len(r1[2])

class TestPayments(unittest.TestCase):

    @classmethod
    def setUpClass(cls):

        incomes_list = [
            {
                'value': float('{}'.format(i)),
                'payer': 'node_{}'.format(i),
                'status': 'PaymentStatus.waiting',
                'block_number': 'deadbeef0{}'.format(i)
            } for i in xrange(1, 6)
        ]

        payments_list = [
            {
                'fee': '{}'.format(i),
                'value': float('0.{}'.format(i)),
                'subtask': 'subtask_{}'.format(i),
                'payee': 'node_{}'.format(i),
                'status': 'PaymentStatus.waiting',
            } for i in xrange(1, 6)
        ]

        client = Mock()
        client.get_incomes.return_value = incomes_list
        client.get_payments.return_value = payments_list

        cls.n_incomes = len(incomes_list)
        cls.n_payments = len(payments_list)
        cls.client = client

    def test_incomes(self):
        with client_ctx(incomes, self.client):
            result = incomes(None)

            assert isinstance(result, CommandResult)
            assert result.type == CommandResult.TABULAR
            assert len(result.data[1]) == self.n_incomes
            assert result.data[1][0] == [
                u'6e6f64655f31',
                u'waiting',
                u'0.000000 ETH',
                u'deadbeef01'
            ]

    def test_payments(self):
        with client_ctx(payments, self.client):
            result = payments(None)

            assert isinstance(result, CommandResult)
            assert result.type == CommandResult.TABULAR
            assert len(result.data[1]) == self.n_incomes

            assert result.data[1][0][:-1] == [
                u'subtask_1',
                u'6e6f64655f31',
                u'waiting',
                u'0.000000 ETH',
            ]
            assert result.data[1][0][4]


class TestResources(unittest.TestCase):

    def test_show(self):
        dirs = dict(
            example_1='100MB',
            example_2='200MB',
        )

        client = Mock()
        client.get_res_dirs_sizes.return_value = dirs

        with client_ctx(Resources, client):
            assert Resources().show() == dirs

    def test_clear_none(self):
        client = Mock()

        with client_ctx(Resources, client):

            res = Resources()

            with self.assertRaises(CommandException):
                res.clear(False, False)

            assert not client.clear_dir.called

    def test_clear_provider(self):
        client = Mock()

        with client_ctx(Resources, client):
            res = Resources()
            res.clear(provider=True, requestor=False)

            assert len(client.clear_dir.mock_calls) == 2

    def test_clear_requestor(self):
        client = Mock()

        with client_ctx(Resources, client):
            res = Resources()
            res.clear(provider=False, requestor=True)

            client.clear_dir.assert_called_with(DirectoryType.DISTRIBUTED)

    def test_clear_all(self):
        client = Mock()

        with client_ctx(Resources, client):
            res = Resources()
            res.clear(provider=True, requestor=True)

            assert len(client.clear_dir.mock_calls) == 2


def _has_subtask(id):
    return id in ['valid']


class TestTasks(TempDirFixture):

    @classmethod
    def setUpClass(cls):
        super(TestTasks, cls).setUpClass()

        cls.tasks = [
            {
                'id': '745c1d0{}'.format(i),
                'time_remaining': i,
                'subtasks': i + 2,
                'status': 'waiting',
                'progress': i / 100.0
            } for i in xrange(1, 6)
        ]

        cls.subtasks = [
            {
                'node_name': 'node_{}'.format(i),
                'subtask_id': 'subtask_{}'.format(i),
                'time_remaining': 10 - i,
                'status': 'waiting',
                'progress': i / 100.0
            } for i in xrange(1, 6)
        ]

        cls.n_tasks = len(cls.tasks)
        cls.n_subtasks = len(cls.subtasks)
        cls.get_tasks = lambda s, _id: cls.tasks[0] if _id else cls.tasks
        cls.get_subtasks = lambda s, x: cls.subtasks

    def setUp(self):
        super(TestTasks, self).setUp()

        client = Mock()

        client.get_dir_manager.return_value = DirManager(self.path)
        client.get_node_name.return_value = 'test_node'

        client.get_tasks = self.get_tasks
        client.get_subtasks = self.get_subtasks

        self.client = client

    def test_basic_commands(self):
        client = self.client

        with client_ctx(Tasks, client):
            tasks = Tasks()

            assert tasks.restart('valid')
            client.restart_task.assert_called_with('valid')
            assert tasks.abort('valid')
            client.abort_task.assert_called_with('valid')
            assert tasks.delete('valid')
            client.delete_task.assert_called_with('valid')
            assert tasks.resume('valid')
            client.resume_task.assert_called_with('valid')
            assert tasks.stats()
            client.get_task_stats.assert_called_with()

    def test_show(self):
        client = self.client

        with client_ctx(Tasks, client):
            tasks = Tasks()

            one_task = tasks.show('745c1d01', None)
            all_tasks = tasks.show(None, None)

            assert one_task and all_tasks
            assert isinstance(one_task, dict)
            assert isinstance(all_tasks, CommandResult)

            assert one_task == {
                'time_remaining': 1,
                'status': 'waiting',
                'subtasks': 3,
                'id': '745c1d01',
                'progress': '1.00 %'
            }

            assert all_tasks.data[1][0] == [
                '745c1d01', '1', '3', 'waiting', '1.00 %'
            ]

    def test_subtasks(self):
        client = self.client

        with client_ctx(Tasks, client):
            tasks = Tasks()

            subtasks = tasks.subtasks('745c1d01', None)
            assert isinstance(subtasks, CommandResult)
            assert subtasks.data[1][0] == [
                'node_1', 'subtask_1', '9', 'waiting', '1.00 %'
            ]

    @staticmethod
    @contextmanager
    def _run_context(method):
        run = TaskTester.run
        TaskTester.run = method
        yield
        TaskTester.run = run

    def test_load(self):
        client = self.client
        task_file_name = self._create_blender_task(client.get_dir_manager())

        def run_success(instance):
            instance.success_callback()

        def run_error(instance):
            instance.error_callback()

        with client_ctx(Tasks, client):

            with self._run_context(run_success):
                client.enqueue_new_task.call_args = None
                client.enqueue_new_task.called = False

                tasks = Tasks()
                tasks.load(task_file_name, True)

                call_args = client.create_task.call_args[0]
                task = DictSerializer.load(call_args[0])

                assert len(call_args) == 1
<<<<<<< HEAD
                assert isinstance(task, BlenderRenderTask)
=======
                print call_args[0]
                assert isinstance(call_args[0], BlenderRenderTask)
>>>>>>> aed52d19

            with self._run_context(run_error):
                client.enqueue_new_task.call_args = None
                client.enqueue_new_task.called = False

                tasks = Tasks()
                tasks.load(task_file_name, True)

                call_args = client.create_task.call_args[0]
                task = DictSerializer.load(call_args[0])

                assert len(call_args) == 1
                assert isinstance(task, BlenderRenderTask)

            with self._run_context(run_error):
                client.enqueue_new_task.call_args = None
                client.enqueue_new_task.called = False

                tasks = Tasks()

                with self.assertRaises(CommandException):
                    tasks.load(task_file_name, False)

    def _create_blender_task(self, dir_manager):

        definition = RenderingTaskDefinition()
        definition.renderer_options = BlenderRendererOptions()

        builder = BlenderRenderTaskBuilder(node_name="ABC", task_definition=definition,
                                           root_path=self.tempdir, dir_manager=dir_manager)

        task = builder.build()
        task.__dict__.update(Benchmark().query_benchmark_task_definition().__dict__)
        task.task_id = "deadbeef"
        task.task_type = "Blender"
        task.docker_images = None
        task.renderer_options = BlenderRendererOptions()

        task_file_name = os.path.join(self.path, 'task_file.gt')

        with open(task_file_name, 'wb') as task_file:
            task_file.write(cPickle.dumps(task))

        return task_file_name


class TestSubtasks(unittest.TestCase):

    def test_show(self):

        client = Mock()

        with client_ctx(Subtasks, client):
            subtasks = Subtasks()

            subtasks.show('valid')
            client.get_subtask.assert_called_with('valid')

            subtasks.show('invalid')
            client.get_subtask.assert_called_with('invalid')

    def test_restart(self):
        client = Mock()

        with client_ctx(Subtasks, client):
            subtasks = Subtasks()

            subtasks.restart('valid')
            client.restart_subtask.assert_called_with('valid')

            subtasks.restart('invalid')
            client.restart_subtask.assert_called_with('invalid')


class TestSettings(TempDirFixture):

    def setUp(self):
        super(TestSettings, self).setUp()

        app_config = AppConfig.load_config(self.tempdir)

        config_desc = ClientConfigDescriptor()
        config_desc.init_from_app_config(app_config)

        client = Mock()
        client.get_settings.return_value = config_desc

        self.client = client

    def test_show_all(self):

        with client_ctx(Settings, self.client):
            settings = Settings()

            result = settings.show(False, False, False)
            assert isinstance(result, dict)
            assert len(result) >= len(Settings.settings)

            result = settings.show(True, True, True)
            assert isinstance(result, dict)
            assert len(result) >= len(Settings.settings)

            result = settings.show(True, False, False)
            assert isinstance(result, dict)
            assert len(result) == len(Settings.basic_settings)

            result = settings.show(True, True, False)
            assert isinstance(result, dict)
            assert len(result) >= len(Settings.settings) - len(Settings.requestor_settings)

            result = settings.show(True, False, True)
            assert isinstance(result, dict)
            assert len(result) == len(Settings.basic_settings) + len(Settings.requestor_settings)

    def test_set(self):

        Values = namedtuple('Values', ['valid', 'invalid'])

        bad_common_values = ['a', None, '', [], Exception, lambda x: x]

        _bool = Values([0, 1], bad_common_values)
        _int_gt0 = Values([1], bad_common_values + [0])
        _float_gte0 = Values([1.0, 0.0], bad_common_values)
        _int_m100_100 = Values([-100, 0, 100], bad_common_values)

        _setting_values = {
            'node_name': Values(['node'], ['', None, 12, lambda x: x]),
            'accept_task': _bool,
            'max_resource_size': _int_gt0,
            'use_waiting_for_task_timeout': _bool,
            'waiting_for_task_timeout': _int_gt0,
            'getting_tasks_interval': _int_gt0,
            'getting_peers_interval': _int_gt0,
            'task_session_timeout': _int_gt0,
            'p2p_session_timeout': _int_gt0,
            'requesting_trust': _int_m100_100,
            'computing_trust': _int_m100_100,
            'min_price': _float_gte0,
            'max_price': _float_gte0,
            'use_ipv6': _bool,
            'opt_peer_num': _int_gt0,
            'send_pings': _bool,
            'pings_interval': _int_gt0,
        }

        with client_ctx(Settings, self.client):
            settings = Settings()

            with self.assertRaises(CommandException):
                settings.set('^^^^^^^^^^^', 17)

            for k, values in _setting_values.items():

                valid = values.valid
                invalid = values.invalid

                for vv in valid:
                    settings.set(k, vv)

                for iv in invalid:
                    with self.assertRaises(CommandException):
                        settings.set(k, iv)

            settings.set('max_memory_size', int(_virtual_mem - MIN_MEMORY_SIZE) / 2)
            settings.set('max_memory_size', _virtual_mem - 1)
            settings.set('max_memory_size', MIN_MEMORY_SIZE)

            with self.assertRaises(CommandException):
                settings.set('max_memory_size', MIN_MEMORY_SIZE - 10)
            with self.assertRaises(CommandException):
                settings.set('max_memory_size', _virtual_mem + 10)

            settings.set('num_cores', 1)
            settings.set('num_cores', _cpu_count)

            with self.assertRaises(CommandException):
                settings.set('num_cores', 0)

            with self.assertRaises(CommandException):
                settings.set('num_cores', _cpu_count + 1)<|MERGE_RESOLUTION|>--- conflicted
+++ resolved
@@ -23,12 +23,8 @@
 from golem.interface.client.tasks import Subtasks, Tasks
 from golem.interface.command import CommandResult, client_ctx
 from golem.interface.exceptions import CommandException
-<<<<<<< HEAD
 from golem.resource.dirmanager import DirManager, DirectoryType
-=======
-from golem.resource.dirmanager import DirManager
 from golem.task.tasktester import TaskTester
->>>>>>> aed52d19
 from golem.testutils import TempDirFixture
 
 
@@ -259,8 +255,8 @@
         ]
 
         client = Mock()
-        client.get_incomes.return_value = incomes_list
-        client.get_payments.return_value = payments_list
+        client.get_incomes_list.return_value = incomes_list
+        client.get_payments_list.return_value = payments_list
 
         cls.n_incomes = len(incomes_list)
         cls.n_payments = len(payments_list)
@@ -484,12 +480,7 @@
                 task = DictSerializer.load(call_args[0])
 
                 assert len(call_args) == 1
-<<<<<<< HEAD
                 assert isinstance(task, BlenderRenderTask)
-=======
-                print call_args[0]
-                assert isinstance(call_args[0], BlenderRenderTask)
->>>>>>> aed52d19
 
             with self._run_context(run_error):
                 client.enqueue_new_task.call_args = None
