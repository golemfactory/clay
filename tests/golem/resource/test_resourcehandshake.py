--- conflicted
+++ resolved
@@ -243,15 +243,10 @@
         assert session._handshake_error.called
 
         session._set_handshake(session.key_id, handshake)
-<<<<<<< HEAD
-        msg = message.ResourceHandshakeVerdict(str(uuid.uuid4()),
-                                               accepted=False)
-=======
         msg = message.ResourceHandshakeVerdict(
             nonce=str(uuid.uuid4()),
             accepted=False,
         )
->>>>>>> 51809bbc
         session._react_to_resource_handshake_nonce(msg)
 
         assert not session._finalize_handshake.called
@@ -275,15 +270,10 @@
         assert session._handshake_error.called
 
         session._set_handshake(session.key_id, handshake)
-<<<<<<< HEAD
-        msg = message.ResourceHandshakeVerdict(str(uuid.uuid4()),
-                                               accepted=False)
-=======
         msg = message.ResourceHandshakeVerdict(
             nonce=str(uuid.uuid4()),
             accepted=False,
         )
->>>>>>> 51809bbc
         session._react_to_resource_handshake_nonce(msg)
 
         assert not session._finalize_handshake.called
