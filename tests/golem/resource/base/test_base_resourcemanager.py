--- conflicted
+++ resolved
@@ -217,12 +217,9 @@
         resources = self.resource_manager.storage.get_resources(self.task_id)
         assert len(resources) == 1
 
-<<<<<<< HEAD
-        self.resource_manager.add_file('/.!&^%', self.task_id)
-=======
         with self.assertRaises(RuntimeError):
-            self.resource_manager.add_resource('/.!&^%', self.task_id)
->>>>>>> d34d2ba7
+            self.resource_manager.add_files(['/.!&^%'], self.task_id)
+
         resources = self.resource_manager.storage.get_resources(self.task_id)
         assert len(resources) == 1
 
@@ -246,12 +243,9 @@
         self.resource_manager.add_files([self.test_dir_file], self.task_id)
         assert len(storage.get_resources(self.task_id)) == 1
 
-<<<<<<< HEAD
-        self.resource_manager.add_files(['/.!&^%'], self.task_id)
-=======
         with self.assertRaises(RuntimeError):
-            self.resource_manager.add_resources(['/.!&^%'], self.task_id)
->>>>>>> d34d2ba7
+            self.resource_manager.add_files(['/.!&^%'], self.task_id)
+
         assert len(storage.get_resources(self.task_id)) == 1
 
     def test_add_task(self):
