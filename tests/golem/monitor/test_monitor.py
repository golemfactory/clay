--- conflicted
+++ resolved
@@ -37,11 +37,7 @@
 
     def test_protocol_versions(self):
         """Test wether correct protocol versions were sent."""
-<<<<<<< HEAD
-        from golem.core import variables
-=======
         from golem.core.variables import PROTOCOL_CONST
->>>>>>> 16fa5b56
         monitor = SystemMonitor(NodeMetadataModel("CLIID", "SESSID", "hackix", "3.1337", ClientConfigDescriptor()), MONITOR_CONFIG)
 
         def check(f, msg_type):
@@ -55,13 +51,8 @@
                     'type': msg_type,
                     'protocol_versions': {
                         'monitor': MONITOR_CONFIG['PROTO_VERSION'],
-<<<<<<< HEAD
-                        'p2p': variables.P2P_PROTOCOL_ID,
-                        'task': variables.TASK_PROTOCOL_ID,
-=======
                         'p2p': PROTOCOL_CONST.P2P_ID,
                         'task': PROTOCOL_CONST.TASK_ID,
->>>>>>> 16fa5b56
                     },
                 }
 
